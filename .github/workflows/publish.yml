--- conflicted
+++ resolved
@@ -16,17 +16,10 @@
   test:
     uses: ./.github/workflows/test.yml
 
-  test_e2e:
-    uses: ./.github/workflows/e2e.yml
-
   publish:
     runs-on: ubuntu-latest
     if: github.ref != 'refs/tags/docker-build'
-<<<<<<< HEAD
-    needs: [build, test, test_e2e]
-=======
     needs: [build, e2e, test]
->>>>>>> 36b816a7
     steps:
       - name: Download dist
         uses: actions/download-artifact@v3
@@ -50,11 +43,7 @@
           python3 -m twine upload dist/*
 
   build-image:
-<<<<<<< HEAD
-    needs: [build, test, test_e2e]
-=======
     needs: [build, e2e, test]
->>>>>>> 36b816a7
     runs-on: ubuntu-20.04
     steps:
       - name: Clone fiftyone
