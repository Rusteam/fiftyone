import React, { MouseEventHandler, useEffect, useState } from "react";
import styled from "styled-components";
import {
  useRecoilValue,
  useRecoilState,
  useRecoilCallback,
  RecoilState,
  RecoilValueReadOnly,
} from "recoil";
import {
  BarChart,
  BurstMode,
  Check,
  Close,
  FilterList,
  Help,
  LocalOffer,
  Note,
  PhotoLibrary,
  VideoLibrary,
  Visibility,
} from "@material-ui/icons";
import { animated, useSpring } from "react-spring";
import numeral from "numeral";

import CellHeader from "./CellHeader";
import DropdownCell from "./DropdownCell";
import * as filtering from "./Filters/filtered";
import CheckboxGrid from "./CheckboxGroup";
import { Entry } from "./CheckboxGroup";
import * as atoms from "../recoil/atoms";
import * as fieldAtoms from "./Filters/utils";
import * as selectors from "../recoil/selectors";
<<<<<<< HEAD
import { FILTERABLE_TYPES, FRAME_SUPPORT_FIELD } from "../utils/labels";
=======
import {
  DATE_FIELD,
  DATE_TIME_FIELD,
  FILTERABLE_TYPES,
  FRAME_SUPPORT_FIELD,
} from "../utils/labels";
>>>>>>> 7051ca1e
import { useTheme } from "../utils/hooks";
import { PillButton } from "./utils";
import { formatDateTime, prettify } from "../utils/generic";
import * as filterAtoms from "./Filters/atoms";
import { DATE_TIME } from "@fiftyone/looker/src/constants";

const Container = styled.div`
  .MuiCheckbox-root {
    padding: 4px 8px 4px 4px;
  }

  ${CellHeader.Body} {
    display: flex;
    align-items: center;
    color: ${({ theme }) => theme.fontDark};

    span {
    }

    .label {
      text-transform: uppercase;
      flex-grow: 1;
      display: flex;
      white-space: nowrap;
      overflow: hidden;
      text-overflow: ellipsis;
    }

    .icon {
      margin-left: 2px;
    }
  }

  .left-icon {
    margin-right: 4px;
  }
`;

type CellProps = {
  label: string;
  title: string;
  modal: boolean;
  onSelect?: (entry: Entry) => void;
  handleClear: (event: Event) => void;
  entries: Entry[];
  icon: any;
  children?: any;
  pills?: Array<JSX.Element>;
  sort?: boolean;
};

const Cell = React.memo(
  ({
    label,
    icon,
    entries,
    handleClear,
    onSelect,
    title,
    modal,
    children,
    pills = [],
    sort,
  }: CellProps) => {
    const [expanded, setExpanded] = useState(true);
    const numSelected = entries.filter((e) => e.selected).length;
    const theme = useTheme();

    return (
      <DropdownCell
        label={
          <>
            {icon ? <span className="left-icon">{icon}</span> : null}
            <span className="label">{label}</span>
            {numSelected ? (
              <PillButton
                onClick={handleClear}
                highlight={false}
                open={false}
                icon={<Check />}
                title={"Clear displayed"}
                text={numeral(numSelected).format("0,0")}
                style={{
                  height: "1.5rem",
                  fontSize: "0.8rem",
                  lineHeight: "1rem",
                  color: theme.font,
                }}
              />
            ) : null}
            {pills}
          </>
        }
        title={title}
        expanded={expanded}
        onExpand={setExpanded}
      >
        {entries.length ? (
          <CheckboxGrid
            entries={entries}
            onCheck={onSelect}
            modal={modal}
            sort={sort}
          />
        ) : (
          <span>No {title.toLocaleLowerCase()}</span>
        )}
        {children}
      </DropdownCell>
    );
  }
);

const makeTagEye = (
  matchedTags: Set<string>,
  name: string,
  theme,
  toggleFilter: MouseEventHandler,
  labels: boolean
): any => {
  const color = matchedTags.has(name) ? theme.font : theme.fontDark;
  return (
    <span
      title={`Only show ${
        labels ? "labels" : "samples"
      } with the "${name}" tag ${
        matchedTags.size ? "or other selected tags" : ""
      }`}
      onClick={toggleFilter}
      style={{
        cursor: "pointer",
        height: 20,
        width: 20,
        marginLeft: 8,
      }}
    >
      <Visibility
        style={{
          color,
          height: 20,
          width: 20,
        }}
      />
    </span>
  );
};
const makeClearMatchTags = (color, matchedTags, setMatchedTags) => {
  return matchedTags.size
    ? [
        <PillButton
          key="clear-match"
          highlight={false}
          icon={<Visibility />}
          text={numeral(matchedTags.size).format("0,0")}
          onClick={(e) => {
            e.stopPropagation();
            e.preventDefault();
            setMatchedTags(new Set());
          }}
          title={"Clear matching"}
          open={false}
          style={{
            marginLeft: "0.25rem",
            height: "1.5rem",
            fontSize: "0.8rem",
            lineHeight: "1rem",
            color,
          }}
        />,
      ]
    : [];
};

const useSampleTags = (modal) => {
  const allTags = useRecoilValue(filterAtoms.tagNames(false));
  const tags = useRecoilValue(filterAtoms.tagNames(modal));
  const [activeTags, setActiveTags] = useRecoilState(
    fieldAtoms.activeTags(modal)
  );
  const [matchedTags, setMatchedTags] = useRecoilState(
    filterAtoms.matchedTags({ modal, key: "sample" })
  );
  useEffect(() => {
    const newMatches = new Set<string>();
    matchedTags.forEach((tag) => {
      tags.includes(tag) && newMatches.add(tag);
    });

    newMatches.size !== matchedTags.size && setMatchedTags(newMatches);
  }, [matchedTags, allTags]);

  return { tags, activeTags, setActiveTags, matchedTags, setMatchedTags };
};

type TagsCellProps = {
  modal: boolean;
};

const SampleTagsCell = ({ modal }: TagsCellProps) => {
  const {
    tags,
    activeTags,
    setActiveTags,
    matchedTags,
    setMatchedTags,
  } = useSampleTags(modal);
  const colorMap = useRecoilValue(selectors.colorMap(modal));
  const [subCountAtom, count] = [
    filterAtoms.filteredSampleTagCounts(modal),
    useRecoilValue(filterAtoms.sampleTagCounts(modal)),
  ];

  const { singular: element } = useRecoilValue(selectors.elementNames);
  const theme = useTheme();

  return (
    <Cell
      label={`${element} tags`}
      icon={<Note />}
      pills={
        !modal && makeClearMatchTags(theme.font, matchedTags, setMatchedTags)
      }
      entries={tags
        .filter((t) => count[t])
        .map((name) => {
          const color = colorMap("tags." + name);
          return {
            name,
            disabled: false,
            hideCheckbox: modal,
            hasDropdown: false,
            selected: activeTags.includes(name),
            color,
            title: name,
            canFilter: !modal,
            path: `tags.${name}`,
            key: name,
            type: "tags",
            count: !modal ? count[name] : null,
            value: modal ? (
              count[name] > 0 ? (
                <Check style={{ marginTop: 3, color }} />
              ) : (
                <Close style={{ marginTop: 3, color }} />
              )
            ) : null,
            subCountAtom,
            icon: modal
              ? null
              : makeTagEye(
                  matchedTags,
                  name,
                  theme,
                  (e) => {
                    e.stopPropagation();
                    e.preventDefault();
                    const newMatch = new Set(matchedTags);
                    if (matchedTags.has(name)) {
                      newMatch.delete(name);
                    } else {
                      newMatch.add(name);
                    }
                    setMatchedTags(newMatch);
                  },
                  false
                ),
            modal,
          };
        })}
      onSelect={({ name, selected }) =>
        !modal &&
        setActiveTags(
          selected
            ? [name, ...activeTags]
            : activeTags.filter((t) => t !== name)
        )
      }
      handleClear={(e) => {
        e.stopPropagation();
        setActiveTags([]);
      }}
      modal={modal}
      title={`${element} tags`}
    />
  );
};

const useLabelTags = (modal, count) => {
  const allTags = useRecoilValue(filterAtoms.labelTagNames(false));
  let tags = useRecoilValue(filterAtoms.labelTagNames(modal));
  const [activeTags, setActiveTags] = useRecoilState(
    fieldAtoms.activeLabelTags(modal)
  );
  const [matchedTags, setMatchedTags] = useRecoilState(
    filterAtoms.matchedTags({ modal, key: "label" })
  );
  useEffect(() => {
    const newMatches = new Set<string>();
    matchedTags.forEach((tag) => {
      tags.includes(tag) && newMatches.add(tag);
    });

    newMatches.size !== matchedTags.size && setMatchedTags(newMatches);
  }, [matchedTags, allTags]);

  !modal && (tags = tags.filter((t) => count[t]));

  return {
    tags,
    activeTags,
    setActiveTags,
    matchedTags,
    setMatchedTags,
  };
};

const LabelTagsCell = ({ modal }: TagsCellProps) => {
  const colorMap = useRecoilValue(selectors.colorMap(modal));
  const [subCountAtom, count] = [
    filterAtoms.filteredLabelTagCounts(modal),
    useRecoilValue(filterAtoms.labelTagCounts(modal)),
  ];

  const {
    tags,
    activeTags,
    setActiveTags,
    matchedTags,
    setMatchedTags,
  } = useLabelTags(modal, count);

  const theme = useTheme();

  return (
    <Cell
      label="Label tags"
      icon={<LocalOffer />}
      pills={makeClearMatchTags(theme.font, matchedTags, setMatchedTags)}
      entries={tags.map((name) => {
        const color = colorMap("_label_tags." + name);
        return {
          canFilter: true,
          name,
          disabled: false,
          hideCheckbox: modal,
          hasDropdown: false,
          selected: activeTags.includes(name),
          color,
          title: name,
          type: "label tags",
          path: "_label_tags." + name,
          key: name,
          modal,
          count: count[name] || 0,
          subCountAtom,
          icon: makeTagEye(
            matchedTags,
            name,
            theme,
            (e) => {
              e.stopPropagation();
              e.preventDefault();
              const newMatch = new Set(matchedTags);
              if (matchedTags.has(name)) {
                newMatch.delete(name);
              } else {
                newMatch.add(name);
              }
              setMatchedTags(newMatch);
            },
            true
          ),
        };
      })}
      onSelect={({ name, selected }) => {
        !modal &&
          setActiveTags(
            selected
              ? [name, ...activeTags]
              : activeTags.filter((t) => t !== name)
          );
      }}
      handleClear={(e) => {
        e.stopPropagation();
        setActiveTags([]);
      }}
      modal={modal}
      title={"Label tags"}
    />
  );
};

type LabelsCellProps = {
  modal: boolean;
  frames: boolean;
};

const LabelsCell = ({ modal, frames }: LabelsCellProps) => {
  const key = frames ? "frame" : "sample";
  const labels = useRecoilValue(selectors.labelNames(key));
  const [activeLabels, setActiveLabels] = useRecoilState(
    fieldAtoms.activeLabels({ modal, frames })
  );
  const video = useRecoilValue(selectors.isVideoDataset);
  const types = useRecoilValue(selectors.labelTypesMap);

  const colorMap = useRecoilValue(selectors.colorMap(modal));
  const [subCountAtom, count] = [
    filterAtoms.filteredLabelCounts({ key, modal }),
    useRecoilValue(filterAtoms.labelCounts({ key, modal })),
  ];

  const colorByLabel = useRecoilValue(atoms.colorByLabel(modal));
  const theme = useTheme();

  return (
    <Cell
      label={frames ? "Frame labels" : "Labels"}
      icon={
        frames ? <BurstMode /> : video ? <VideoLibrary /> : <PhotoLibrary />
      }
      pills={useClearFiltersPill(
        frames
          ? filtering.numFilteredFrameLabels(modal)
          : filtering.numFilteredLabels(modal),
        frames
          ? filtering.filteredFrameLabels(modal)
          : filtering.filteredLabels(modal)
      )}
      sort={false}
      entries={labels.map((name) => {
        const path = frames ? "frames." + name : name;
        return {
          name,
          disabled: false,
          hideCheckbox: false,
          hasDropdown: FILTERABLE_TYPES.includes(types[path]),
          selected: activeLabels.includes(path),
          color: colorByLabel ? theme.brand : colorMap(path),
          title: name,
          path: path,
          type: "labels",
          modal,
          count: count ? count[path] : null,
          subCountAtom,
          labelType: types[path],
          canFilter: true,
        };
      })}
      onSelect={({ name, selected }) => {
        if (frames) {
          name = "frames." + name;
        }
        setActiveLabels(
          selected
            ? [name, ...activeLabels]
            : activeLabels.filter((t) => t !== name)
        );
      }}
      handleClear={(e) => {
        e.stopPropagation();
        setActiveLabels([]);
      }}
      modal={modal}
      title={frames ? "Frame label fields" : "Label fields"}
    />
  );
};

const useClearFiltersPill = (
  numFilteredAtom: RecoilValueReadOnly<number>,
  filteredAtom: RecoilState<string[]>
) => {
  const theme = useTheme();
  const clear = useRecoilCallback(
    ({ set }) => async () => {
      set(filteredAtom, []);
    },
    [filteredAtom]
  );

  const numFiltered = useRecoilValue(numFilteredAtom);

  return numFiltered > 0
    ? [
        <PillButton
          key="clear-match"
          highlight={false}
          icon={<FilterList />}
          text={numeral(numFiltered).format("0,0")}
          onClick={(e) => {
            e.stopPropagation();
            e.preventDefault();
            clear();
          }}
          title={"Clear filters"}
          open={false}
          style={{
            marginLeft: "0.25rem",
            height: "1.5rem",
            fontSize: "0.8rem",
            lineHeight: "1rem",
            color: theme.font,
          }}
        />,
      ]
    : null;
};

type OthersCellProps = {
  modal: boolean;
};

const OthersCell = ({ modal }: OthersCellProps) => {
  const scalars = useRecoilValue(selectors.primitiveNames("sample"));
  const [activeScalars, setActiveScalars] = useRecoilState(
    fieldAtoms.activeScalars(modal)
  );
  const colorByLabel = useRecoilValue(atoms.colorByLabel(modal));
  const theme = useTheme();
  const dbFields = useRecoilValue(selectors.primitivesDbMap("sample"));

  const colorMap = useRecoilValue(selectors.colorMap(modal));
  const [subCountAtom, count] = [
    filterAtoms.filteredScalarCounts(modal),
    useRecoilValue(filterAtoms.scalarCounts(modal)),
  ];
  const types = useRecoilValue(selectors.primitivesMap("sample"));
<<<<<<< HEAD
=======
  const timeZone = useRecoilValue(selectors.timeZone);
  const subTypes = useRecoilValue(selectors.primitiveSubfields("sample"));
  const dates = [DATE_TIME_FIELD, DATE_FIELD];
>>>>>>> 7051ca1e

  return (
    <Cell
      label="Other fields"
      icon={<BarChart />}
      pills={
        modal
          ? null
          : useClearFiltersPill(
              filtering.numFilteredScalars(modal),
              filtering.filteredScalars(modal)
            )
      }
      sort={false}
      entries={scalars
        .filter((name) => !(["filepath", "id"].includes(name) && modal))
        .map((name) => {
          let value = modal ? count[dbFields[name]] : null;

          if (
            value &&
            (dates.includes(types[name]) || dates.includes(subTypes[name]))
          ) {
            value = formatDateTime(
              value.datetime,
              types[name] === DATE_FIELD || subTypes[name] === DATE_TIME_FIELD
                ? "UTC"
                : timeZone
            );
          }

          return {
            name,
            disabled: false,
            hideCheckbox: modal,
            hasDropdown: !modal || Array.isArray(value),
            selected: activeScalars.includes(name),
            color: colorByLabel ? theme.brand : colorMap(name),
            title:
              modal &&
              (!Array.isArray(value) || types[name] === FRAME_SUPPORT_FIELD)
                ? prettify(value, false)
                : name,
            value:
              modal &&
              (!Array.isArray(value) || types[name] === FRAME_SUPPORT_FIELD)
                ? prettify(value, false)
                : null,
            path: name,
            count:
              count === null
                ? null
                : modal &&
                  Array.isArray(value) &&
                  types[name] !== FRAME_SUPPORT_FIELD
                ? value.length
                : count[name],
            type: "values",
            modal,
            subCountAtom,
            disableList: modal,
            canFilter: !modal || Array.isArray(value),
          };
        })}
      onSelect={
        !modal
          ? ({ name, selected }) => {
              setActiveScalars(
                selected
                  ? [name, ...activeScalars]
                  : activeScalars.filter((t) => t !== name)
              );
            }
          : null
      }
      handleClear={(e) => {
        e.stopPropagation();
        setActiveScalars([]);
      }}
      modal={modal}
      title={"Other fields"}
    />
  );
};

type UnsupportedCellProps = {
  modal: boolean;
};

const UnsupportedCell = ({ modal }: UnsupportedCellProps) => {
  const unsupported = useRecoilValue(fieldAtoms.unsupportedFields);
  return unsupported.length ? (
    <Cell
      label={"Unsupported fields"}
      icon={<Help />}
      entries={unsupported.map((e) => ({
        name: e,
        path: e,
        title: e,
        data: null,
        disabled: true,
        hideCheckbox: true,
        selected: false,
      }))}
      title={"Unsupported fields"}
      modal={modal}
    />
  ) : null;
};

const ButtonDiv = animated(styled.div`
  cursor: pointer;
  margin-left: 0;
  margin-right: 0;
  padding: 2.5px 0.5rem;
  border-radius: 3px;
  display: flex;
  justify-content: space-between;
  margin-top: 3px;
`);

const OptionTextDiv = animated(styled.div`
  padding-right: 0.25rem;
  display: flex;
  justify-content: center;
  align-content: center;
  flex-direction: column;
  color: inherit;
  line-height: 1.7;
  & > span {
    white-space: nowrap;
    text-overflow: ellipsis;
    overflow: hidden;
  }
`);

export const OptionText = ({ style, children }) => {
  return (
    <OptionTextDiv style={style}>
      <span>{children}</span>
    </OptionTextDiv>
  );
};

export const Button = ({
  onClick,
  text,
  children = null,
  style,
  color = null,
  title = null,
}) => {
  const theme = useTheme();
  const [hover, setHover] = useState(false);
  color = color ?? theme.brand;
  const props = useSpring({
    backgroundColor: hover ? color : theme.background,
    color: hover ? theme.font : theme.fontDark,
    config: {
      duration: 150,
    },
  });
  return (
    <ButtonDiv
      style={{ ...props, userSelect: "none", ...style }}
      onClick={onClick}
      onMouseEnter={() => setHover(true)}
      onMouseLeave={() => setHover(false)}
      title={title ?? text}
    >
      <OptionText style={{ fontWeight: "bold", width: "100%" }}>
        {text}
      </OptionText>
      {children}
    </ButtonDiv>
  );
};

type FieldsSidebarProps = {
  modal: boolean;
  style?: React.CSSProperties;
};

const FieldsSidebar = React.forwardRef(
  ({ modal, style }: FieldsSidebarProps, ref) => {
    const mediaType = useRecoilValue(selectors.mediaType);
    const isVideo = mediaType === "video";
    const moreStyles = modal ? { height: "auto", overflow: "unset" } : {};

    return (
      <Container ref={ref} style={{ ...style, ...moreStyles }}>
        <SampleTagsCell modal={modal} />
        <LabelTagsCell modal={modal} />
        <LabelsCell modal={modal} frames={false} />
        {isVideo && <LabelsCell modal={modal} frames={true} />}
        <OthersCell modal={modal} />
        <UnsupportedCell modal={modal} />
      </Container>
    );
  }
);

export default FieldsSidebar;<|MERGE_RESOLUTION|>--- conflicted
+++ resolved
@@ -31,16 +31,12 @@
 import * as atoms from "../recoil/atoms";
 import * as fieldAtoms from "./Filters/utils";
 import * as selectors from "../recoil/selectors";
-<<<<<<< HEAD
-import { FILTERABLE_TYPES, FRAME_SUPPORT_FIELD } from "../utils/labels";
-=======
 import {
   DATE_FIELD,
   DATE_TIME_FIELD,
   FILTERABLE_TYPES,
   FRAME_SUPPORT_FIELD,
 } from "../utils/labels";
->>>>>>> 7051ca1e
 import { useTheme } from "../utils/hooks";
 import { PillButton } from "./utils";
 import { formatDateTime, prettify } from "../utils/generic";
@@ -569,12 +565,9 @@
     useRecoilValue(filterAtoms.scalarCounts(modal)),
   ];
   const types = useRecoilValue(selectors.primitivesMap("sample"));
-<<<<<<< HEAD
-=======
   const timeZone = useRecoilValue(selectors.timeZone);
   const subTypes = useRecoilValue(selectors.primitiveSubfields("sample"));
   const dates = [DATE_TIME_FIELD, DATE_FIELD];
->>>>>>> 7051ca1e
 
   return (
     <Cell
