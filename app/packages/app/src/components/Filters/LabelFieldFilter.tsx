import React from "react";
import { useRecoilCallback, useRecoilValue } from "recoil";
import { animated } from "react-spring";
import styled from "styled-components";

import { NamedRangeSlider } from "./RangeSlider";
import CategoricalFilter from "./CategoricalFilter";
<<<<<<< HEAD
import { CONFIDENCE_LABELS, FLOAT_FIELD } from "../../utils/labels";
=======
import { CONFIDENCE_LABELS, SUPPORT_LABELS } from "../../utils/labels";
>>>>>>> 1ba676e8
import { useExpand } from "./hooks";
import { getPathExtension } from "./LabelFieldFilters.state";
import * as atoms from "../../recoil/atoms";
import * as selectors from "../../recoil/selectors";
import * as numericField from "./NumericFieldFilter.state";
import * as stringField from "./StringFieldFilter.state";
import { countsAtom, noneCount } from "./atoms";

const FilterHeader = styled.div`
  display: flex;
  justify-content: space-between;
  margin: 3px;

  a {
    cursor: pointer;
    text-decoration: underline;
  }
`;

const HiddenLabelFilter = ({ entry }) => {
  const numHiddenLabels = useRecoilValue(
    selectors.hiddenFieldLabels(entry.name)
  ).length;
  const clear = useRecoilCallback(
    ({ snapshot, set }) => async () => {
      const hiddenInField = await snapshot.getPromise(
        selectors.hiddenFieldLabels(entry.name)
      );
      const hidden = await snapshot.getPromise(atoms.hiddenLabels);
      set(
        atoms.hiddenLabels,
        Object.fromEntries(
          Object.entries(hidden).filter(
            ([label_id]) => !hiddenInField.includes(label_id)
          )
        )
      );
    },
    [entry.name]
  );

  if (numHiddenLabels < 1) {
    return null;
  }
  return (
    <FilterHeader>
      Hidden: {numHiddenLabels}
      <a onClick={clear}>reset</a>
    </FilterHeader>
  );
};

interface Entry {
  path: string;
  name: string;
  color?: string;
  labelType?: string;
}

type Props = {
  expanded: boolean;
  modal: boolean;
  entry: Entry;
};

const LabelFilter = ({ expanded, entry, modal }: Props) => {
  const [ref, props] = useExpand(expanded);
  const path = `${entry.path}${getPathExtension(entry.labelType)}`;
  const cPath = `${path}.confidence`;
  const lPath = `${path}.label`;
  const sPath = `${path}.support`;

  return (
    <animated.div style={{ ...props }}>
      <div ref={ref}>
        <div style={{ margin: 3 }}>
          {modal && <HiddenLabelFilter entry={entry} />}
          <CategoricalFilter
            color={entry.color}
            name={"Labels"}
            valueName={"label"}
            selectedValuesAtom={stringField.selectedValuesAtom({
              modal,
              path: lPath,
            })}
            countsAtom={countsAtom({ modal, path: lPath, filtered: false })}
            excludeAtom={stringField.excludeAtom({ modal, path: lPath })}
            modal={modal}
            path={lPath}
          />
          {CONFIDENCE_LABELS.includes(entry.labelType) && (
            <NamedRangeSlider
              color={entry.color}
              name={"Confidence"}
              noneAtom={numericField.noneAtom({
                modal,
                path: cPath,
                defaultRange: [0, 1],
              })}
              noneCountAtom={noneCount({ path: cPath, modal })}
              boundsAtom={numericField.boundsAtom({
                path: cPath,
                defaultRange: [0, 1],
              })}
              valueAtom={numericField.rangeAtom({
                modal,
                path: cPath,
                defaultRange: [0, 1],
              })}
              fieldType={FLOAT_FIELD}
            />
          )}
          {SUPPORT_LABELS.includes(entry.labelType) && (
            <NamedRangeSlider
              int={true}
              color={entry.color}
              name={"Support"}
              noneAtom={numericField.noneAtom({
                modal,
                path: sPath,
              })}
              noneCountAtom={noneCount({ path: sPath, modal })}
              boundsAtom={numericField.boundsAtom({
                path: sPath,
              })}
              valueAtom={numericField.rangeAtom({
                modal,
                path: sPath,
              })}
            />
          )}
        </div>
      </div>
    </animated.div>
  );
};

export default React.memo(LabelFilter);<|MERGE_RESOLUTION|>--- conflicted
+++ resolved
@@ -5,11 +5,11 @@
 
 import { NamedRangeSlider } from "./RangeSlider";
 import CategoricalFilter from "./CategoricalFilter";
-<<<<<<< HEAD
-import { CONFIDENCE_LABELS, FLOAT_FIELD } from "../../utils/labels";
-=======
-import { CONFIDENCE_LABELS, SUPPORT_LABELS } from "../../utils/labels";
->>>>>>> 1ba676e8
+import {
+  CONFIDENCE_LABELS,
+  FLOAT_FIELD,
+  SUPPORT_LABELS,
+} from "../../utils/labels";
 import { useExpand } from "./hooks";
 import { getPathExtension } from "./LabelFieldFilters.state";
 import * as atoms from "../../recoil/atoms";
