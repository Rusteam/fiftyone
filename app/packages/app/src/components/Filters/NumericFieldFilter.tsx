--- conflicted
+++ resolved
@@ -1,10 +1,5 @@
 import React from "react";
-<<<<<<< HEAD
 import { animated } from "@react-spring/web";
-
-import { NamedRangeSlider } from "./RangeSlider";
-=======
-import { animated } from "react-spring";
 import {
   SetterOrUpdater,
   useRecoilState,
@@ -13,21 +8,15 @@
 } from "recoil";
 import styled from "styled-components";
 
-import { countsAtom, filterStage } from "./atoms";
-
 import * as selectors from "../../recoil/selectors";
->>>>>>> c2c823f9
 import { useExpand } from "./hooks";
 import * as filterAtoms from "./NumericFieldFilter.state";
 import CategoricalFilter from "./CategoricalFilter";
-<<<<<<< HEAD
-=======
 import ExcludeOption from "./Exclude";
 import RangeSlider from "./RangeSlider";
 import { Entry } from "../CheckboxGroup";
 import Checkbox from "../Common/Checkbox";
 import { Button } from "../FieldsSidebar";
-import { FLOAT_FIELD, LIST_FIELD } from "../../utils/labels";
 
 const NamedRangeSliderContainer = styled.div`
   padding-bottom: 0.5rem;
@@ -117,7 +106,6 @@
     );
     const others = useOthers({ ...rest, fieldType, otherCounts });
     const isFiltered = useRecoilValue(filterAtoms.fieldIsFiltered(rest));
->>>>>>> c2c823f9
 
     if (!hasBounds && others.length === 1 && others[0][0] === "none") {
       return null;
@@ -192,15 +180,13 @@
   fieldType?: string;
 }) => {
   const [ref, props] = useExpand(expanded);
-<<<<<<< HEAD
-=======
+
   if (!fieldType) {
     const type = useRecoilValue(selectors.fieldType(entry.path));
     const subType = useRecoilValue(selectors.subfieldType(entry.path));
 
     fieldType = type === LIST_FIELD ? subType : type;
   }
->>>>>>> c2c823f9
 
   return (
     <animated.div style={props}>
@@ -217,16 +203,9 @@
       ) : (
         <NamedRangeSlider
           color={entry.color}
-<<<<<<< HEAD
-          boundsAtom={boundsAtom({ path: entry.path })}
-          noneCountAtom={noneCount({ modal, path: entry.path })}
-          valueAtom={rangeAtom({ modal, path: entry.path })}
-          noneAtom={noneAtom({ modal, path: entry.path })}
-=======
           modal={modal}
           path={entry.path}
           fieldType={fieldType}
->>>>>>> c2c823f9
           ref={ref}
         />
       )}
