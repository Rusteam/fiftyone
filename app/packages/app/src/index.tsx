--- conflicted
+++ resolved
@@ -125,17 +125,11 @@
                 dataset = state.dataset;
               }
 
-<<<<<<< HEAD
-                if (path !== contextRef.current.pathname) {
-                  contextRef.current.history.push(path);
-                }
-=======
               const path = state.dataset
                 ? `/datasets/${encodeURIComponent(state.dataset)}${
                     window.location.search
                   }`
                 : `/${window.location.search}`;
->>>>>>> 74a7e25a
 
               if (path !== contextRef.current.pathname) {
                 contextRef.current.history.push(path);
