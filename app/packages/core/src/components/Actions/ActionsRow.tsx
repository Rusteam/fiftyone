--- conflicted
+++ resolved
@@ -470,15 +470,12 @@
 };
 
 export const GridActionsRow = () => {
-<<<<<<< HEAD
   const hideTagging = useRecoilValue(fos.readOnly);
-=======
   const datasetColorScheme = useRecoilValue(fos.datasetAppConfig)?.colorScheme;
   const setSessionColor = useSetRecoilState(fos.sessionColorScheme);
   const isUsingSessionColorScheme = useRecoilValue(
     fos.isUsingSessionColorScheme
   );
->>>>>>> 96909662
   const actionsRowDivRef = useRef<HTMLDivElement>();
 
   useEffect(() => {
