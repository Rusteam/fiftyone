--- conflicted
+++ resolved
@@ -137,11 +137,7 @@
           color: getColor(
             coloring.pool,
             coloring.seed,
-<<<<<<< HEAD
-            coloring.by ? value : path
-=======
-            coloring.by === "label" ? value : path
->>>>>>> 6391adff
+            coloring.by === "label" ? value : path
           ),
         };
       },
