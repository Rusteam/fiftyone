--- conflicted
+++ resolved
@@ -60,32 +60,6 @@
                 });
               }, 20);
             });
-<<<<<<< HEAD
-          };
-          video.addEventListener("seeked", seeked);
-
-          const error = () => {
-            video.removeEventListener("error", error);
-            release();
-            update({ error: true });
-          };
-
-          const loaded = () => {
-            video.currentTime = getTime(frameNumber, frameRate);
-            update({ duration: video.duration });
-            video.removeEventListener("error", error);
-            video.removeEventListener("loadedmetadata", loaded);
-          };
-
-          video.addEventListener("error", error);
-          video.addEventListener("loadedmetadata", loaded);
-          video.src = src;
-        });
-
-        return {};
-      }
-    );
-=======
           });
         };
         video.addEventListener("seeked", seeked);
@@ -122,7 +96,6 @@
 
       return {};
     });
->>>>>>> 1d50bfc9
 
     return null;
   }
