import {
  atom,
  GetRecoilValue,
  RecoilValueReadOnly,
  selectorFamily,
  useRecoilValue,
  useRecoilValueLoadable,
} from "recoil";

import {
  DATE_FIELD,
  DATE_TIME_FIELD,
  FLOAT_FIELD,
  getFetchFunction,
  toSnakeCase,
  VALID_KEYPOINTS,
} from "@fiftyone/utilities";

import * as atoms from "./atoms";
import * as filterAtoms from "./filters";
import * as selectors from "./selectors";
import * as schemaAtoms from "./schema";
import * as viewAtoms from "./view";
<<<<<<< HEAD
import {
  currentSlice,
  defaultGroupSlice,
  groupSlice,
  pinnedSlice,
} from "./groups";
import { sidebarSampleId } from "./modal";
=======
import { currentSlice } from "./groups";
>>>>>>> ce404b40

type DateTimeBound = { datetime: number } | null;

type DateTimeBounds = [DateTimeBound, DateTimeBound];

type Bound = number | null;

type FloatBounds = {
  bounds: [Bound, Bound];
  nan: number;
  "-inf": number;
  inf: number;
};

type Bounds = [Bound, Bound] | DateTimeBounds | FloatBounds;
type Count = number;
type None = number;
type CountValues<T> = [number, [T, number][]];

type BaseAggregations = {
  Count: Count;
  CountExists?: Count;
  None: None;
};

export type CategoricalAggregations<T = unknown> = {
  CountValues: CountValues<T>;
} & BaseAggregations;

type NumericAggregations = {
  Bounds: Bounds;
} & BaseAggregations;

type Aggregations = CategoricalAggregations | NumericAggregations;

type AggregationsData = {
  [path: string]: Aggregations;
};

export const addNoneCounts = (
  data: AggregationsData,
  video: boolean = false
) => {
  let count = data[""].Count;
  const frameCount = data?.frames?.Count;
  let check = true;

  for (let path in data) {
    let parent = path.includes(".")
      ? path.split(".").slice(0, -1).join(".")
      : path;

    if (video && path.startsWith("frames.")) {
      count = frameCount;
      path = path.slice("frames.".length);
      let parent = path.includes(".")
        ? path.split(".").slice(0, -1).join(".")
        : path;

      check = path.includes(".");
      path = "frames." + path;
      parent = "frames." + parent;
    }

    if (path === parent) {
      data[path] = {
        None:
          data[path].CountExists !== undefined
            ? count - data[path].CountExists
            : count - data[path].Count,
        ...data[path],
      };
    } else if (check && path.includes(".") && data[parent] && data[path]) {
      data[path] = {
        None: data[parent].Count - data[path].Count,
        ...data[path],
      };
    }
  }
};

const normalizeFilters = (filters) => {
  const names = Object.keys(filters).sort();
  const list = names.map((n) => filters[n]);
  return JSON.stringify([names, list]);
};

export const filtersAreEqual = (filtersOne, filtersTwo) => {
  return normalizeFilters(filtersOne) === normalizeFilters(filtersTwo);
};

export const aggregationsTick = atom<number>({
  key: "aggregationsTick",
  default: 0,
});

export const aggregations = selectorFamily<
  AggregationsData,
  { modal: boolean; extended: boolean }
>({
  key: "aggregations",
  get:
    ({ modal, extended }) =>
    async ({ get }) => {
      let filters = null;
      let hiddenLabels = null;
      get(atoms.refresher);

      if (extended && get(filterAtoms.hasFilters(modal))) {
        filters = get(modal ? filterAtoms.modalFilters : filterAtoms.filters);
        hiddenLabels = modal
          ? toSnakeCase(
              Object.entries(get(atoms.hiddenLabels)).map(
                ([labelId, data]) => ({
                  labelId,
                  ...data,
                })
              )
            )
          : null;
      } else if (extended) {
        return get(
          aggregations({ extended: false, modal })
        ) as AggregationsData;
      }

      const dataset = get(selectors.datasetName);

      if (!dataset) {
        return null;
      }

      const { aggregations: data } = (await getFetchFunction()(
        "POST",
        "/aggregations",
        {
          filters,
          sample_ids: modal ? get(sidebarSampleId) : null,
          slice: get(currentSlice(modal)),
          dataset,
          view: get(viewAtoms.view),
          hidden_labels: hiddenLabels,
          extended: get(selectors.extendedStagesUnsorted),
        }
      )) as { aggregations: AggregationsData };

      data && addNoneCounts(data, get(selectors.isVideoDataset));

      return data;
    },
}) as (param: {
  modal: boolean;
  extended: boolean;
}) => RecoilValueReadOnly<AggregationsData>;

export const noneCount = selectorFamily<
  number,
  { path: string; modal: boolean; extended: boolean }
>({
  key: "noneCount",
  get:
    ({ extended, path, modal }) =>
    ({ get }) => {
      return get(aggregations({ modal, extended }))[path].None;
    },
  cachePolicy_UNSTABLE: {
    eviction: "most-recent",
  },
});

export const labelTagCounts = selectorFamily<
  { [key: string]: number },
  { modal: boolean; extended: boolean }
>({
  key: "labelTagCounts",
  get:
    ({ modal, extended }) =>
    ({ get }) => {
      const data = get(aggregations({ modal, extended }));
      const paths = get(schemaAtoms.labelPaths({})).map(
        (path) => `${path}.tags`
      );
      const result = {};

      for (const path of paths) {
        const pathData = data[path] as CategoricalAggregations<string>;
        for (const [tag, count] of pathData.CountValues[1]) {
          if (!result[tag]) {
            result[tag] = 0;
          }

          result[tag] += count;
        }
      }

      return result;
    },
  cachePolicy_UNSTABLE: {
    eviction: "most-recent",
  },
});

export const sampleTagCounts = selectorFamily<
  { [key: string]: number },
  { modal: boolean; extended: boolean }
>({
  key: "sampleTagCounts",
  get:
    ({ modal, extended }) =>
    ({ get }) => {
      const data = get(aggregations({ modal, extended }))
        .tags as CategoricalAggregations;
      return Object.fromEntries(data.CountValues[1]);
    },
  cachePolicy_UNSTABLE: {
    eviction: "most-recent",
  },
});

const makeCountResults = <T extends string | null | boolean>(key) =>
  selectorFamily<
    { count: number; results: [T, number][] },
    { path: string; modal: boolean; extended: boolean }
  >({
    key,
    get:
      ({ extended, path, modal }) =>
      ({ get }) => {
        const { CountValues, None } = get(aggregations({ modal, extended }))[
          path
        ] as CategoricalAggregations<T>;

        if (!CountValues) {
          const keys = path.split(".");
          let parent = keys[0];

          let field = get(schemaAtoms.field(parent));
          if (!field && parent === "frames") {
            parent = `frames.${keys[1]}`;
            field = get(schemaAtoms.field(parent));
          }

          if (
            VALID_KEYPOINTS.includes(
              get(schemaAtoms.field(parent)).embeddedDocType
            )
          ) {
            const skeleton = get(selectors.skeleton(parent));

            return {
              count: skeleton.labels.length,
              results: skeleton.labels.map((label) => [
                label as unknown as T,
                -1,
              ]),
            };
          }
        }

        const results = [...CountValues[1]];

        let count = CountValues[0];
        if (None) {
          results.push([null, None]);
          count++;
        }

        return {
          count,
          results,
        };
      },
    cachePolicy_UNSTABLE: {
      eviction: "most-recent",
    },
  });

export const booleanCountResults = makeCountResults<boolean | null>(
  "booleanCountResults"
);

export const stringCountResults = makeCountResults<string | null>(
  "stringCountResults"
);

export const labelCount = selectorFamily<
  number | null,
  { modal: boolean; extended: boolean }
>({
  key: "labelCount",
  get:
    ({ modal, extended }) =>
    ({ get }) => {
      let sum = 0;
      const data = get(aggregations({ modal, extended }));

      for (const label of get(schemaAtoms.activeLabelPaths({ modal }))) {
        sum += data[label].Count;
      }

      return sum;
    },
  cachePolicy_UNSTABLE: {
    eviction: "most-recent",
  },
});
export const values = selectorFamily<
  string[],
  { extended: boolean; path: string; modal: boolean }
>({
  key: "values",
  get:
    ({ extended, path, modal }) =>
    ({ get }) => {
      const data = get(aggregations({ modal, extended }));

      if (data) {
        const agg = data[path] as CategoricalAggregations<string>;
        return agg.CountValues[1].map(([value]) => value).sort();
      }

      return [];
    },
  cachePolicy_UNSTABLE: {
    eviction: "most-recent",
  },
});

export const count = selectorFamily<
  number,
  {
    extended: boolean;
    path: string;
    modal: boolean;
    value?: string | null;
  }
>({
  key: "count",
  get:
    ({ extended, path, modal, value }) =>
    ({ get }) => {
      const data = get(aggregations({ modal, extended }));
      if (!data) {
        return null;
      }

      const result = data[path];
      if (!result) {
        const split = path.split(".");

        if (split[0] === "tags") {
          return get(counts({ extended, path: "tags", modal }))[
            split.slice(1).join(".")
          ];
        }

        if (split.length < 2) {
          // this will never resolve, which allows for incoming schema changes
          // this shouldn't be necessary, but there is a mismatch between
          // aggs and schema when there is a field change
          return new Promise(() => {});
        }

        const parent = split.slice(0, split.length - 1).join(".");

        if (data[parent]) {
          return get(counts({ extended, path: parent, modal }))[
            split[split.length - 1]
          ];
        }
      }

      if (value === null) {
        return result.None;
      }

      if (value !== undefined) {
        return get(counts({ extended, path, modal }))[value] || 0;
      }

      return data[path].Count;
    },
  cachePolicy_UNSTABLE: {
    eviction: "most-recent",
  },
});

export const counts = selectorFamily<
  { [key: string]: number },
  { extended: boolean; path: string; modal: boolean }
>({
  key: "counts",
  get:
    ({ extended, modal, path }) =>
    ({ get }) => {
      const { CountValues } = get(aggregations({ modal, extended }))[
        path
      ] as CategoricalAggregations;

      if (!CountValues) {
        const parent = path.split(".")[0];

        if (
          VALID_KEYPOINTS.includes(
            get(schemaAtoms.field(parent)).embeddedDocType
          )
        ) {
          const skeleton = get(selectors.skeleton(parent));

          return skeleton.labels.reduce((acc, cur) => {
            acc[cur] = -1;
            return acc;
          }, {});
        }
      }

      return CountValues ? Object.fromEntries(CountValues[1]) : null;
    },
  cachePolicy_UNSTABLE: {
    eviction: "most-recent",
  },
});

const gatherPaths = (
  get: GetRecoilValue,
  ftype: string | string[],
  embeddedDocType?: string | string[]
) => {
  const paths = [];

  const recurseFields = (path) => {
    const field = get(schemaAtoms.field(path));
    if (get(schemaAtoms.meetsType({ path, ftype, embeddedDocType }))) {
      paths.push(path);
    }
    if (field.fields) {
      Object.keys(field.fields).forEach((name) =>
        recurseFields(`${path}.${name}`)
      );
    }
  };

  const schema = get(schemaAtoms.fieldPaths({}));
  for (const path of schema) recurseFields(path);
  return paths;
};

export const cumulativeCounts = selectorFamily<
  { [key: string]: number },
  {
    extended: boolean;
    path: string;
    modal: boolean;
    ftype: string | string[];
    embeddedDocType?: string | string[];
  }
>({
  key: "cumulativeCounts",
  get:
    ({ extended, path: key, modal, ftype, embeddedDocType }) =>
    ({ get }) =>
      gatherPaths(get, ftype, embeddedDocType).reduce((result, path) => {
        const data = get(counts({ extended, modal, path: `${path}.${key}` }));
        for (const value in data) {
          if (!result[value]) {
            result[value] = 0;
          }

          result[value] += data[value];
        }
        return result;
      }, {}),
  cachePolicy_UNSTABLE: {
    eviction: "most-recent",
  },
});

export const cumulativeValues = selectorFamily<
  string[],
  {
    extended: boolean;
    path: string;
    modal: boolean;
    ftype: string | string[];
    embeddedDocType?: string | string[];
  }
>({
  key: "cumulativeValues",
  get:
    ({ extended, path: key, modal, ftype, embeddedDocType }) =>
    ({ get }) => {
      return Array.from(
        new Set<string>(
          gatherPaths(get, ftype, embeddedDocType).reduce(
            (result, path) => [
              ...result,
              ...get(values({ extended, modal, path: `${path}.${key}` })),
            ],
            []
          )
        )
      ).sort();
    },
  cachePolicy_UNSTABLE: {
    eviction: "most-recent",
  },
});

export const bounds = selectorFamily<
  [Bound, Bound],
  { extended: boolean; path: string; modal: boolean }
>({
  key: "bounds",
  get:
    ({ extended, modal, path }) =>
    ({ get }) => {
      const data = get(aggregations({ modal, extended }))[
        path
      ] as NumericAggregations;

      const isDateOrDateTime = get(
        schemaAtoms.meetsType({ path, ftype: [DATE_FIELD, DATE_TIME_FIELD] })
      );

      if (isDateOrDateTime) {
        const [lower, upper] = data.Bounds as DateTimeBounds;

        return [lower.datetime, upper.datetime] as [Bound, Bound];
      }

      const isFloatField = get(
        schemaAtoms.meetsType({ path, ftype: FLOAT_FIELD })
      );

      if (isFloatField) {
        return (data.Bounds as FloatBounds).bounds;
      }

      return data.Bounds as [Bound, Bound];
    },
  cachePolicy_UNSTABLE: {
    eviction: "most-recent",
  },
});

export type Nonfinite = "nan" | "ninf" | "inf" | "none";

export interface NonfiniteCounts {
  none: number;
  inf?: number;
  ninf?: number;
  nan?: number;
}

export const nonfiniteCounts = selectorFamily<
  NonfiniteCounts,
  { extended: boolean; path: string; modal: boolean }
>({
  key: "nonfiniteCounts",
  get:
    ({ extended, modal, path }) =>
    ({ get }) => {
      const data = get(aggregations({ modal, extended }))[
        path
      ] as NumericAggregations;

      const isFloatField = get(
        schemaAtoms.meetsType({ path, ftype: FLOAT_FIELD })
      );

      const result = { none: data.None };

      if (isFloatField) {
        const bounds = data.Bounds as FloatBounds;
        return {
          ...result,
          nan: bounds.nan,
          ninf: bounds["-inf"],
          inf: bounds.inf,
        };
      }

      return result;
    },
  cachePolicy_UNSTABLE: {
    eviction: "most-recent",
  },
});

export const nonfiniteCount = selectorFamily<
  number,
  { extended: boolean; path: string; modal: boolean; key: Nonfinite }
>({
  key: "nonfiniteCount",
  get:
    ({ key, ...params }) =>
    ({ get }) =>
      get(nonfiniteCounts(params))[key],
  cachePolicy_UNSTABLE: {
    eviction: "most-recent",
  },
});

export const boundedCount = selectorFamily<
  number,
  { extended: boolean; path: string; modal: boolean }
>({
  key: "boundedCount",
  get:
    (params) =>
    ({ get }) => {
      const nonfinites = Object.entries(get(nonfiniteCounts(params))).reduce(
        (sum, [key, count]) => (key === "none" ? sum : sum + (count || 0)),
        0
      );

      return get(count(params)) - nonfinites;
    },
  cachePolicy_UNSTABLE: {
    eviction: "most-recent",
  },
});

export const useLoading = (params: { extended: boolean; modal: boolean }) => {
  const { state } = useRecoilValueLoadable(aggregations(params));

  return state === "loading";
};<|MERGE_RESOLUTION|>--- conflicted
+++ resolved
@@ -21,17 +21,8 @@
 import * as selectors from "./selectors";
 import * as schemaAtoms from "./schema";
 import * as viewAtoms from "./view";
-<<<<<<< HEAD
-import {
-  currentSlice,
-  defaultGroupSlice,
-  groupSlice,
-  pinnedSlice,
-} from "./groups";
+import { currentSlice } from "./groups";
 import { sidebarSampleId } from "./modal";
-=======
-import { currentSlice } from "./groups";
->>>>>>> ce404b40
 
 type DateTimeBound = { datetime: number } | null;
 
