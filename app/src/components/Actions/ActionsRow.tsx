--- conflicted
+++ resolved
@@ -228,13 +228,8 @@
 
 type ActionsRowProps = {
   modal: boolean;
-<<<<<<< HEAD
-  frameNumberRef?: any;
-=======
   playerRef?: any;
   frameNumberRef: MutableRefObject<number>;
-  children: any;
->>>>>>> b4e010e0
 };
 
 const ActionsRow = ({ modal, playerRef, frameNumberRef }: ActionsRowProps) => {
