import React, { useState, useEffect, useRef } from "react";
import styled from "styled-components";

import { Check, Close, Fullscreen, FullscreenExit } from "@material-ui/icons";
import { useRecoilState, useRecoilValue } from "recoil";

import CheckboxGrid from "./CheckboxGrid";
import DisplayOptionsSidebar from "./DisplayOptionsSidebar";
import JSONView from "./JSONView";
import Player51 from "./Player51";
import { Button, ModalFooter } from "./utils";
import * as selectors from "../recoil/selectors";
import * as atoms from "../recoil/atoms";

import {
  useEventHandler,
  useKeydownHandler,
  useResizeHandler,
} from "../utils/hooks";
import {
  formatMetadata,
  makeLabelNameGroups,
  stringify,
} from "../utils/labels";

type Props = {
  sample: object;
  sampleUrl: string;
};

const Container = styled.div`
  display: grid;
  grid-template-columns: auto 280px;
  width: 90vw;
  height: 80vh;
  background-color: ${({ theme }) => theme.background};

  &.fullscreen {
    width: 100vw;
    height: 100vh;
    grid-template-columns: auto;
    .sidebar {
      display: none;
    }
  }

  h2 {
    clear: both;
  }

  h2,
  h2 span {
    display: flex;
    align-items: center;
  }

  h2 .push-right {
    margin-left: auto;
  }

  h2 svg {
    cursor: pointer;
    margin-left: 5px;
  }

  h2 .close-wrapper {
    position: absolute;
    top: 1em;
    right: 1em;
    background-color: ${({ theme }) => theme.backgroundTransparent};
  }

  .player {
    position: relative;
    display: flex;
    align-items: center;
    justify-content: center;
    overflow: hidden;

    .p51-video-options-panel {
      z-index: 1500;
    }
  }

  .nav-button {
    position: absolute;
    z-index: 1000;
    top: 50%;
    width: 2em;
    height: 5em;
    margin-top: -2.5em;
    display: flex;
    align-items: center;
    justify-content: center;
    background-color: ${({ theme }) => theme.overlayButton};
    cursor: pointer;
    font-size: 150%;
    font-weight: bold;
    user-select: none;

    &.left {
      left: 0;
    }
    &.right {
      right: 0;
    }
  }

  .sidebar {
    position: relative;
    display: flex;
    flex-direction: column;
    border-left: 2px solid ${({ theme }) => theme.border};
    max-height: 100%;
    overflow-y: auto;

    .sidebar-content {
      padding-left: 1em;
      padding-right: 1em;
      padding-bottom: 1em;
      flex-grow: 1;
      overflow-y: auto;
    }
    .sidebar-content::-webkit-scrollbar {
      width: 0px;
      background: transparent;
      display: none;
    }
    .sidebar-content::-webkit-scrollbar-thumb {
      width: 0px;
      display: none;
    }

    ${ModalFooter} {
      align-items: flex-start;
    }
  }

  .row {
    display: flex;
    justify-content: space-between;
    width: 100%;
    flex-wrap: wrap;

    > label {
      font-weight: bold;
      display: block;
      padding-right: 0.5rem;
      width: auto;
    }
    > div {
      display: block;
      max-width: 100%;
    }
    span {
      flex-grow: 2;
      overflow-wrap: break-word;
      vertical-align: middle;
    }
  }
`;

const TopRightNavButtonsContainer = styled.div`
  position: absolute;
  z-index: 1000;
  top: 0;
  right: 0;
  display: flex;
`;

const TopRightNavButtons = ({ children }) => {
  return <TopRightNavButtonsContainer>{children}</TopRightNavButtonsContainer>;
};

const TopRightNavButtonContainer = styled.div`
  display: block;
  background-color: ${({ theme }) => theme.overlayButton};
  cursor: pointer;
  font-size: 150%;
  font-weight: bold;
  user-select: none;
  width: 2em;
  margin-top: 0;
  height: 2em;
  display: flex;
  align-items: center;
  justify-content: center;
`;

const TopRightNavButton = ({ icon, title, onClick, ...rest }) => {
  return (
    <TopRightNavButtonContainer title={title} onClick={onClick} {...rest}>
      {icon}
    </TopRightNavButtonContainer>
  );
};

const Row = ({ name, renderedName, value, children, ...rest }) => (
  <div className="row" {...rest}>
    <label>{renderedName || name}&nbsp;</label>
    <div>
      <span title={value}>{value}</span>
    </div>
    {children}
  </div>
);

const SampleModal = ({
  sample,
  sampleUrl,
  colorMap = {},
  onClose,
  ...rest
}: Props) => {
  const playerContainerRef = useRef();
  const [playerStyle, setPlayerStyle] = useState({
    height: "100%",
    width: "100%",
  });
  const [showJSON, setShowJSON] = useState(false);
  const [enableJSONFilter, setEnableJSONFilter] = useState(true);
  const [fullscreen, setFullscreen] = useState(false);
  const [activeLabels, setActiveLabels] = useRecoilState(
    atoms.modalActiveLabels
  );
  const filter = useRecoilValue(selectors.sampleModalFilter);
  const activeTags = useRecoilValue(atoms.modalActiveTags);
  const tagNames = useRecoilValue(selectors.tagNames);
  const fieldSchema = useRecoilValue(selectors.fieldSchema);
  const labelNames = useRecoilValue(selectors.labelNames);
  const labelTypes = useRecoilValue(selectors.labelTypes);
  const labelNameGroups = makeLabelNameGroups(
    fieldSchema,
    labelNames,
    labelTypes
  );
  useEffect(() => {
    setActiveLabels(rest.activeLabels);
  }, [rest.activeLabels]);

  // save overlay options when navigating - these are restored by passing them
  // in defaultOverlayOptions when the new player is created
  const playerRef = useRef();
  const [savedOverlayOptions, setSavedOverlayOptions] = useState({});
  const wrapNavigationFunc = (callback) => {
    if (callback) {
      return () => {
        if (playerRef.current) {
          setSavedOverlayOptions(playerRef.current.getOverlayOptions());
        }
        callback();
      };
    }
  };
  const onPrevious = wrapNavigationFunc(rest.onPrevious);
  const onNext = wrapNavigationFunc(rest.onNext);

  const handleResize = () => {
    if (!playerRef.current || !playerContainerRef.current || showJSON) {
      return;
    }
    const container = playerContainerRef.current;
    const containerRatio = container.clientWidth / container.clientHeight;
    const contentDimensions = playerRef.current.getContentDimensions();
    if (
      !contentDimensions ||
      contentDimensions.width === 0 ||
      contentDimensions.height === 0
    ) {
      // content may not have loaded yet
      return;
    }
    const contentRatio = contentDimensions.width / contentDimensions.height;
    if (containerRatio < contentRatio) {
      setPlayerStyle({
        width: container.clientWidth,
        height: container.clientWidth / contentRatio,
      });
    } else {
      setPlayerStyle({
        height: container.clientHeight,
        width: container.clientHeight * contentRatio,
      });
    }
  };

  useResizeHandler(handleResize);
<<<<<<< HEAD
  useEffect(handleResize, [sampleUrl, showJSON, fullscreen]);
=======
  useEffect(handleResize, [showJSON, fullscreen]);
  useEventHandler(
    playerContainerRef.current?.querySelector("img.p51-contained-image"),
    "load",
    handleResize
  );
>>>>>>> e5e3e7d2

  useKeydownHandler((e) => {
    if (
      document.activeElement &&
      ((document.activeElement.tagName.toLowerCase() === "input" &&
        !["checkbox", "radio"].includes(document.activeElement.type)) ||
        document.activeElement.getAttribute("role") === "slider")
    ) {
      return;
    } else if (e.key == "Escape") {
      if (fullscreen) {
        setFullscreen(false);
      } else if (onClose) {
        onClose();
      }
    } else if (e.key == "ArrowLeft" && onPrevious) {
      onPrevious();
    } else if (e.key == "ArrowRight" && onNext) {
      onNext();
    }
  });

  const getDisplayOptions = (
    values,
    countOrExists,
    selected,
    hideCheckbox = false,
    filteredCountOrExists
  ) => {
    return [...values].sort().map(({ name, type }) => ({
      hideCheckbox,
      name,
      type,
      icon: ["boolean", "undefined"].includes(typeof countOrExists[name]) ? (
        countOrExists[name] ? (
          <Check style={{ color: colorMap[name] }} />
        ) : (
          <Close style={{ color: colorMap[name] }} />
        )
      ) : undefined,
      totalCount: countOrExists[name],
      filteredCount: filteredCountOrExists
        ? filteredCountOrExists[name]
        : undefined,
      selected: Boolean(selected[name]),
    }));
  };

  const handleSetDisplayOption = (setSelected) => (entry) => {
    setSelected((selected) => ({
      ...selected,
      [entry.name]: entry.selected,
    }));
  };

  const tagSampleExists = tagNames.reduce(
    (acc, tag) => ({
      ...acc,
      [tag]: sample.tags.includes(tag),
    }),
    {}
  );

  const labelSampleValuesReducer = (s) => {
    return labelNameGroups.labels.reduce((obj, { name, type }) => {
      let value;
      if (!s[name]) {
        value = 0;
      } else {
        value = ["Detections", "Classifcations"].includes(type)
          ? s[name][type.toLowerCase()].length
          : 1;
      }
      return {
        ...obj,
        [name]: value,
      };
    }, {});
  };

  const labelSampleValues = labelSampleValuesReducer(sample);
  const filteredLabelSampleValues = labelSampleValuesReducer(filter(sample));

  const scalarSampleValues = labelNameGroups.scalars.reduce(
    (obj, { name }) => ({
      ...obj,
      [name]:
        sample[name] !== undefined && sample[name] !== null
          ? stringify(sample[name])
          : undefined,
    }),
    {}
  );

  const otherSampleValues = labelNameGroups.unsupported.reduce((obj, label) => {
    return {
      ...obj,
      [label]: label in sample,
    };
  }, {});

  return (
    <Container className={fullscreen ? "fullscreen" : ""}>
      <div className="player" ref={playerContainerRef}>
        {showJSON ? (
          <JSONView
            object={sample}
            filterJSON={enableJSONFilter}
            enableFilter={setEnableJSONFilter}
          />
        ) : (
          <Player51
            key={sampleUrl} // force re-render when this changes
            src={sampleUrl}
            onLoad={handleResize}
            style={{
              position: "relative",
              ...playerStyle,
            }}
            sample={sample}
            colorMap={colorMap}
            activeLabels={activeLabels}
            fieldSchema={fieldSchema}
            filterSelector={selectors.modalLabelFilters}
            playerRef={playerRef}
            defaultOverlayOptions={savedOverlayOptions}
          />
        )}
        {onPrevious ? (
          <div
            className="nav-button left"
            onClick={onPrevious}
            title="Previous sample (Left arrow)"
          >
            &lt;
          </div>
        ) : null}
        {onNext ? (
          <div
            className="nav-button right"
            onClick={onNext}
            title="Next sample (Right arrow)"
          >
            &gt;
          </div>
        ) : null}
        <TopRightNavButtons>
          <TopRightNavButton
            onClick={() => setFullscreen(!fullscreen)}
            title={fullscreen ? "Unmaximize (Esc)" : "Maximize"}
            icon={fullscreen ? <FullscreenExit /> : <Fullscreen />}
          />
        </TopRightNavButtons>
      </div>
      <div className="sidebar">
        <div className="sidebar-content">
          <h2>
            Metadata
            <span className="push-right" />
          </h2>
          <Row name="ID" value={sample._id} />
          <Row name="Source" value={sample.filepath} />
          {formatMetadata(sample.metadata).map(({ name, value }) => (
            <Row key={"metadata-" + name} name={name} value={value} />
          ))}
          <h2>
            Display Options
            <span className="push-right" />
          </h2>
          <DisplayOptionsSidebar
            colorMap={colorMap}
            tags={getDisplayOptions(
              tagNames.map((t) => ({ name: t })),
              tagSampleExists,
              activeTags,
              true
            )}
            labels={getDisplayOptions(
              labelNameGroups.labels,
              labelSampleValues,
              activeLabels,
              false,
              filteredLabelSampleValues
            )}
            onSelectLabel={handleSetDisplayOption(setActiveLabels)}
            scalars={getDisplayOptions(
              labelNameGroups.scalars,
              scalarSampleValues,
              activeLabels
            )}
            onSelectScalar={handleSetDisplayOption(setActiveLabels)}
            unsupported={getDisplayOptions(
              labelNameGroups.unsupported,
              otherSampleValues,
              activeLabels
            )}
            style={{
              overflowY: "auto",
              overflowX: "hidden",
              height: "auto",
            }}
            modal={true}
          />
          <TopRightNavButton
            onClick={onClose}
            title={"Close"}
            icon={<Close />}
            style={{ position: "absolute", top: 0, right: 0 }}
          />
        </div>
        <ModalFooter>
          <Button onClick={() => setShowJSON(!showJSON)}>
            {showJSON ? "Hide" : "Show"} JSON
          </Button>
        </ModalFooter>
      </div>
    </Container>
  );
};

export default SampleModal;<|MERGE_RESOLUTION|>--- conflicted
+++ resolved
@@ -285,16 +285,12 @@
   };
 
   useResizeHandler(handleResize);
-<<<<<<< HEAD
   useEffect(handleResize, [sampleUrl, showJSON, fullscreen]);
-=======
-  useEffect(handleResize, [showJSON, fullscreen]);
   useEventHandler(
     playerContainerRef.current?.querySelector("img.p51-contained-image"),
     "load",
     handleResize
   );
->>>>>>> e5e3e7d2
 
   useKeydownHandler((e) => {
     if (
