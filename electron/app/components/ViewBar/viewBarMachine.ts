--- conflicted
+++ resolved
@@ -98,15 +98,10 @@
         false,
         ctx.stages.length,
         i === Math.min(view.length - 1, ctx.activeStage),
-<<<<<<< HEAD
         stage.kwargs.map((p, j) => {
           const stageInfoResult = stageInfo.filter(
             (s) => s.name === stageName
           )[0];
-          console.log(
-            p[0],
-            operate(stageInfoResult.params[j].type, "castFrom", p[1], false)
-          );
           return createParameter(
             stageName,
             p[0],
@@ -116,30 +111,10 @@
             true,
             false,
             j === stageInfoResult.params.length - 1,
-            i === Math.min(view.length - 1, ctx.activeStage)
+            i === Math.min(view.length - 1, ctx.activeStage),
+            stageInfoResult.params[j].placeholder
           );
         }),
-=======
-        stage.kwargs
-          .filter((k) => !k[0].startsWith("_"))
-          .map((p, j) => {
-            const stageInfoResult = stageInfo.filter(
-              (s) => s.name === stageName
-            )[0];
-            return createParameter(
-              stageName,
-              p[0],
-              stageInfoResult.params[j].type,
-              stageInfoResult.params[j].default,
-              operate(stageInfoResult.params[j].type, "castFrom", p[1], false),
-              true,
-              false,
-              j === stageInfoResult.params.length - 1,
-              i === Math.min(view.length - 1, ctx.activeStage),
-              stageInfoResult.params[j].placeholder
-            );
-          }),
->>>>>>> e2755693
         true,
         true
       );
