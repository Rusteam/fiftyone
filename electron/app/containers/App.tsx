--- conflicted
+++ resolved
@@ -10,22 +10,11 @@
 import PortForm from "../components/PortForm";
 
 import { useHashChangeHandler } from "../utils/hooks";
-<<<<<<< HEAD
 import { useSubscribe } from "../utils/socket";
 import * as atoms from "../recoil/atoms";
 import * as selectors from "../recoil/selectors";
-=======
-import { getSocket, useSubscribe } from "../utils/socket";
-import connect from "../utils/connect";
 import { convertSelectedObjectsListToMap } from "../utils/selection";
-import {
-  stateDescription,
-  selectedSamples,
-  selectedObjects,
-  viewCounter,
-} from "../recoil/atoms";
 import gaConfig from "../constants/ga.json";
->>>>>>> 375b9ace
 import Error from "./Error";
 
 import gaConfig from "../constants/ga.json";
@@ -34,30 +23,7 @@
   children: ReactNode;
 };
 
-<<<<<<< HEAD
 const useGA = (socket) => {
-=======
-function App(props: Props) {
-  const [showInfo, setShowInfo] = useState(true);
-  const addNotification = useRef(null);
-  const [reset, setReset] = useState(false);
-  const { loading, children, dispatch, connected, port } = props;
-  const portRef = useRef();
-  const [result, setResultFromForm] = useState({ port, connected });
-  const [socket, setSocket] = useState(getSocket(result.port, "state"));
-  const setStateDescription = useSetRecoilState(stateDescription);
-  const setSelectedSamples = useSetRecoilState(selectedSamples);
-  const setSelectedObjects = useSetRecoilState(selectedObjects);
-  const [viewCounterValue, setViewCounter] = useRecoilState(viewCounter);
-
-  const handleStateUpdate = (data) => {
-    setStateDescription(data);
-    setSelectedSamples(new Set(data.selected));
-    setSelectedObjects(convertSelectedObjectsListToMap(data.selected_objects));
-    dispatch(updateState(data));
-  };
-
->>>>>>> 375b9ace
   const [gaInitialized, setGAInitialized] = useState(false);
   useEffect(() => {
     const dev = process.env.NODE_ENV == "development";
@@ -103,6 +69,7 @@
   const [viewCounterValue, setViewCounter] = useRecoilState(atoms.viewCounter);
   const [result, setResultFromForm] = useState({ port, connected });
   const setDatasetStats = useSetRecoilState(atoms.datasetStats);
+  const setSelectedObjects = useSetRecoilState(atoms.selectedObjects);
   const setExtendedDatasetStats = useSetRecoilState(atoms.extendedDatasetStats);
 
   useGA(socket);
@@ -114,6 +81,7 @@
   const handleStateUpdate = (data) => {
     setStateDescription(data);
     setSelectedSamples(new Set(data.selected));
+    setSelectedObjects(convertSelectedObjectsListToMap(data.selected_objects));
   };
 
   useSubscribe(socket, "connect", () => {
