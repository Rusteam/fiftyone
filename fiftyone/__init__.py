--- conflicted
+++ resolved
@@ -23,11 +23,7 @@
 import fiftyone.core.service as fos
 
 config = foc.load_config()
-<<<<<<< HEAD
 dataset_service = fos.DatabaseService()
-=======
-dataset_service = fos.DatabaseService()
-server_service = fos.ServerService()
 
 from .core.dataset import (
     Dataset,
@@ -40,5 +36,4 @@
     ImageLabels,
     Label,
 )
-from .core.sample import ImageSample, Sample
->>>>>>> 3ce75162
+from .core.sample import ImageSample, Sample