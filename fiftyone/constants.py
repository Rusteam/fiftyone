"""
Package-wide constants.

| Copyright 2017-2020, Voxel51, Inc.
| `voxel51.com <https://voxel51.com/>`_
|
"""
# pragma pylint: disable=redefined-builtin
# pragma pylint: disable=unused-wildcard-import
# pragma pylint: disable=wildcard-import
from __future__ import absolute_import
from __future__ import division
from __future__ import print_function
from __future__ import unicode_literals
from builtins import *

# pragma pylint: enable=redefined-builtin
# pragma pylint: enable=unused-wildcard-import
# pragma pylint: enable=wildcard-import

import os
import sys

try:
    from importlib.metadata import metadata  # Python 3.8
except ImportError:
    from importlib_metadata import metadata  # Python < 3.8


FIFTYONE_DIR = os.path.abspath(os.path.dirname(__file__))
FIFTYONE_CONFIG_DIR = os.path.join(os.path.expanduser("~"), ".fiftyone")
FIFTYONE_CONFIG_PATH = os.path.join(FIFTYONE_CONFIG_DIR, "config.json")
BASE_DIR = os.path.dirname(FIFTYONE_DIR)
<<<<<<< HEAD
RESOURCES_DIR = os.path.join(FIFTYONE_DIR, "resources")
EXAMPLES_DIR = os.path.join(BASE_DIR, "examples")
=======
EXAMPLES_DIR = os.path.join(FIFTYONE_DIR, "examples")
if not os.path.isdir(EXAMPLES_DIR):
    EXAMPLES_DIR = os.path.join(BASE_DIR, "examples")
DEV_INSTALL = os.path.isdir(
    os.path.join(os.path.dirname(os.path.abspath(__file__)), "..", ".git")
)
>>>>>>> 18ae282c

# Package metadata
_META = metadata("fiftyone")
NAME = _META["name"]
VERSION = _META["version"]
DESCRIPTION = _META["summary"]
AUTHOR = _META["author"]
AUTHOR_EMAIL = _META["author-email"]
URL = _META["home-page"]
LICENSE = _META["license"]
VERSION_LONG = "%s v%s, %s" % (NAME, VERSION, AUTHOR)

# MongoDB setup
try:
    from fiftyone.db import FIFTYONE_DB_BIN_DIR
except ImportError:
    # development installation
    FIFTYONE_DB_BIN_DIR = os.path.join(FIFTYONE_CONFIG_DIR, "bin")
DB_PATH = os.path.join(FIFTYONE_CONFIG_DIR, "var/lib/mongo")
DB_BIN_PATH = os.path.join(FIFTYONE_DB_BIN_DIR, "mongod")
DB_CLIENT_BIN_PATH = os.path.join(FIFTYONE_DB_BIN_DIR, "mongo")
DB_LOG_PATH = os.path.join(FIFTYONE_CONFIG_DIR, "var/log/mongodb/mongo.log")

# Server setup
SERVER_DIR = os.path.join(FIFTYONE_DIR, "server")
SERVER_ADDR = "http://127.0.0.1:%d"

# App setup
try:
    from fiftyone.gui import FIFTYONE_APP_DIR
except ImportError:
    FIFTYONE_APP_DIR = os.path.abspath(
        os.path.join(FIFTYONE_DIR, "../electron")
    )<|MERGE_RESOLUTION|>--- conflicted
+++ resolved
@@ -31,17 +31,13 @@
 FIFTYONE_CONFIG_DIR = os.path.join(os.path.expanduser("~"), ".fiftyone")
 FIFTYONE_CONFIG_PATH = os.path.join(FIFTYONE_CONFIG_DIR, "config.json")
 BASE_DIR = os.path.dirname(FIFTYONE_DIR)
-<<<<<<< HEAD
 RESOURCES_DIR = os.path.join(FIFTYONE_DIR, "resources")
 EXAMPLES_DIR = os.path.join(BASE_DIR, "examples")
-=======
-EXAMPLES_DIR = os.path.join(FIFTYONE_DIR, "examples")
-if not os.path.isdir(EXAMPLES_DIR):
-    EXAMPLES_DIR = os.path.join(BASE_DIR, "examples")
 DEV_INSTALL = os.path.isdir(
-    os.path.join(os.path.dirname(os.path.abspath(__file__)), "..", ".git")
+    os.path.abspath(
+        os.path.join(os.path.dirname(os.path.abspath(__file__)), "..", ".git")
+    )
 )
->>>>>>> 18ae282c
 
 # Package metadata
 _META = metadata("fiftyone")
