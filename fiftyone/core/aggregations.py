--- conflicted
+++ resolved
@@ -1657,7 +1657,6 @@
     if expr is not None:
         id_to_str = False  # we have no way of knowing what type expr outputs
 
-<<<<<<< HEAD
     if expr is None and not id_to_str:
         field_type = _get_field_type(
             sample_collection, field_name, unwind=auto_unwind
@@ -1665,8 +1664,6 @@
     else:
         field_type = None
 
-    if auto_unwind:
-=======
     if keep_top_level:
         if is_frame_field:
             path = "frames." + path
@@ -1679,7 +1676,6 @@
 
         pipeline.append({"$project": {path: True}})
     elif auto_unwind:
->>>>>>> 2479c4a7
         if is_frame_field:
             pipeline.extend(
                 [
