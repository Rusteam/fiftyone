"""
Interface for sample collections.

| Copyright 2017-2022, Voxel51, Inc.
| `voxel51.com <https://voxel51.com/>`_
|
"""
from collections import defaultdict
import fnmatch
import itertools
import logging
import os
import random
import string
import warnings

from bson import ObjectId
from deprecated import deprecated
from pymongo import InsertOne, UpdateOne

import eta.core.serial as etas
import eta.core.utils as etau

import fiftyone.core.aggregations as foa
import fiftyone.core.annotation as foan
import fiftyone.core.brain as fob
import fiftyone.core.expressions as foe
from fiftyone.core.expressions import ViewField as F
import fiftyone.core.evaluation as foev
import fiftyone.core.fields as fof
import fiftyone.core.frame as fofr
import fiftyone.core.labels as fol
import fiftyone.core.media as fom
import fiftyone.core.metadata as fomt
import fiftyone.core.models as fomo
import fiftyone.core.odm as foo
import fiftyone.core.sample as fosa
import fiftyone.core.utils as fou

fod = fou.lazy_import("fiftyone.core.dataset")
fos = fou.lazy_import("fiftyone.core.stages")
fov = fou.lazy_import("fiftyone.core.view")
foua = fou.lazy_import("fiftyone.utils.annotations")
foud = fou.lazy_import("fiftyone.utils.data")
foue = fou.lazy_import("fiftyone.utils.eval")


logger = logging.getLogger(__name__)


def _make_registrar():
    registry = {}

    def registrar(func):
        registry[func.__name__] = func
        # Normally a decorator returns a wrapped function, but here we return
        # `func` unmodified, after registering it
        return func

    registrar.all = registry
    return registrar


# Keeps track of all `ViewStage` methods
view_stage = _make_registrar()

# Keeps track of all `Aggregation` methods
aggregation = _make_registrar()


class SampleCollection(object):
    """Abstract class representing an ordered collection of
    :class:`fiftyone.core.sample.Sample` instances in a
    :class:`fiftyone.core.dataset.Dataset`.
    """

    _FRAMES_PREFIX = "frames."

    def __str__(self):
        return repr(self)

    def __repr__(self):
        return self.summary()

    def __bool__(self):
        return len(self) > 0

    def __len__(self):
        raise NotImplementedError("Subclass must implement __len__()")

    def __contains__(self, sample_id):
        try:
            self[sample_id]
        except KeyError:
            return False

        return True

    def __getitem__(self, id_filepath_slice):
        raise NotImplementedError("Subclass must implement __getitem__()")

    def __iter__(self):
        return self.iter_samples()

    @property
    def _dataset(self):
        """The :class:`fiftyone.core.dataset.Dataset` that serves the samples
        in this collection.
        """
        raise NotImplementedError("Subclass must implement _dataset")

    @property
    def _root_dataset(self):
        """The root :class:`fiftyone.core.dataset.Dataset` from which this
        collection is derived.

        This is typically the same as :meth:`_dataset` but may differ in cases
        such as patches views.
        """
        raise NotImplementedError("Subclass must implement _root_dataset")

    @property
    def _is_patches(self):
        """Whether this collection contains patches."""
        raise NotImplementedError("Subclass must implement _is_patches")

    @property
    def _is_frames(self):
        """Whether this collection contains frames of a video dataset."""
        raise NotImplementedError("Subclass must implement _is_frames")

    @property
    def _element_str(self):
        return "sample"

    @property
    def _elements_str(self):
        return "samples"

    @property
    def name(self):
        """The name of the collection."""
        raise NotImplementedError("Subclass must implement name")

    @property
    def media_type(self):
        """The media type of the collection."""
        raise NotImplementedError("Subclass must implement media_type")

    @property
    def info(self):
        """The info dict of the underlying dataset.

        See :meth:`fiftyone.core.dataset.Dataset.info` for more information.
        """
        raise NotImplementedError("Subclass must implement info")

    @info.setter
    def info(self, info):
        raise NotImplementedError("Subclass must implement info")

    @property
    def classes(self):
        """The classes of the underlying dataset.

        See :meth:`fiftyone.core.dataset.Dataset.classes` for more information.
        """
        raise NotImplementedError("Subclass must implement classes")

    @classes.setter
    def classes(self, classes):
        raise NotImplementedError("Subclass must implement classes")

    @property
    def default_classes(self):
        """The default classes of the underlying dataset.

        See :meth:`fiftyone.core.dataset.Dataset.default_classes` for more
        information.
        """
        raise NotImplementedError("Subclass must implement default_classes")

    @default_classes.setter
    def default_classes(self, classes):
        raise NotImplementedError("Subclass must implement default_classes")

    def has_classes(self, field):
        """Determines whether this collection has a classes list for the given
        field.

        Classes may be defined either in :meth:`classes` or
        :meth:`default_classes`.

        Args:
            field: a field name

        Returns:
            True/False
        """
        return field in self.classes or bool(self.default_classes)

    def get_classes(self, field):
        """Gets the classes list for the given field, or None if no classes
        are available.

        Classes are first retrieved from :meth:`classes` if they exist,
        otherwise from :meth:`default_classes`.

        Args:
            field: a field name

        Returns:
            a list of classes, or None
        """
        if field in self.classes:
            return self.classes[field]

        if self.default_classes:
            return self.default_classes

        return None

    @property
    def mask_targets(self):
        """The mask targets of the underlying dataset.

        See :meth:`fiftyone.core.dataset.Dataset.mask_targets` for more
        information.
        """
        raise NotImplementedError("Subclass must implement mask_targets")

    @mask_targets.setter
    def mask_targets(self, targets):
        raise NotImplementedError("Subclass must implement mask_targets")

    @property
    def default_mask_targets(self):
        """The default mask targets of the underlying dataset.

        See :meth:`fiftyone.core.dataset.Dataset.default_mask_targets` for more
        information.
        """
        raise NotImplementedError(
            "Subclass must implement default_mask_targets"
        )

    @default_mask_targets.setter
    def default_mask_targets(self, targets):
        raise NotImplementedError(
            "Subclass must implement default_mask_targets"
        )

    def has_mask_targets(self, field):
        """Determines whether this collection has mask targets for the given
        field.

        Mask targets may be defined either in :meth:`mask_targets` or
        :meth:`default_mask_targets`.

        Args:
            field: a field name

        Returns:
            True/False
        """
        return field in self.mask_targets or bool(self.default_mask_targets)

    def get_mask_targets(self, field):
        """Gets the mask targets for the given field, or None if no mask
        targets are available.

        Mask targets are first retrieved from :meth:`mask_targets` if they
        exist, otherwise from :meth:`default_mask_targets`.

        Args:
            field: a field name

        Returns:
            a list of classes, or None
        """
        if field in self.mask_targets:
            return self.mask_targets[field]

        if self.default_mask_targets:
            return self.default_mask_targets

        return None

    def summary(self):
        """Returns a string summary of the collection.

        Returns:
            a string summary
        """
        raise NotImplementedError("Subclass must implement summary()")

    def first(self):
        """Returns the first sample in the collection.

        Returns:
            a :class:`fiftyone.core.sample.Sample` or
            :class:`fiftyone.core.sample.SampleView`
        """
        try:
            return next(iter(self))
        except StopIteration:
            raise ValueError("%s is empty" % self.__class__.__name__)

    def last(self):
        """Returns the last sample in the collection.

        Returns:
            a :class:`fiftyone.core.sample.Sample` or
            :class:`fiftyone.core.sample.SampleView`
        """
        return self[-1:].first()

    def head(self, num_samples=3):
        """Returns a list of the first few samples in the collection.

        If fewer than ``num_samples`` samples are in the collection, only
        the available samples are returned.

        Args:
            num_samples (3): the number of samples

        Returns:
            a list of :class:`fiftyone.core.sample.Sample` objects
        """
        return [s for s in self[:num_samples]]

    def tail(self, num_samples=3):
        """Returns a list of the last few samples in the collection.

        If fewer than ``num_samples`` samples are in the collection, only
        the available samples are returned.

        Args:
            num_samples (3): the number of samples

        Returns:
            a list of :class:`fiftyone.core.sample.Sample` objects
        """
        return [s for s in self[-num_samples:]]

    def one(self, expr, exact=False):
        """Returns a single sample in this collection matching the expression.

        Examples::

            import fiftyone as fo
            import fiftyone.zoo as foz
            from fiftyone import ViewField as F

            dataset = foz.load_zoo_dataset("quickstart")

            #
            # Get a sample by filepath
            #

            # A random filepath in the dataset
            filepath = dataset.take(1).first().filepath

            # Get sample by filepath
            sample = dataset.one(F("filepath") == filepath)

            #
            # Dealing with multiple matches
            #

            # Get a sample whose image is JPEG
            sample = dataset.one(F("filepath").ends_with(".jpg"))

            # Raises an error since there are multiple JPEGs
            dataset.one(F("filepath").ends_with(".jpg"), exact=True)

        Args:
            expr: a :class:`fiftyone.core.expressions.ViewExpression` or
                `MongoDB expression <https://docs.mongodb.com/manual/meta/aggregation-quick-reference/#aggregation-expressions>`_
                that evaluates to ``True`` for the sample to match
            exact (False): whether to raise an error if multiple samples match
                the expression

        Returns:
            a :class:`fiftyone.core.sample.SampleView`
        """
        view = self.match(expr)
        matches = iter(view)

        try:
            sample = next(matches)
        except StopIteration:
            raise ValueError("No samples match the given expression")

        if exact:
            try:
                next(matches)
                raise ValueError(
                    "Expected one matching sample, but found %d matches"
                    % len(view)
                )
            except StopIteration:
                pass

        return sample

    def view(self):
        """Returns a :class:`fiftyone.core.view.DatasetView` containing the
        collection.

        Returns:
            a :class:`fiftyone.core.view.DatasetView`
        """
        raise NotImplementedError("Subclass must implement view()")

    def iter_samples(self, progress=False):
        """Returns an iterator over the samples in the collection.

        Args:
            progress (False): whether to render a progress bar tracking the
                iterator's progress

        Returns:
            an iterator over :class:`fiftyone.core.sample.Sample` or
            :class:`fiftyone.core.sample.SampleView` instances
        """
        raise NotImplementedError("Subclass must implement iter_samples()")

    def _get_default_sample_fields(
        self, include_private=False, use_db_fields=False
    ):
        return fosa.get_default_sample_fields(
            include_private=include_private, use_db_fields=use_db_fields
        )

    def _get_default_frame_fields(
        self, include_private=False, use_db_fields=False
    ):
        return fofr.get_default_frame_fields(
            include_private=include_private, use_db_fields=use_db_fields
        )

    def get_field_schema(
        self, ftype=None, embedded_doc_type=None, include_private=False
    ):
        """Returns a schema dictionary describing the fields of the samples in
        the collection.

        Args:
            ftype (None): an optional field type to which to restrict the
                returned schema. Must be a subclass of
                :class:`fiftyone.core.fields.Field`
            embedded_doc_type (None): an optional embedded document type to
                which to restrict the returned schema. Must be a subclass of
                :class:`fiftyone.core.odm.BaseEmbeddedDocument`
            include_private (False): whether to include fields that start with
                ``_`` in the returned schema

        Returns:
             a dictionary mapping field names to field types
        """
        raise NotImplementedError("Subclass must implement get_field_schema()")

    def get_frame_field_schema(
        self, ftype=None, embedded_doc_type=None, include_private=False
    ):
        """Returns a schema dictionary describing the fields of the frames of
        the samples in the collection.

        Only applicable for video collections.

        Args:
            ftype (None): an optional field type to which to restrict the
                returned schema. Must be a subclass of
                :class:`fiftyone.core.fields.Field`
            embedded_doc_type (None): an optional embedded document type to
                which to restrict the returned schema. Must be a subclass of
                :class:`fiftyone.core.odm.BaseEmbeddedDocument`
            include_private (False): whether to include fields that start with
                ``_`` in the returned schema

        Returns:
            a dictionary mapping field names to field types, or ``None`` if
            the collection is not a video collection
        """
        raise NotImplementedError(
            "Subclass must implement get_frame_field_schema()"
        )

    def make_unique_field_name(self, root=""):
        """Makes a unique field name with the given root name for the
        collection.

        Args:
            root (""): an optional root for the output field name

        Returns:
            the field name
        """
        if not root:
            root = _get_random_characters(6)

        fields = self.get_field_schema()

        field_name = root
        if field_name in fields:
            field_name += "_" + _get_random_characters(6)

        while field_name in fields:
            field_name += _get_random_characters(1)

        return field_name

    def has_sample_field(self, field_name):
        """Determines whether the collection has a sample field with the given
        name.

        Args:
            field_name: the field name

        Returns:
            True/False
        """
        return field_name in self.get_field_schema()

    def has_frame_field(self, field_name):
        """Determines whether the collection has a frame-level field with the
        given name.

        Args:
            field_name: the field name

        Returns:
            True/False
        """
        if self.media_type != fom.VIDEO:
            return False

        return field_name in self.get_frame_field_schema()

    def validate_fields_exist(self, fields, include_private=False):
        """Validates that the collection has field(s) with the given name(s).

        If embedded field names are provided, only the root field is checked.

        Args:
            fields: a field name or iterable of field names
            include_private (False): whether to include private fields when
                checking for existence

        Raises:
            ValueError: if one or more of the fields do not exist
        """
        fields, frame_fields = self._split_frame_fields(fields)

        if fields:
            existing_fields = set(
                self.get_field_schema(include_private=include_private).keys()
            )
            if self.media_type == fom.VIDEO:
                existing_fields.add("frames")

            for field in fields:
                # We only validate that the root field exists
                field_name = field.split(".", 1)[0]
                if field_name not in existing_fields:
                    raise ValueError("Field '%s' does not exist" % field_name)

        if frame_fields:
            existing_frame_fields = set(
                self.get_frame_field_schema(
                    include_private=include_private
                ).keys()
            )

            for field in frame_fields:
                # We only validate that the root field exists
                field_name = field.split(".", 1)[0]
                if field_name not in existing_frame_fields:
                    raise ValueError(
                        "Frame field '%s' does not exist" % field_name
                    )

    def validate_field_type(
        self, field_name, ftype, embedded_doc_type=None, subfield=None
    ):
        """Validates that the collection has a field of the given type.

        Args:
            field_name: the field name
            ftype: the expected field type. Must be a subclass of
                :class:`fiftyone.core.fields.Field`
            embedded_doc_type (None): the
                :class:`fiftyone.core.odm.BaseEmbeddedDocument` type of the
                field. Used only when ``ftype`` is an embedded
                :class:`fiftyone.core.fields.EmbeddedDocumentField`
            subfield (None): the type of the contained field. Used only when
                ``ftype`` is a :class:`fiftyone.core.fields.ListField` or
                :class:`fiftyone.core.fields.DictField`

        Raises:
            ValueError: if the field does not exist or does not have the
                expected type
        """
        field_name, is_frame_field = self._handle_frame_field(field_name)
        if is_frame_field:
            schema = self.get_frame_field_schema()
        else:
            schema = self.get_field_schema()

        if field_name not in schema:
            ftype = "Frame field" if is_frame_field else "Field"
            raise ValueError(
                "%s '%s' does not exist on collection '%s'"
                % (ftype, field_name, self.name)
            )

        field = schema[field_name]

        if embedded_doc_type is not None:
            if not isinstance(field, fof.EmbeddedDocumentField) or (
                field.document_type is not embedded_doc_type
            ):
                raise ValueError(
                    "Field '%s' must be an instance of %s; found %s"
                    % (field_name, ftype(embedded_doc_type), field)
                )
        elif subfield is not None:
            if not isinstance(field, (fof.ListField, fof.DictField)):
                raise ValueError(
                    "Field type %s must be an instance of %s when a subfield "
                    "is provided" % (ftype, (fof.ListField, fof.DictField))
                )

            if not isinstance(field, ftype) or not isinstance(
                field.field, subfield
            ):
                raise ValueError(
                    "Field '%s' must be an instance of %s; found %s"
                    % (field_name, ftype(field=subfield()), field)
                )
        else:
            if not isinstance(field, ftype):
                raise ValueError(
                    "Field '%s' must be an instance of %s; found %s"
                    % (field_name, ftype, field)
                )

    def tag_samples(self, tags):
        """Adds the tag(s) to all samples in this collection, if necessary.

        Args:
            tags: a tag or iterable of tags
        """
        if etau.is_str(tags):
            tags = [tags]
        else:
            tags = list(tags)

        def _add_tags(_tags):
            if not _tags:
                return tags

            for tag in tags:
                if tag not in _tags:
                    _tags.append(tag)

            return _tags

        self._edit_sample_tags(_add_tags)

    def untag_samples(self, tags):
        """Removes the tag(s) from all samples in this collection, if
        necessary.

        Args:
            tags: a tag or iterable of tags
        """
        if etau.is_str(tags):
            tags = [tags]
        else:
            tags = list(tags)

        def _remove_tags(_tags):
            if not _tags:
                return _tags

            return [t for t in _tags if t not in tags]

        self._edit_sample_tags(_remove_tags)

    def _edit_sample_tags(self, edit_fcn):
        tags = self.values("tags")
        tags = _transform_values(tags, edit_fcn, level=1)
        self.set_values("tags", tags)

    def count_sample_tags(self):
        """Counts the occurrences of sample tags in this collection.

        Returns:
            a dict mapping tags to counts
        """
        return self.count_values("tags")

    def tag_labels(self, tags, label_fields=None):
        """Adds the tag(s) to all labels in the specified label field(s) of
        this collection, if necessary.

        Args:
            tags: a tag or iterable of tags
            label_fields (None): an optional name or iterable of names of
                :class:`fiftyone.core.labels.Label` fields. By default, all
                label fields are used
        """
        if etau.is_str(tags):
            tags = [tags]
        else:
            tags = list(tags)

        def _add_tags(_tags):
            if not _tags:
                return tags

            for tag in tags:
                if tag not in _tags:
                    _tags.append(tag)

            return _tags

        self._edit_label_tags(_add_tags, label_fields=label_fields)

    def untag_labels(self, tags, label_fields=None):
        """Removes the tag from all labels in the specified label field(s) of
        this collection, if necessary.

        Args:
            tags: a tag or iterable of tags
            label_fields (None): an optional name or iterable of names of
                :class:`fiftyone.core.labels.Label` fields. By default, all
                label fields are used
        """
        if etau.is_str(tags):
            tags = [tags]
        else:
            tags = list(tags)

        def _remove_tags(_tags):
            if not _tags:
                return _tags

            return [t for t in _tags if t not in tags]

        self._edit_label_tags(_remove_tags, label_fields=label_fields)

    def _edit_label_tags(self, edit_fcn, label_fields=None):
        if label_fields is None:
            label_fields = self._get_label_fields()
        elif etau.is_str(label_fields):
            label_fields = [label_fields]

        for label_field in label_fields:
            label_type, tags_path = self._get_label_field_path(
                label_field, "tags"
            )

            level = 1
            level += issubclass(label_type, fol._LABEL_LIST_FIELDS)
            level += self._is_frame_field(tags_path)

            # Omit samples/frames with no labels
            view = self.exists(label_field)

            tags = view.values(tags_path)
            tags = _transform_values(tags, edit_fcn, level=level)
            view.set_values(tags_path, tags)

    def _get_selected_labels(self, ids=None, tags=None, fields=None):
        if ids is not None or tags is not None:
            view = self.select_labels(ids=ids, tags=tags, fields=fields)
        else:
            view = self

        if fields is None:
            label_fields = view._get_label_fields()
        elif etau.is_str(fields):
            label_fields = [fields]
        else:
            label_fields = fields

        if not label_fields:
            return []

        paths = ["id"]
        is_list_fields = []
        is_frame_fields = []
        for label_field in label_fields:
            label_type, id_path = view._get_label_field_path(label_field, "id")
            is_list_field = issubclass(label_type, fol._LABEL_LIST_FIELDS)
            is_frame_field = view._is_frame_field(label_field)

            paths.append(id_path)
            is_list_fields.append(is_list_field)
            is_frame_fields.append(is_frame_field)

        has_frame_fields = any(is_frame_fields)

        if has_frame_fields:
            paths.insert(0, "frames.frame_number")

        results = list(view.values(paths))

        if has_frame_fields:
            frame_numbers = results.pop(0)

        sample_ids = results[0]
        all_label_ids = results[1:]

        labels = []

        for label_field, label_ids, is_list_field, is_frame_field in zip(
            label_fields, all_label_ids, is_list_fields, is_frame_fields
        ):
            if is_frame_field:
                for sample_id, sample_frame_numbers, sample_label_ids in zip(
                    sample_ids, frame_numbers, label_ids
                ):
                    for frame_number, frame_label_ids in zip(
                        sample_frame_numbers, sample_label_ids
                    ):
                        if not frame_label_ids:
                            continue

                        if not is_list_field:
                            frame_label_ids = [frame_label_ids]

                        for label_id in frame_label_ids:
                            labels.append(
                                {
                                    "sample_id": sample_id,
                                    "frame_number": frame_number,
                                    "field": label_field,
                                    "label_id": label_id,
                                }
                            )
            else:
                for sample_id, sample_label_ids in zip(sample_ids, label_ids):
                    if not sample_label_ids:
                        continue

                    if not is_list_field:
                        sample_label_ids = [sample_label_ids]

                    for label_id in sample_label_ids:
                        labels.append(
                            {
                                "sample_id": sample_id,
                                "field": label_field,
                                "label_id": label_id,
                            }
                        )

        return labels

    def _get_label_ids(self, tags=None, fields=None):
        labels = self._get_selected_labels(tags=tags, fields=fields)
        return [l["label_id"] for l in labels]

    def count_label_tags(self, label_fields=None):
        """Counts the occurrences of all label tags in the specified label
        field(s) of this collection.

        Args:
            label_fields (None): an optional name or iterable of names of
                :class:`fiftyone.core.labels.Label` fields. By default, all
                label fields are used

        Returns:
            a dict mapping tags to counts
        """
        if label_fields is None:
            label_fields = self._get_label_fields()
        elif etau.is_str(label_fields):
            label_fields = [label_fields]

        aggregations = []
        for label_field in label_fields:
            _, tags_path = self._get_label_field_path(label_field, "tags")
            aggregations.append(foa.CountValues(tags_path))

        counts = defaultdict(int)
        for result in self.aggregate(aggregations):
            for tag, count in result.items():
                counts[tag] += count

        return dict(counts)

    def split_labels(self, in_field, out_field, filter=None):
        """Splits the labels from the given input field into the given output
        field of the collection.

        This method is typically invoked on a view that has filtered the
        contents of the specified input field, so that the labels in the view
        are moved to the output field and the remaining labels are left
        in-place.

        Alternatively, you can provide a ``filter`` expression that selects the
        labels of interest to move in this collection.

        Args:
            in_field: the name of the input label field
            out_field: the name of the output label field, which will be
                created if necessary
            filter (None): a boolean
                :class:`fiftyone.core.expressions.ViewExpression` to apply to
                each label in the input field to determine whether to move it
                (True) or leave it (False)
        """
        if filter is not None:
            move_view = self.filter_labels(in_field, filter)
        else:
            move_view = self

        move_view.merge_labels(in_field, out_field)

    def merge_labels(self, in_field, out_field):
        """Merges the labels from the given input field into the given output
        field of the collection.

        If this collection is a dataset, the input field is deleted after the
        merge.

        If this collection is a view, the input field will still exist on the
        underlying dataset but will only contain the labels not present in this
        view.

        Args:
            in_field: the name of the input label field
            out_field: the name of the output label field, which will be
                created if necessary
        """
        if not isinstance(self, fod.Dataset):
            # The label IDs that we'll need to delete from `in_field`
            _, id_path = self._get_label_field_path(in_field, "id")
            del_ids = self.values(id_path, unwind=True)

        dataset = self._dataset
        dataset.merge_samples(
            self,
            key_field="id",
            skip_existing=False,
            insert_new=False,
            fields={in_field: out_field},
            merge_lists=True,
            overwrite=True,
            expand_schema=True,
            include_info=False,
        )

        if isinstance(self, fod.Dataset):
            dataset.delete_sample_field(in_field)
        else:
            dataset.delete_labels(ids=del_ids, fields=in_field)

    def set_values(
        self,
        field_name,
        values,
        key_field=None,
        skip_none=False,
        expand_schema=True,
        _allow_missing=False,
        _sample_ids=None,
        _frame_ids=None,
    ):
        """Sets the field or embedded field on each sample or frame in the
        collection to the given values.

        When setting a sample field ``embedded.field.name``, this function is
        an efficient implementation of the following loop::

            for sample, value in zip(sample_collection, values):
                sample.embedded.field.name = value
                sample.save()

        When setting an embedded field that contains an array, say
        ``embedded.array.field.name``, this function is an efficient
        implementation of the following loop::

            for sample, array_values in zip(sample_collection, values):
                for doc, value in zip(sample.embedded.array, array_values):
                    doc.field.name = value

                sample.save()

        When setting a frame field ``frames.embedded.field.name``, this
        function is an efficient implementation of the following loop::

            for sample, frame_values in zip(sample_collection, values):
                for frame, value in zip(sample.frames.values(), frame_values):
                    frame.embedded.field.name = value

                sample.save()

        When setting an embedded frame field that contains an array, say
        ``frames.embedded.array.field.name``, this function is an efficient
        implementation of the following loop::

            for sample, frame_values in zip(sample_collection, values):
                for frame, array_values in zip(sample.frames.values(), frame_values):
                    for doc, value in zip(frame.embedded.array, array_values):
                        doc.field.name = value

                sample.save()

        When ``values`` is a dict mapping keys in ``key_field`` to values, then
        this function is an efficient implementation of the following loop::

            for key, value in values.items():
                sample = sample_collection.one(F(key_field) == key)
                sample.embedded.field.name = value
                sample.save()

        When setting frame fields using the dict ``values`` syntax, each value
        in ``values`` may either be a list corresponding to the frames of the
        sample matching the given key, or each value may itself be a dict
        mapping frame numbers to values. In the latter case, this function
        is an efficient implementation of the following loop::

            for key, frame_values in values.items():
                sample = sample_collection.one(F(key_field) == key)
                for frame_number, value in frame_values.items():
                    frame = sample[frame_number]
                    frame.embedded.field.name = value

                sample.save()

        You can also update list fields using the dict ``values`` syntax, in
        which case this method is an efficient implementation of the natural
        nested list modifications of the above sample/frame loops.

        The dual function of :meth:`set_values` is :meth:`values`, which can be
        used to efficiently extract the values of a field or embedded field of
        all samples in a collection as lists of values in the same structure
        expected by this method.

        .. note::

            If the values you are setting can be described by a
            :class:`fiftyone.core.expressions.ViewExpression` applied to the
            existing dataset contents, then consider using :meth:`set_field` +
            :meth:`save` for an even more efficient alternative to explicitly
            iterating over the dataset or calling :meth:`values` +
            :meth:`set_values` to perform the update in-memory.

        Examples::

            import random

            import fiftyone as fo
            import fiftyone.zoo as foz
            from fiftyone import ViewField as F

            dataset = foz.load_zoo_dataset("quickstart")

            #
            # Create a new sample field
            #

            values = [random.random() for _ in range(len(dataset))]
            dataset.set_values("random", values)

            print(dataset.bounds("random"))

            #
            # Add a tag to all low confidence labels
            #

            view = dataset.filter_labels("predictions", F("confidence") < 0.06)

            detections = view.values("predictions.detections")
            for sample_detections in detections:
                for detection in sample_detections:
                    detection.tags.append("low_confidence")

            view.set_values("predictions.detections", detections)

            print(dataset.count_label_tags())

        Args:
            field_name: a field or ``embedded.field.name``
            values: an iterable of values, one for each sample in the
                collection. When setting frame fields, each element can either
                be an iterable of values (one for each existing frame of the
                sample) or a dict mapping frame numbers to values. If
                ``field_name`` contains array fields, the corresponding
                elements of ``values`` must be arrays of the same lengths. This
                argument can also be a dict mapping keys to values (each value
                as described previously), in which case the keys are used to
                match samples by their ``key_field``
            key_field (None): a key field to use when choosing which samples to
                update when ``values`` is a dict
            skip_none (False): whether to treat None data in ``values`` as
                missing data that should not be set
            expand_schema (True): whether to dynamically add new sample/frame
                fields encountered to the dataset schema. If False, an error is
                raised if the root ``field_name`` does not exist
        """
        if isinstance(values, dict):
            if key_field is None:
                raise ValueError(
                    "You must provide a `key_field` when `values` is a dict"
                )

            _sample_ids, values = _parse_values_dict(self, key_field, values)

        is_frame_field = self._is_frame_field(field_name)

        if is_frame_field:
            _frame_ids, values = _parse_frame_values_dicts(
                self, _sample_ids, values
            )

        if expand_schema:
            self._expand_schema_from_values(field_name, values)

        field_name, _, list_fields, _, id_to_str = self._parse_field_name(
            field_name, omit_terminal_lists=True, allow_missing=_allow_missing
        )

        to_mongo = None
        if id_to_str:
            to_mongo = lambda _id: ObjectId(_id)
        else:
            field_type = self._get_field_type(
                field_name, is_frame_field=is_frame_field
            )
            if field_type is not None:
                to_mongo = field_type.to_mongo

        # Setting an entire label list document whose label elements have been
        # filtered is not allowed because this would delete the filtered labels
        if (
            isinstance(field_type, fof.EmbeddedDocumentField)
            and issubclass(field_type.document_type, fol._LABEL_LIST_FIELDS)
            and isinstance(self, fov.DatasetView)
        ):
            label_type = field_type.document_type
            list_field = label_type._LABEL_LIST_FIELD
            path = field_name + "." + list_field
            if is_frame_field:
                path = self._FRAMES_PREFIX + path

            # pylint: disable=no-member
            if path in self._get_filtered_fields():
                msg = (
                    "Detected a label list field '%s' with filtered elements; "
                    "only the list elements will be updated"
                ) % path
                warnings.warn(msg)

                fcn = lambda l: l[list_field]
                level = 1 + is_frame_field
                list_values = _transform_values(values, fcn, level=level)

                return self.set_values(
                    path,
                    list_values,
                    key_field=key_field,
                    skip_none=skip_none,
                    expand_schema=expand_schema,
                    _allow_missing=_allow_missing,
                    _sample_ids=_sample_ids,
                    _frame_ids=_frame_ids,
                )

        # If we're directly updating a document list field of a dataset view,
        # then update list elements by ID in case the field has been filtered
        if (
            isinstance(field_type, fof.ListField)
            and isinstance(field_type.field, fof.EmbeddedDocumentField)
            and isinstance(self, fov.DatasetView)
        ):
            list_fields = sorted(set(list_fields + [field_name]))

        if is_frame_field:
            self._set_frame_values(
                field_name,
                values,
                list_fields,
                sample_ids=_sample_ids,
                frame_ids=_frame_ids,
                to_mongo=to_mongo,
                skip_none=skip_none,
            )
        else:
            self._set_sample_values(
                field_name,
                values,
                list_fields,
                sample_ids=_sample_ids,
                to_mongo=to_mongo,
                skip_none=skip_none,
            )

    def _expand_schema_from_values(self, field_name, values):
        field_name, is_frame_field = self._handle_frame_field(field_name)
        root = field_name.split(".", 1)[0]

        if is_frame_field:
            schema = self._dataset.get_frame_field_schema(include_private=True)

            if root in schema:
                return

            if root != field_name:
                raise ValueError(
                    "Cannot infer an appropriate type for new frame "
                    "field '%s' when setting embedded field '%s'"
                    % (root, field_name)
                )

            value = _get_non_none_value(itertools.chain.from_iterable(values))

            if value is None:
                if list(values):
                    raise ValueError(
                        "Cannot infer an appropriate type for new frame "
                        "field '%s' because all provided values are None"
                        % field_name
                    )
                else:
                    raise ValueError(
                        "Cannot infer an appropriate type for new frame "
                        "field '%s' from empty values" % field_name
                    )

            self._dataset._add_implied_frame_field(field_name, value)
        else:
            schema = self._dataset.get_field_schema(include_private=True)

            if root in schema:
                return

            if root != field_name:
                raise ValueError(
                    "Cannot infer an appropriate type for new sample "
                    "field '%s' when setting embedded field '%s'"
                    % (root, field_name)
                )

            value = _get_non_none_value(values)

            if value is None:
                if list(values):
                    raise ValueError(
                        "Cannot infer an appropriate type for new sample "
                        "field '%s' because all provided values are None"
                        % field_name
                    )
                else:
                    raise ValueError(
                        "Cannot infer an appropriate type for new sample "
                        "field '%s' from empty values" % field_name
                    )

            self._dataset._add_implied_sample_field(field_name, value)

    def _set_sample_values(
        self,
        field_name,
        values,
        list_fields,
        sample_ids=None,
        to_mongo=None,
        skip_none=False,
    ):
        if len(list_fields) > 1:
            raise ValueError(
                "At most one array field can be unwound when setting values"
            )

        if list_fields:
            list_field = list_fields[0]
            elem_id_field = list_field + "._id"

            if sample_ids is not None:
                view = self.select(sample_ids, ordered=True)
                sample_ids = [ObjectId(_id) for _id in sample_ids]
                elem_ids = view.values(elem_id_field)
            else:
                sample_ids, elem_ids = self.values(["_id", elem_id_field])

            self._set_list_values_by_id(
                field_name,
                sample_ids,
                elem_ids,
                values,
                list_field,
                to_mongo=to_mongo,
                skip_none=skip_none,
            )
        else:
            if sample_ids is not None:
                sample_ids = [ObjectId(_id) for _id in sample_ids]
            else:
                sample_ids = self.values("_id")

            self._set_doc_values(
                field_name,
                sample_ids,
                values,
                to_mongo=to_mongo,
                skip_none=skip_none,
            )

    def _set_frame_values(
        self,
        field_name,
        values,
        list_fields,
        sample_ids=None,
        frame_ids=None,
        to_mongo=None,
        skip_none=False,
    ):
        if len(list_fields) > 1:
            raise ValueError(
                "At most one array field can be unwound when setting values"
            )

        if sample_ids is not None:
            view = self.select(sample_ids, ordered=True)
        else:
            view = self

        if list_fields:
            list_field = list_fields[0]
            elem_id_field = "frames." + list_field + "._id"

            if frame_ids is None:
                frame_ids, elem_ids = view.values(
                    ["frames._id", elem_id_field]
                )
            else:
                elem_ids = view.values(elem_id_field)

            frame_ids = itertools.chain.from_iterable(frame_ids)
            elem_ids = itertools.chain.from_iterable(elem_ids)
            values = itertools.chain.from_iterable(values)

            self._set_list_values_by_id(
                field_name,
                frame_ids,
                elem_ids,
                values,
                list_field,
                to_mongo=to_mongo,
                skip_none=skip_none,
                frames=True,
            )
        else:
            if frame_ids is None:
                frame_ids = view.values("frames._id")

            frame_ids = itertools.chain.from_iterable(frame_ids)
            values = itertools.chain.from_iterable(values)

            self._set_doc_values(
                field_name,
                frame_ids,
                values,
                to_mongo=to_mongo,
                skip_none=skip_none,
                frames=True,
            )

    def _set_doc_values(
        self,
        field_name,
        ids,
        values,
        to_mongo=None,
        skip_none=False,
        frames=False,
    ):
        ops = []
        for _id, value in zip(ids, values):
            if value is None and skip_none:
                continue

            if etau.is_str(_id):
                _id = ObjectId(_id)

            if to_mongo is not None:
                value = to_mongo(value)

            ops.append(UpdateOne({"_id": _id}, {"$set": {field_name: value}}))

        self._dataset._bulk_write(ops, frames=frames)

    def _set_list_values_by_id(
        self,
        field_name,
        ids,
        elem_ids,
        values,
        list_field,
        to_mongo=None,
        skip_none=False,
        frames=False,
    ):
        root = list_field
        leaf = field_name[len(root) + 1 :]
        elem_id = root + "._id"
        if leaf:
            elem = root + ".$." + leaf
        else:
            elem = root + ".$"

        ops = []
        for _id, _elem_ids, _values in zip(ids, elem_ids, values):
            if not _elem_ids:
                continue

            if etau.is_str(_id):
                _id = ObjectId(_id)

            for _elem_id, value in zip(_elem_ids, _values):
                if value is None and skip_none:
                    continue

                if to_mongo is not None:
                    value = to_mongo(value)

                if _elem_id is None:
                    raise ValueError(
                        "Can only set values of array documents with IDs"
                    )

                if etau.is_str(_elem_id):
                    _elem_id = ObjectId(_elem_id)

                ops.append(
                    UpdateOne(
                        {"_id": _id, elem_id: _elem_id},
                        {"$set": {elem: value}},
                    )
                )

        self._dataset._bulk_write(ops, frames=frames)

    def _set_labels(self, field_name, sample_ids, label_docs):
        label_type = self._get_label_field_type(field_name)
        field_name, is_frame_field = self._handle_frame_field(field_name)

        ops = []
        if issubclass(label_type, fol._LABEL_LIST_FIELDS):
            root = field_name + "." + label_type._LABEL_LIST_FIELD
            elem_id = root + "._id"
            set_path = root + ".$"

            for _id, _docs in zip(sample_ids, label_docs):
                if not _docs:
                    continue

                if etau.is_str(_id):
                    _id = ObjectId(_id)

                if not isinstance(_docs, (list, tuple)):
                    _docs = [_docs]

                for doc in _docs:
                    ops.append(
                        UpdateOne(
                            {"_id": _id, elem_id: doc["_id"]},
                            {"$set": {set_path: doc}},
                        )
                    )
        else:
            elem_id = field_name + "._id"

            for _id, doc in zip(sample_ids, label_docs):
                if etau.is_str(_id):
                    _id = ObjectId(_id)

                ops.append(
                    UpdateOne(
                        {"_id": _id, elem_id: doc["_id"]},
                        {"$set": {field_name: doc}},
                    )
                )

        self._dataset._bulk_write(ops, frames=is_frame_field)

    def _delete_labels(self, ids, fields=None):
        self._dataset.delete_labels(ids=ids, fields=fields)

    def compute_metadata(
        self, overwrite=False, num_workers=None, skip_failures=True
    ):
        """Populates the ``metadata`` field of all samples in the collection.

        Any samples with existing metadata are skipped, unless
        ``overwrite == True``.

        Args:
            overwrite (False): whether to overwrite existing metadata
            num_workers (None): the number of processes to use. By default,
                ``multiprocessing.cpu_count()`` is used
            skip_failures (True): whether to gracefully continue without
                raising an error if metadata cannot be computed for a sample
        """
        fomt.compute_metadata(
            self,
            overwrite=overwrite,
            num_workers=num_workers,
            skip_failures=skip_failures,
        )

    def apply_model(
        self,
        model,
        label_field="predictions",
        confidence_thresh=None,
        store_logits=False,
        batch_size=None,
        num_workers=None,
        skip_failures=True,
        **trainer_kwargs,
    ):
        """Applies the :class:`FiftyOne model <fiftyone.core.models.Model>` or
        :class:`Lightning Flash model <flash:flash.core.model.Task>` to the
        samples in the collection.

        This method supports all of the following cases:

        -   Applying an image :class:`fiftyone.core.models.Model` to an image
            collection
        -   Applying an image :class:`fiftyone.core.models.Model` to the frames
            of a video collection
        -   Applying a video :class:`fiftyone.core.models.Model` to a video
            collection
        -   Applying a :class:`flash:flash.core.model.Task` to an image or
            video collection

        Args:
            model: a :class:`fiftyone.core.models.Model` or
                :class:`flash:flash.core.model.Task`
            label_field ("predictions"): the name of the field in which to
                store the model predictions. When performing inference on video
                frames, the "frames." prefix is optional
            confidence_thresh (None): an optional confidence threshold to apply
                to any applicable labels generated by the model
            store_logits (False): whether to store logits for the model
                predictions. This is only supported when the provided ``model``
                has logits, ``model.has_logits == True``
            batch_size (None): an optional batch size to use, if the model
                supports batching
            num_workers (None): the number of workers for the
                :class:`torch:torch.utils.data.DataLoader` to use. Only
                applicable for Torch-based models
            skip_failures (True): whether to gracefully continue without
                raising an error if predictions cannot be generated for a
                sample. Only applicable to :class:`fiftyone.core.models.Model`
                instances
            **trainer_kwargs: optional keyword arguments used to initialize the
                :mod:`Trainer <flash:flash.core.trainer>` when using Flash
                models. These can be used to, for example, configure the number
                of GPUs to use and other distributed inference parameters
        """
        fomo.apply_model(
            self,
            model,
            label_field=label_field,
            confidence_thresh=confidence_thresh,
            store_logits=store_logits,
            batch_size=batch_size,
            num_workers=num_workers,
            skip_failures=skip_failures,
            **trainer_kwargs,
        )

    def compute_embeddings(
        self,
        model,
        embeddings_field=None,
        batch_size=None,
        num_workers=None,
        skip_failures=True,
        **trainer_kwargs,
    ):
        """Computes embeddings for the samples in the collection using the
        given :class:`FiftyOne model <fiftyone.core.models.Model>` or
        :class:`Lightning Flash model <flash:flash.core.model.Task>`.

        This method supports all the following cases:

        -   Using an image :class:`fiftyone.core.models.Model` to compute
            embeddings for an image collection
        -   Using an image :class:`fiftyone.core.models.Model` to compute frame
            embeddings for a video collection
        -   Using a video :class:`fiftyone.core.models.Model` to compute
            embeddings for a video collection
        -   Using an :ref:`ImageEmbedder <flash:image_embedder>` to compute
            embeddings for an image collection

        When using a :class:`FiftyOne model <fiftyone.core.models.Model>`, the
        model must expose embeddings, i.e.,
        :meth:`fiftyone.core.models.Model.has_embeddings` must return ``True``.

        If an ``embeddings_field`` is provided, the embeddings are saved to the
        samples; otherwise, the embeddings are returned in-memory.

        Args:
            model: a :class:`fiftyone.core.models.Model` or
                :class:`flash:flash.core.model.Task`
            embeddings_field (None): the name of a field in which to store the
                embeddings. When computing video frame embeddings, the
                "frames." prefix is optional
            batch_size (None): an optional batch size to use, if the model
                supports batching
            num_workers (None): the number of workers for the
                :class:`torch:torch.utils.data.DataLoader` to use. Only
                applicable for Torch-based models
            skip_failures (True): whether to gracefully continue without
                raising an error if embeddings cannot be generated for a
                sample. Only applicable to :class:`fiftyone.core.models.Model`
                instances
            **trainer_kwargs: optional keyword arguments used to initialize the
                :mod:`Trainer <flash:flash.core.trainer>` when using Flash
                models. These can be used to, for example, configure the number
                of GPUs to use and other distributed inference parameters

        Returns:
            one of the following:

            -   ``None``, if an ``embeddings_field`` is provided
            -   a ``num_samples x num_dim`` array of embeddings, when computing
                embeddings for image/video collections with image/video models,
                respectively, and no ``embeddings_field`` is provided. If
                ``skip_failures`` is ``True`` and any errors are detected, a
                list of length ``num_samples`` is returned instead containing
                all successfully computed embedding vectors along with ``None``
                entries for samples for which embeddings could not be computed
            -   a dictionary mapping sample IDs to ``num_frames x num_dim``
                arrays of embeddings, when computing frame embeddings for video
                collections using an image model. If ``skip_failures`` is
                ``True`` and any errors are detected, the values of this
                dictionary will contain arrays of embeddings for all frames
                1, 2, ... until the error occurred, or ``None`` if no
                embeddings were computed at all
        """
        return fomo.compute_embeddings(
            self,
            model,
            embeddings_field=embeddings_field,
            batch_size=batch_size,
            num_workers=num_workers,
            skip_failures=skip_failures,
            **trainer_kwargs,
        )

    def compute_patch_embeddings(
        self,
        model,
        patches_field,
        embeddings_field=None,
        force_square=False,
        alpha=None,
        handle_missing="skip",
        batch_size=None,
        num_workers=None,
        skip_failures=True,
    ):
        """Computes embeddings for the image patches defined by
        ``patches_field`` of the samples in the collection using the given
        :class:`fiftyone.core.models.Model`.

        This method supports all the following cases:

        -   Using an image model to compute patch embeddings for an image
            collection
        -   Using an image model to compute frame patch embeddings for a video
            collection

        The ``model`` must expose embeddings, i.e.,
        :meth:`fiftyone.core.models.Model.has_embeddings` must return ``True``.

        If an ``embeddings_field`` is provided, the embeddings are saved to the
        samples; otherwise, the embeddings are returned in-memory.

        Args:
            model: a :class:`fiftyone.core.models.Model`
            patches_field: the name of the field defining the image patches in
                each sample to embed. Must be of type
                :class:`fiftyone.core.labels.Detection`,
                :class:`fiftyone.core.labels.Detections`,
                :class:`fiftyone.core.labels.Polyline`, or
                :class:`fiftyone.core.labels.Polylines`. When computing video
                frame embeddings, the "frames." prefix is optional
            embeddings_field (None): the name of a field in which to store the
                embeddings. When computing video frame embeddings, the
                "frames." prefix is optional
            force_square (False): whether to minimally manipulate the patch
                bounding boxes into squares prior to extraction
            alpha (None): an optional expansion/contraction to apply to the
                patches before extracting them, in ``[-1, inf)``. If provided,
                the length and width of the box are expanded (or contracted,
                when ``alpha < 0``) by ``(100 * alpha)%``. For example, set
                ``alpha = 1.1`` to expand the boxes by 10%, and set
                ``alpha = 0.9`` to contract the boxes by 10%
            handle_missing ("skip"): how to handle images with no patches.
                Supported values are:

                -   "skip": skip the image and assign its embedding as ``None``
                -   "image": use the whole image as a single patch
                -   "error": raise an error

            batch_size (None): an optional batch size to use, if the model
                supports batching
            num_workers (None): the number of workers for the
                :class:`torch:torch.utils.data.DataLoader` to use. Only
                applicable for Torch-based models
            skip_failures (True): whether to gracefully continue without
                raising an error if embeddings cannot be generated for a sample

        Returns:
            one of the following:

            -   ``None``, if an ``embeddings_field`` is provided
            -   a dict mapping sample IDs to ``num_patches x num_dim`` arrays
                of patch embeddings, when computing patch embeddings for image
                collections and no ``embeddings_field`` is provided. If
                ``skip_failures`` is ``True`` and any errors are detected, this
                dictionary will contain ``None`` values for any samples for
                which embeddings could not be computed
            -   a dict of dicts mapping sample IDs to frame numbers to
                ``num_patches x num_dim`` arrays of patch embeddings, when
                computing patch embeddings for the frames of video collections
                and no ``embeddings_field`` is provided. If ``skip_failures``
                is ``True`` and any errors are detected, this nested dict will
                contain missing or ``None`` values to indicate uncomputable
                embeddings
        """
        return fomo.compute_patch_embeddings(
            self,
            model,
            patches_field,
            embeddings_field=embeddings_field,
            batch_size=batch_size,
            num_workers=num_workers,
            force_square=force_square,
            alpha=alpha,
            handle_missing=handle_missing,
            skip_failures=skip_failures,
        )

    def evaluate_regressions(
        self,
        pred_field,
        gt_field="ground_truth",
        eval_key=None,
        missing=None,
        method="simple",
        **kwargs,
    ):
        """Evaluates the regression predictions in this collection with respect
        to the specified ground truth values.

        You can customize the evaluation method by passing additional
        parameters for the method's config class as ``kwargs``.

        The supported ``method`` values and their associated configs are:

        -   ``"simple"``: :class:`fiftyone.utils.eval.regression.SimpleEvaluationConfig`

        If an ``eval_key`` is specified, then this method will record some
        statistics on each sample:

        -   When evaluating sample-level fields, an ``eval_key`` field will be
            populated on each sample recording the error of that sample's
            prediction.

        -   When evaluating frame-level fields, an ``eval_key`` field will be
            populated on each frame recording the error of that frame's
            prediction. In addition, an ``eval_key`` field will be populated on
            each sample that records the average error of the frame predictions
            of the sample.

        Args:
            pred_field: the name of the field containing the predicted
                :class:`fiftyone.core.labels.Regression` instances
            gt_field ("ground_truth"): the name of the field containing the
                ground truth :class:`fiftyone.core.labels.Regression` instances
            eval_key (None): a string key to use to refer to this evaluation
            missing (None): a missing value. Any None-valued regressions are
                given this value for results purposes
            method ("simple"): a string specifying the evaluation method to use.
                Supported values are ``("simple")``
            **kwargs: optional keyword arguments for the constructor of the
                :class:`fiftyone.utils.eval.regression.RegressionEvaluationConfig`
                being used

        Returns:
            a :class:`fiftyone.utils.eval.regression.RegressionResults`
        """
        return foue.evaluate_regressions(
            self,
            pred_field,
            gt_field=gt_field,
            eval_key=eval_key,
            missing=missing,
            method=method,
            **kwargs,
        )

    def evaluate_classifications(
        self,
        pred_field,
        gt_field="ground_truth",
        eval_key=None,
        classes=None,
        missing=None,
        method="simple",
        **kwargs,
    ):
        """Evaluates the classification predictions in this collection with
        respect to the specified ground truth labels.

        By default, this method simply compares the ground truth and prediction
        for each sample, but other strategies such as binary evaluation and
        top-k matching can be configured via the ``method`` parameter.

        You can customize the evaluation method by passing additional
        parameters for the method's config class as ``kwargs``.

        The supported ``method`` values and their associated configs are:

        -   ``"simple"``: :class:`fiftyone.utils.eval.classification.SimpleEvaluationConfig`
        -   ``"top-k"``: :class:`fiftyone.utils.eval.classification.TopKEvaluationConfig`
        -   ``"binary"``: :class:`fiftyone.utils.eval.classification.BinaryEvaluationConfig`

        If an ``eval_key`` is specified, then this method will record some
        statistics on each sample:

        -   When evaluating sample-level fields, an ``eval_key`` field will be
            populated on each sample recording whether that sample's prediction
            is correct.

        -   When evaluating frame-level fields, an ``eval_key`` field will be
            populated on each frame recording whether that frame's prediction
            is correct. In addition, an ``eval_key`` field will be populated on
            each sample that records the average accuracy of the frame
            predictions of the sample.

        Args:
            pred_field: the name of the field containing the predicted
                :class:`fiftyone.core.labels.Classification` instances
            gt_field ("ground_truth"): the name of the field containing the
                ground truth :class:`fiftyone.core.labels.Classification`
                instances
            eval_key (None): a string key to use to refer to this evaluation
            classes (None): the list of possible classes. If not provided,
                classes are loaded from
                :meth:`fiftyone.core.dataset.Dataset.classes` or
                :meth:`fiftyone.core.dataset.Dataset.default_classes` if
                possible, or else the observed ground truth/predicted labels
                are used
            missing (None): a missing label string. Any None-valued labels
                are given this label for results purposes
            method ("simple"): a string specifying the evaluation method to use.
                Supported values are ``("simple", "binary", "top-k")``
            **kwargs: optional keyword arguments for the constructor of the
                :class:`fiftyone.utils.eval.classification.ClassificationEvaluationConfig`
                being used

        Returns:
            a :class:`fiftyone.utils.eval.classification.ClassificationResults`
        """
        return foue.evaluate_classifications(
            self,
            pred_field,
            gt_field=gt_field,
            eval_key=eval_key,
            classes=classes,
            missing=missing,
            method=method,
            **kwargs,
        )

    def evaluate_detections(
        self,
        pred_field,
        gt_field="ground_truth",
        eval_key=None,
        classes=None,
        missing=None,
        method=None,
        iou=0.50,
        use_masks=False,
        use_boxes=False,
        classwise=True,
        **kwargs,
    ):
        """Evaluates the specified predicted detections in this collection with
        respect to the specified ground truth detections.
    
        This method supports evaluating the following spatial data types:
<<<<<<< HEAD
    
=======

>>>>>>> fb00af69
        -   Object detections in :class:`fiftyone.core.labels.Detections` format
        -   Instance segmentations in :class:`fiftyone.core.labels.Detections`
            format with their ``mask`` attributes populated
        -   Polygons in :class:`fiftyone.core.labels.Polylines` format
<<<<<<< HEAD
        -   Temporal detections in :class:`fiftyone.core.labels.TemporalDetections`
            format
    
        For spatial object detection evaluation, this method uses COCO-style
        evaluation by default. For temporal segment detection, this method uses
        ActivityNet-style evaluation by default. You can use the
        ``method`` parameter to select a different method, and you can optionally
        customize the method by passing additional parameters for the method's
        config class as ``kwargs``.
    
=======
        -   Temporal detections in
            :class:`fiftyone.core.labels.TemporalDetections` format

        For spatial object detection evaluation, this method uses COCO-style
        evaluation by default.

        For temporal segment detection, this method uses ActivityNet-style
        evaluation by default.

        You can use the ``method`` parameter to select a different method, and
        you can optionally customize the method by passing additional
        parameters for the method's config class as ``kwargs``.

>>>>>>> fb00af69
        The supported ``method`` values and their associated configs are:
    
        -   ``"activitynet"``: :class:`fiftyone.utils.eval.activitynet.ActivityNetEvaluationConfig`
        -   ``"coco"``: :class:`fiftyone.utils.eval.coco.COCOEvaluationConfig`
        -   ``"open-images"``: :class:`fiftyone.utils.eval.openimages.OpenImagesEvaluationConfig`
<<<<<<< HEAD
    
=======
        -   ``"activitynet"``: :class:`fiftyone.utils.eval.activitynet.ActivityNetEvaluationConfig`

>>>>>>> fb00af69
        If an ``eval_key`` is provided, a number of fields are populated at the
        object- and sample-level recording the results of the evaluation:
    
        -   True positive (TP), false positive (FP), and false negative (FN) counts
            for the each sample are saved in top-level fields of each sample::
    
                TP: sample.<eval_key>_tp
                FP: sample.<eval_key>_fp
                FN: sample.<eval_key>_fn
    
            In addition, when evaluating frame-level objects, TP/FP/FN counts are
            recorded for each frame::
    
                TP: frame.<eval_key>_tp
                FP: frame.<eval_key>_fp
                FN: frame.<eval_key>_fn
    
        -   The fields listed below are populated on each individual object/segment; these
            fields tabulate the TP/FP/FN status of the object/segment, the ID of the
            matching object/segment (if any), and the matching IoU::
    
                TP/FP/FN: object.<eval_key>
                      ID: object.<eval_key>_id
                     IoU: object.<eval_key>_iou
    
        Args:
            pred_field: the name of the field containing the predicted
                :class:`fiftyone.core.labels.Detections`,
                :class:`fiftyone.core.labels.Polylines`,
                or :class:`fiftyone.core.labels.TemporalDetections`
<<<<<<< HEAD
            gt_field ("ground_truth"): the name of the field containing the ground
                truth :class:`fiftyone.core.labels.Detections`,
                :class:`fiftyone.core.labels.Polylines`,
                or :class:`fiftyone.core.labels.TemporalDetections`
            eval_key (None): an evaluation key to use to refer to this evaluation
            classes (None): the list of possible classes. If not provided, classes
                are loaded from :meth:`fiftyone.core.dataset.Dataset.classes` or
                :meth:`fiftyone.core.dataset.Dataset.default_classes` if
                possible, or else the observed ground truth/predicted labels are
                used
            missing (None): a missing label string. Any unmatched objects/segments
                are given this label for results purposes
            method (None): a string specifying the evaluation method to use.
                Supported values are ``("coco", "open-images")`` for spatial object
                detection and ``("activitynet")`` for temporal segment detection
=======
            gt_field ("ground_truth"): the name of the field containing the
                ground truth :class:`fiftyone.core.labels.Detections`,
                :class:`fiftyone.core.labels.Polylines`,
                or :class:`fiftyone.core.labels.TemporalDetections`
            eval_key (None): a string key to use to refer to this evaluation
            classes (None): the list of possible classes. If not provided,
                classes are loaded from
                :meth:`fiftyone.core.dataset.Dataset.classes` or
                :meth:`fiftyone.core.dataset.Dataset.default_classes` if
                possible, or else the observed ground truth/predicted labels
                are used
            missing (None): a missing label string. Any unmatched objects are
                given this label for results purposes
            method (None): a string specifying the evaluation method to use.
                For spatial object detection, the supported values are
                ``("coco", "open-images")`` and the default is ``"coco"``. For
                temporal detection, the supported values are
                ``("activitynet")`` and the default is ``"activitynet"``
>>>>>>> fb00af69
            iou (0.50): the IoU threshold to use to determine matches
            use_masks (False): whether to compute IoUs using the instances masks in
                the ``mask`` attribute of the provided objects, which must be
                :class:`fiftyone.core.labels.Detection` instances
            use_boxes (False): whether to compute IoUs using the bounding boxes
                of the provided :class:`fiftyone.core.labels.Polyline` instances
                rather than using their actual geometries
            classwise (True): whether to only match objects/segments with the same class
                label (True) or allow matches between classes (False)

            **kwargs: optional keyword arguments for the constructor of the
                :class:`fiftyone.utils.eval.detection.DetectionEvaluationConfig`
                being used
    
        Returns:
            a :class:`fiftyone.utils.eval.detection.DetectionResults`
        """

        return foue.evaluate_detections(
            self,
            pred_field,
            gt_field=gt_field,
            eval_key=eval_key,
            classes=classes,
            missing=missing,
            method=method,
            iou=iou,
            use_masks=use_masks,
            use_boxes=use_boxes,
            classwise=classwise,
            **kwargs,
        )

    def evaluate_segmentations(
        self,
        pred_field,
        gt_field="ground_truth",
        eval_key=None,
        mask_targets=None,
        method="simple",
        **kwargs,
    ):
        """Evaluates the specified semantic segmentation masks in this
        collection with respect to the specified ground truth masks.

        If the size of a predicted mask does not match the ground truth mask,
        it is resized to match the ground truth.

        By default, this method simply performs pixelwise evaluation of the
        full masks, but other strategies such as boundary-only evaluation can
        be configured by passing additional parameters for the method's
        config class as ``kwargs``.

        The supported ``method`` values and their associated configs are:

        -   ``"simple"``: :class:`fiftyone.utils.eval.segmentation.SimpleEvaluationConfig`

        If an ``eval_key`` is provided, the accuracy, precision, and recall of
        each sample is recorded in top-level fields of each sample::

             Accuracy: sample.<eval_key>_accuracy
            Precision: sample.<eval_key>_precision
               Recall: sample.<eval_key>_recall

        In addition, when evaluating frame-level masks, the accuracy,
        precision, and recall of each frame if recorded in the following
        frame-level fields::

             Accuracy: frame.<eval_key>_accuracy
            Precision: frame.<eval_key>_precision
               Recall: frame.<eval_key>_recall

        .. note::

            The mask value ``0`` is treated as a background class for the
            purposes of computing evaluation metrics like precision and recall.

        Args:
            pred_field: the name of the field containing the predicted
                :class:`fiftyone.core.labels.Segmentation` instances
            gt_field ("ground_truth"): the name of the field containing the
                ground truth :class:`fiftyone.core.labels.Segmentation`
                instances
            eval_key (None): a string key to use to refer to this evaluation
            mask_targets (None): a dict mapping mask values to labels. If not
                provided, mask targets are loaded from
                :meth:`fiftyone.core.dataset.Dataset.mask_targets` or
                :meth:`fiftyone.core.dataset.Dataset.default_mask_targets` if
                possible, or else the observed pixel values are used
            method ("simple"): a string specifying the evaluation method to
                use. Supported values are ``("simple")``
            **kwargs: optional keyword arguments for the constructor of the
                :class:`fiftyone.utils.eval.segmentation.SegmentationEvaluationConfig`
                being used

        Returns:
            a :class:`fiftyone.utils.eval.segmentation.SegmentationResults`
        """
        return foue.evaluate_segmentations(
            self,
            pred_field,
            gt_field=gt_field,
            eval_key=eval_key,
            mask_targets=mask_targets,
            method=method,
            **kwargs,
        )

    def evaluate_temporal_detections(
        self,
        pred_field,
        gt_field="ground_truth",
        eval_key=None,
        classes=None,
        missing=None,
        method="activitynet",
        iou=0.50,
        classwise=True,
        **kwargs,
    ):
        """Evaluates the temporal detection predictions in the given collection with
        respect to the specified ground truth labels. These labels are often used
        for tasks like temporal action detection.
    
        Args:
            pred_field: the name of the field containing the predicted
                :class:`fiftyone.core.labels.TemporalDetection` instances
            gt_field ("ground_truth"): the name of the field containing the ground
                truth :class:`fiftyone.core.labels.TemporalDetection` instances
            eval_key (None): an evaluation key to use to refer to this evaluation
            classes (None): the list of possible classes. If not provided, classes
                are loaded from :meth:`fiftyone.core.dataset.Dataset.classes` or
                :meth:`fiftyone.core.dataset.Dataset.default_classes` if
                possible, or else the observed ground truth/predicted labels are
                used
            missing (None): a missing label string. Any None-valued labels are
                given this label for results purposes
            method ("activitynet"): a string specifying the evaluation method to use.
                Supported values are ``("activitynet")``
            iou (0.50): the IoU threshold to use to determine segment matches
            classwise (True): whether to only match segments with the same class
                label (True) or allow matches between classes (False)
            **kwargs: optional keyword arguments for the constructor of the
                :class:`TemporalDetectionEvaluationConfig` being used
    
        Returns:
            a :class:`TemporalDetectionResults`
        """
        return foue.evaluate_temporal_detections(
            self,
            pred_field,
            gt_field=gt_field,
            eval_key=eval_key,
            classes=classes,
            missing=missing,
            method=method,
            iou=iou,
            classwise=classwise,
            **kwargs,
        )

    @property
    def has_evaluations(self):
        """Whether this colection has any evaluation results."""
        return bool(self.list_evaluations())

    def has_evaluation(self, eval_key):
        """Whether this collection has an evaluation with the given key.

        Args:
            eval_key: an evaluation key

        Returns:
            True/False
        """
        return eval_key in self.list_evaluations()

    def list_evaluations(self):
        """Returns a list of all evaluation keys on this collection.

        Returns:
            a list of evaluation keys
        """
        return foev.EvaluationMethod.list_runs(self)

    def get_evaluation_info(self, eval_key):
        """Returns information about the evaluation with the given key on this
        collection.

        Args:
            eval_key: an evaluation key

        Returns:
            an :class:`fiftyone.core.evaluation.EvaluationInfo`
        """
        return foev.EvaluationMethod.get_run_info(self, eval_key)

    def load_evaluation_results(self, eval_key):
        """Loads the results for the evaluation with the given key on this
        collection.

        Args:
            eval_key: an evaluation key

        Returns:
            a :class:`fiftyone.core.evaluation.EvaluationResults`
        """
        return foev.EvaluationMethod.load_run_results(self, eval_key)

    def load_evaluation_view(self, eval_key, select_fields=False):
        """Loads the :class:`fiftyone.core.view.DatasetView` on which the
        specified evaluation was performed on this collection.

        Args:
            eval_key: an evaluation key
            select_fields (False): whether to select only the fields involved
                in the evaluation

        Returns:
            a :class:`fiftyone.core.view.DatasetView`
        """
        return foev.EvaluationMethod.load_run_view(
            self, eval_key, select_fields=select_fields
        )

    def delete_evaluation(self, eval_key):
        """Deletes the evaluation results associated with the given evaluation
        key from this collection.

        Args:
            eval_key: an evaluation key
        """
        foev.EvaluationMethod.delete_run(self, eval_key)

    def delete_evaluations(self):
        """Deletes all evaluation results from this collection."""
        foev.EvaluationMethod.delete_runs(self)

    @property
    def has_brain_runs(self):
        """Whether this colection has any brain runs."""
        return bool(self.list_brain_runs())

    def has_brain_run(self, brain_key):
        """Whether this collection has a brain method run with the given key.

        Args:
            brain_key: a brain key

        Returns:
            True/False
        """
        return brain_key in self.list_brain_runs()

    def list_brain_runs(self):
        """Returns a list of all brain keys on this collection.

        Returns:
            a list of brain keys
        """
        return fob.BrainMethod.list_runs(self)

    def get_brain_info(self, brain_key):
        """Returns information about the brain method run with the given key on
        this collection.

        Args:
            brain_key: a brain key

        Returns:
            a :class:`fiftyone.core.brain.BrainInfo`
        """
        return fob.BrainMethod.get_run_info(self, brain_key)

    def load_brain_results(self, brain_key):
        """Loads the results for the brain method run with the given key on
        this collection.

        Args:
            brain_key: a brain key

        Returns:
            a :class:`fiftyone.core.brain.BrainResults`
        """
        return fob.BrainMethod.load_run_results(self, brain_key)

    def load_brain_view(self, brain_key, select_fields=False):
        """Loads the :class:`fiftyone.core.view.DatasetView` on which the
        specified brain method run was performed on this collection.

        Args:
            brain_key: a brain key
            select_fields (False): whether to select only the fields involved
                in the brain method run

        Returns:
            a :class:`fiftyone.core.view.DatasetView`
        """
        return fob.BrainMethod.load_run_view(
            self, brain_key, select_fields=select_fields
        )

    def delete_brain_run(self, brain_key):
        """Deletes the brain method run with the given key from this
        collection.

        Args:
            brain_key: a brain key
        """
        fob.BrainMethod.delete_run(self, brain_key)

    def delete_brain_runs(self):
        """Deletes all brain method runs from this collection."""
        fob.BrainMethod.delete_runs(self)

    def _get_similarity_keys(self, **kwargs):
        from fiftyone.brain import SimilarityConfig

        return self._get_brain_runs_with_type(SimilarityConfig, **kwargs)

    def _get_visualization_keys(self, **kwargs):
        from fiftyone.brain import VisualizationConfig

        return self._get_brain_runs_with_type(VisualizationConfig, **kwargs)

    def _get_brain_runs_with_type(self, run_type, **kwargs):
        brain_keys = []
        for brain_key in self.list_brain_runs():
            try:
                brain_info = self.get_brain_info(brain_key)
            except:
                logger.warning(
                    "Failed to load info for brain method run '%s'", brain_key
                )
                continue

            run_cls = etau.get_class(brain_info.config.cls)
            if not issubclass(run_cls, run_type):
                continue

            if any(
                getattr(brain_info.config, key, None) != value
                for key, value in kwargs.items()
            ):
                continue

            brain_keys.append(brain_key)

        return brain_keys

    @classmethod
    def list_view_stages(cls):
        """Returns a list of all available methods on this collection that
        apply :class:`fiftyone.core.stages.ViewStage` operations to this
        collection.

        Returns:
            a list of :class:`SampleCollection` method names
        """
        return list(view_stage.all)

    def add_stage(self, stage):
        """Applies the given :class:`fiftyone.core.stages.ViewStage` to the
        collection.

        Args:
            stage: a :class:`fiftyone.core.stages.ViewStage`

        Returns:
            a :class:`fiftyone.core.view.DatasetView`
        """
        return self._add_view_stage(stage)

    @view_stage
    def exclude(self, sample_ids):
        """Excludes the samples with the given IDs from the collection.

        Examples::

            import fiftyone as fo

            dataset = fo.Dataset()
            dataset.add_samples(
                [
                    fo.Sample(filepath="/path/to/image1.png"),
                    fo.Sample(filepath="/path/to/image2.png"),
                    fo.Sample(filepath="/path/to/image3.png"),
                ]
            )

            #
            # Exclude the first sample from the dataset
            #

            sample_id = dataset.first().id
            view = dataset.exclude(sample_id)

            #
            # Exclude the first and last samples from the dataset
            #

            sample_ids = [dataset.first().id, dataset.last().id]
            view = dataset.exclude(sample_ids)

        Args:
            sample_ids: the samples to exclude. Can be any of the following:

                -   a sample ID
                -   an iterable of sample IDs
                -   a :class:`fiftyone.core.sample.Sample` or
                    :class:`fiftyone.core.sample.SampleView`
                -   an iterable of sample IDs
                -   a :class:`fiftyone.core.collections.SampleCollection`
                -   an iterable of :class:`fiftyone.core.sample.Sample` or
                    :class:`fiftyone.core.sample.SampleView` instances

        Returns:
            a :class:`fiftyone.core.view.DatasetView`
        """
        return self._add_view_stage(fos.Exclude(sample_ids))

    @view_stage
    def exclude_by(self, field, values):
        """Excludes the samples with the given field values from the
        collection.

        This stage is typically used to work with categorical fields (strings,
        ints, and bools). If you want to exclude samples based on floating
        point fields, use :meth:`match`.

        Examples::

            import fiftyone as fo

            dataset = fo.Dataset()
            dataset.add_samples(
                [
                    fo.Sample(filepath="image%d.jpg" % i, int=i, str=str(i))
                    for i in range(10)
                ]
            )

            #
            # Create a view excluding samples whose `int` field have the given
            # values
            #

            view = dataset.exclude_by("int", [1, 9, 3, 7, 5])
            print(view.head(5))

            #
            # Create a view excluding samples whose `str` field have the given
            # values
            #

            view = dataset.exclude_by("str", ["1", "9", "3", "7", "5"])
            print(view.head(5))

        Args:
            field: a field or ``embedded.field.name``
            values: a value or iterable of values to exclude by

        Returns:
            a :class:`fiftyone.core.view.DatasetView`
        """
        return self._add_view_stage(fos.ExcludeBy(field, values))

    @view_stage
    def exclude_fields(self, field_names, _allow_missing=False):
        """Excludes the fields with the given names from the samples in the
        collection.

        Note that default fields cannot be excluded.

        Examples::

            import fiftyone as fo

            dataset = fo.Dataset()
            dataset.add_samples(
                [
                    fo.Sample(
                        filepath="/path/to/image1.png",
                        ground_truth=fo.Classification(label="cat"),
                        predictions=fo.Classification(label="cat", confidence=0.9),
                    ),
                    fo.Sample(
                        filepath="/path/to/image2.png",
                        ground_truth=fo.Classification(label="dog"),
                        predictions=fo.Classification(label="dog", confidence=0.8),
                    ),
                    fo.Sample(
                        filepath="/path/to/image3.png",
                        ground_truth=None,
                        predictions=None,
                    ),
                ]
            )

            #
            # Exclude the `predictions` field from all samples
            #

            view = dataset.exclude_fields("predictions")

        Args:
            field_names: a field name or iterable of field names to exclude

        Returns:
            a :class:`fiftyone.core.view.DatasetView`
        """
        return self._add_view_stage(
            fos.ExcludeFields(field_names, _allow_missing=_allow_missing)
        )

    @view_stage
    def exclude_frames(self, frame_ids, omit_empty=True):
        """Excludes the frames with the given IDs from the video collection.

        Examples::

            import fiftyone as fo
            import fiftyone.zoo as foz

            dataset = foz.load_zoo_dataset("quickstart-video")

            #
            # Exclude some specific frames
            #

            frame_ids = [
                dataset.first().frames.first().id,
                dataset.last().frames.last().id,
            ]

            view = dataset.exclude_frames(frame_ids)

            print(dataset.count("frames"))
            print(view.count("frames"))

        Args:
            frame_ids: the frames to exclude. Can be any of the following:

                -   a frame ID
                -   an iterable of frame IDs
                -   a :class:`fiftyone.core.frame.Frame` or
                    :class:`fiftyone.core.frame.FrameView`
                -   an iterable of :class:`fiftyone.core.frame.Frame` or
                    :class:`fiftyone.core.frame.FrameView` instances
                -   a :class:`fiftyone.core.collections.SampleCollection`, in
                    which case the frame IDs in the collection are used

            omit_empty (True): whether to omit samples that have no frames
                after excluding the specified frames

        Returns:
            a :class:`fiftyone.core.view.DatasetView`
        """
        return self._add_view_stage(
            fos.ExcludeFrames(frame_ids, omit_empty=omit_empty)
        )

    @view_stage
    def exclude_labels(
        self, labels=None, ids=None, tags=None, fields=None, omit_empty=True
    ):
        """Excludes the specified labels from the collection.

        The returned view will omit samples, sample fields, and individual
        labels that do not match the specified selection criteria.

        You can perform an exclusion via one or more of the following methods:

        -   Provide the ``labels`` argument, which should contain a list of
            dicts in the format returned by
            :meth:`fiftyone.core.session.Session.selected_labels`, to exclude
            specific labels

        -   Provide the ``ids`` argument to exclude labels with specific IDs

        -   Provide the ``tags`` argument to exclude labels with specific tags

        If multiple criteria are specified, labels must match all of them in
        order to be excluded.

        By default, the exclusion is applied to all
        :class:`fiftyone.core.labels.Label` fields, but you can provide the
        ``fields`` argument to explicitly define the field(s) in which to
        exclude.

        Examples::

            import fiftyone as fo
            import fiftyone.zoo as foz

            dataset = foz.load_zoo_dataset("quickstart")

            #
            # Exclude the labels currently selected in the App
            #

            session = fo.launch_app(dataset)

            # Select some labels in the App...

            view = dataset.exclude_labels(labels=session.selected_labels)

            #
            # Exclude labels with the specified IDs
            #

            # Grab some label IDs
            ids = [
                dataset.first().ground_truth.detections[0].id,
                dataset.last().predictions.detections[0].id,
            ]

            view = dataset.exclude_labels(ids=ids)

            print(dataset.count("ground_truth.detections"))
            print(view.count("ground_truth.detections"))

            print(dataset.count("predictions.detections"))
            print(view.count("predictions.detections"))

            #
            # Exclude labels with the specified tags
            #

            # Grab some label IDs
            ids = [
                dataset.first().ground_truth.detections[0].id,
                dataset.last().predictions.detections[0].id,
            ]

            # Give the labels a "test" tag
            dataset = dataset.clone()  # create copy since we're modifying data
            dataset.select_labels(ids=ids).tag_labels("test")

            print(dataset.count_values("ground_truth.detections.tags"))
            print(dataset.count_values("predictions.detections.tags"))

            # Exclude the labels via their tag
            view = dataset.exclude_labels(tags="test")

            print(dataset.count("ground_truth.detections"))
            print(view.count("ground_truth.detections"))

            print(dataset.count("predictions.detections"))
            print(view.count("predictions.detections"))

        Args:
            labels (None): a list of dicts specifying the labels to exclude in
                the format returned by
                :meth:`fiftyone.core.session.Session.selected_labels`
            ids (None): an ID or iterable of IDs of the labels to exclude
            tags (None): a tag or iterable of tags of labels to exclude
            fields (None): a field or iterable of fields from which to exclude
            omit_empty (True): whether to omit samples that have no labels
                after filtering

        Returns:
            a :class:`fiftyone.core.view.DatasetView`
        """
        return self._add_view_stage(
            fos.ExcludeLabels(
                labels=labels,
                ids=ids,
                tags=tags,
                fields=fields,
                omit_empty=omit_empty,
            )
        )

    @view_stage
    def exists(self, field, bool=None):
        """Returns a view containing the samples in the collection that have
        (or do not have) a non-``None`` value for the given field or embedded
        field.

        Examples::

            import fiftyone as fo

            dataset = fo.Dataset()
            dataset.add_samples(
                [
                    fo.Sample(
                        filepath="/path/to/image1.png",
                        ground_truth=fo.Classification(label="cat"),
                        predictions=fo.Classification(label="cat", confidence=0.9),
                    ),
                    fo.Sample(
                        filepath="/path/to/image2.png",
                        ground_truth=fo.Classification(label="dog"),
                        predictions=fo.Classification(label="dog", confidence=0.8),
                    ),
                    fo.Sample(
                        filepath="/path/to/image3.png",
                        ground_truth=fo.Classification(label="dog"),
                        predictions=fo.Classification(label="dog"),
                    ),
                    fo.Sample(
                        filepath="/path/to/image4.png",
                        ground_truth=None,
                        predictions=None,
                    ),
                    fo.Sample(filepath="/path/to/image5.png"),
                ]
            )

            #
            # Only include samples that have a value in their `predictions`
            # field
            #

            view = dataset.exists("predictions")

            #
            # Only include samples that do NOT have a value in their
            # `predictions` field
            #

            view = dataset.exists("predictions", False)

            #
            # Only include samples that have prediction confidences
            #

            view = dataset.exists("predictions.confidence")

        Args:
            field: the field name or ``embedded.field.name``
            bool (None): whether to check if the field exists (None or True) or
                does not exist (False)

        Returns:
            a :class:`fiftyone.core.view.DatasetView`
        """
        return self._add_view_stage(fos.Exists(field, bool=bool))

    @view_stage
    def filter_field(self, field, filter, only_matches=True):
        """Filters the values of a field or embedded field of each sample in
        the collection.

        Values of ``field`` for which ``filter`` returns ``False`` are
        replaced with ``None``.

        Examples::

            import fiftyone as fo
            from fiftyone import ViewField as F

            dataset = fo.Dataset()
            dataset.add_samples(
                [
                    fo.Sample(
                        filepath="/path/to/image1.png",
                        ground_truth=fo.Classification(label="cat"),
                        predictions=fo.Classification(label="cat", confidence=0.9),
                        numeric_field=1.0,
                    ),
                    fo.Sample(
                        filepath="/path/to/image2.png",
                        ground_truth=fo.Classification(label="dog"),
                        predictions=fo.Classification(label="dog", confidence=0.8),
                        numeric_field=-1.0,
                    ),
                    fo.Sample(
                        filepath="/path/to/image3.png",
                        ground_truth=None,
                        predictions=None,
                        numeric_field=None,
                    ),
                ]
            )

            #
            # Only include classifications in the `predictions` field
            # whose `label` is "cat"
            #

            view = dataset.filter_field("predictions", F("label") == "cat")

            #
            # Only include samples whose `numeric_field` value is positive
            #

            view = dataset.filter_field("numeric_field", F() > 0)

        Args:
            field: the field name or ``embedded.field.name``
            filter: a :class:`fiftyone.core.expressions.ViewExpression` or
                `MongoDB expression <https://docs.mongodb.com/manual/meta/aggregation-quick-reference/#aggregation-expressions>`_
                that returns a boolean describing the filter to apply
            only_matches (True): whether to only include samples that match
                the filter (True) or include all samples (False)

        Returns:
            a :class:`fiftyone.core.view.DatasetView`
        """
        return self._add_view_stage(
            fos.FilterField(field, filter, only_matches=only_matches)
        )

    @view_stage
    def filter_labels(
        self, field, filter, only_matches=True, trajectories=False
    ):
        """Filters the :class:`fiftyone.core.labels.Label` field of each
        sample in the collection.

        If the specified ``field`` is a single
        :class:`fiftyone.core.labels.Label` type, fields for which ``filter``
        returns ``False`` are replaced with ``None``:

        -   :class:`fiftyone.core.labels.Classification`
        -   :class:`fiftyone.core.labels.Detection`
        -   :class:`fiftyone.core.labels.Polyline`
        -   :class:`fiftyone.core.labels.Keypoint`

        If the specified ``field`` is a :class:`fiftyone.core.labels.Label`
        list type, the label elements for which ``filter`` returns ``False``
        are omitted from the view:

        -   :class:`fiftyone.core.labels.Classifications`
        -   :class:`fiftyone.core.labels.Detections`
        -   :class:`fiftyone.core.labels.Polylines`
        -   :class:`fiftyone.core.labels.Keypoints`

        Classifications Examples::

            import fiftyone as fo
            from fiftyone import ViewField as F

            dataset = fo.Dataset()
            dataset.add_samples(
                [
                    fo.Sample(
                        filepath="/path/to/image1.png",
                        predictions=fo.Classification(label="cat", confidence=0.9),
                    ),
                    fo.Sample(
                        filepath="/path/to/image2.png",
                        predictions=fo.Classification(label="dog", confidence=0.8),
                    ),
                    fo.Sample(
                        filepath="/path/to/image3.png",
                        predictions=fo.Classification(label="rabbit"),
                    ),
                    fo.Sample(
                        filepath="/path/to/image4.png",
                        predictions=None,
                    ),
                ]
            )

            #
            # Only include classifications in the `predictions` field whose
            # `confidence` is greater than 0.8
            #

            view = dataset.filter_labels("predictions", F("confidence") > 0.8)

            #
            # Only include classifications in the `predictions` field whose
            # `label` is "cat" or "dog"
            #

            view = dataset.filter_labels(
                "predictions", F("label").is_in(["cat", "dog"])
            )

        Detections Examples::

            import fiftyone as fo
            from fiftyone import ViewField as F

            dataset = fo.Dataset()
            dataset.add_samples(
                [
                    fo.Sample(
                        filepath="/path/to/image1.png",
                        predictions=fo.Detections(
                            detections=[
                                fo.Detection(
                                    label="cat",
                                    bounding_box=[0.1, 0.1, 0.5, 0.5],
                                    confidence=0.9,
                                ),
                                fo.Detection(
                                    label="dog",
                                    bounding_box=[0.2, 0.2, 0.3, 0.3],
                                    confidence=0.8,
                                ),
                            ]
                        ),
                    ),
                    fo.Sample(
                        filepath="/path/to/image2.png",
                        predictions=fo.Detections(
                            detections=[
                                fo.Detection(
                                    label="cat",
                                    bounding_box=[0.5, 0.5, 0.4, 0.4],
                                    confidence=0.95,
                                ),
                                fo.Detection(label="rabbit"),
                            ]
                        ),
                    ),
                    fo.Sample(
                        filepath="/path/to/image3.png",
                        predictions=fo.Detections(
                            detections=[
                                fo.Detection(
                                    label="squirrel",
                                    bounding_box=[0.25, 0.25, 0.5, 0.5],
                                    confidence=0.5,
                                ),
                            ]
                        ),
                    ),
                    fo.Sample(
                        filepath="/path/to/image4.png",
                        predictions=None,
                    ),
                ]
            )

            #
            # Only include detections in the `predictions` field whose
            # `confidence` is greater than 0.8
            #

            view = dataset.filter_labels("predictions", F("confidence") > 0.8)

            #
            # Only include detections in the `predictions` field whose `label`
            # is "cat" or "dog"
            #

            view = dataset.filter_labels(
                "predictions", F("label").is_in(["cat", "dog"])
            )

            #
            # Only include detections in the `predictions` field whose bounding
            # box area is smaller than 0.2
            #

            # Bboxes are in [top-left-x, top-left-y, width, height] format
            bbox_area = F("bounding_box")[2] * F("bounding_box")[3]

            view = dataset.filter_labels("predictions", bbox_area < 0.2)

        Polylines Examples::

            import fiftyone as fo
            from fiftyone import ViewField as F

            dataset = fo.Dataset()
            dataset.add_samples(
                [
                    fo.Sample(
                        filepath="/path/to/image1.png",
                        predictions=fo.Polylines(
                            polylines=[
                                fo.Polyline(
                                    label="lane",
                                    points=[[(0.1, 0.1), (0.1, 0.6)]],
                                    filled=False,
                                ),
                                fo.Polyline(
                                    label="road",
                                    points=[[(0.2, 0.2), (0.5, 0.5), (0.2, 0.5)]],
                                    filled=True,
                                ),
                            ]
                        ),
                    ),
                    fo.Sample(
                        filepath="/path/to/image2.png",
                        predictions=fo.Polylines(
                            polylines=[
                                fo.Polyline(
                                    label="lane",
                                    points=[[(0.4, 0.4), (0.9, 0.4)]],
                                    filled=False,
                                ),
                                fo.Polyline(
                                    label="road",
                                    points=[[(0.6, 0.6), (0.9, 0.9), (0.6, 0.9)]],
                                    filled=True,
                                ),
                            ]
                        ),
                    ),
                    fo.Sample(
                        filepath="/path/to/image3.png",
                        predictions=None,
                    ),
                ]
            )

            #
            # Only include polylines in the `predictions` field that are filled
            #

            view = dataset.filter_labels("predictions", F("filled") == True)

            #
            # Only include polylines in the `predictions` field whose `label`
            # is "lane"
            #

            view = dataset.filter_labels("predictions", F("label") == "lane")

            #
            # Only include polylines in the `predictions` field with at least
            # 3 vertices
            #

            num_vertices = F("points").map(F().length()).sum()
            view = dataset.filter_labels("predictions", num_vertices >= 3)

        Keypoints Examples::

            import fiftyone as fo
            from fiftyone import ViewField as F

            dataset = fo.Dataset()
            dataset.add_samples(
                [
                    fo.Sample(
                        filepath="/path/to/image1.png",
                        predictions=fo.Keypoint(
                            label="house",
                            points=[(0.1, 0.1), (0.1, 0.9), (0.9, 0.9), (0.9, 0.1)],
                        ),
                    ),
                    fo.Sample(
                        filepath="/path/to/image2.png",
                        predictions=fo.Keypoint(
                            label="window",
                            points=[(0.4, 0.4), (0.5, 0.5), (0.6, 0.6)],
                        ),
                    ),
                    fo.Sample(
                        filepath="/path/to/image3.png",
                        predictions=None,
                    ),
                ]
            )

            #
            # Only include keypoints in the `predictions` field whose `label`
            # is "house"
            #

            view = dataset.filter_labels("predictions", F("label") == "house")

            #
            # Only include keypoints in the `predictions` field with less than
            # four points
            #

            view = dataset.filter_labels("predictions", F("points").length() < 4)

        Args:
            field: the label field to filter
            filter: a :class:`fiftyone.core.expressions.ViewExpression` or
                `MongoDB expression <https://docs.mongodb.com/manual/meta/aggregation-quick-reference/#aggregation-expressions>`_
                that returns a boolean describing the filter to apply
            only_matches (True): whether to only include samples with at least
                one label after filtering (True) or include all samples (False)
            trajectories (False): whether to match entire object trajectories
                for which the object matches the given filter on at least one
                frame. Only applicable to video datasets and frame-level label
                fields whose objects have their ``index`` attributes populated

        Returns:
            a :class:`fiftyone.core.view.DatasetView`
        """
        return self._add_view_stage(
            fos.FilterLabels(
                field,
                filter,
                only_matches=only_matches,
                trajectories=trajectories,
            )
        )

    @deprecated(reason="Use filter_labels() instead")
    @view_stage
    def filter_classifications(self, field, filter, only_matches=True):
        """Filters the :class:`fiftyone.core.labels.Classification` elements in
        the specified :class:`fiftyone.core.labels.Classifications` field of
        each sample in the collection.

        .. warning::

            This method is deprecated and will be removed in a future release.
            Use the drop-in replacement :meth:`filter_labels` instead.

        Args:
            field: the field to filter, which must be a
                :class:`fiftyone.core.labels.Classifications`
            filter: a :class:`fiftyone.core.expressions.ViewExpression` or
                `MongoDB expression <https://docs.mongodb.com/manual/meta/aggregation-quick-reference/#aggregation-expressions>`_
                that returns a boolean describing the filter to apply
            only_matches (True): whether to only include samples with at least
                one classification after filtering (True) or include all
                samples (False)

        Returns:
            a :class:`fiftyone.core.view.DatasetView`
        """
        return self._add_view_stage(
            fos.FilterClassifications(field, filter, only_matches=only_matches)
        )

    @deprecated(reason="Use filter_labels() instead")
    @view_stage
    def filter_detections(self, field, filter, only_matches=True):
        """Filters the :class:`fiftyone.core.labels.Detection` elements in the
        specified :class:`fiftyone.core.labels.Detections` field of each sample
        in the collection.

        .. warning::

            This method is deprecated and will be removed in a future release.
            Use the drop-in replacement :meth:`filter_labels` instead.

        Args:
            field: the :class:`fiftyone.core.labels.Detections` field
            filter: a :class:`fiftyone.core.expressions.ViewExpression` or
                `MongoDB expression <https://docs.mongodb.com/manual/meta/aggregation-quick-reference/#aggregation-expressions>`_
                that returns a boolean describing the filter to apply
            only_matches (True): whether to only include samples with at least
                one detection after filtering (True) or include all samples
                (False)

        Returns:
            a :class:`fiftyone.core.view.DatasetView`
        """
        return self._add_view_stage(
            fos.FilterDetections(field, filter, only_matches=only_matches)
        )

    @deprecated(reason="Use filter_labels() instead")
    @view_stage
    def filter_polylines(self, field, filter, only_matches=True):
        """Filters the :class:`fiftyone.core.labels.Polyline` elements in the
        specified :class:`fiftyone.core.labels.Polylines` field of each sample
        in the collection.

        .. warning::

            This method is deprecated and will be removed in a future release.
            Use the drop-in replacement :meth:`filter_labels` instead.

        Args:
            field: the :class:`fiftyone.core.labels.Polylines` field
            filter: a :class:`fiftyone.core.expressions.ViewExpression` or
                `MongoDB expression <https://docs.mongodb.com/manual/meta/aggregation-quick-reference/#aggregation-expressions>`_
                that returns a boolean describing the filter to apply
            only_matches (True): whether to only include samples with at least
                one polyline after filtering (True) or include all samples
                (False)

        Returns:
            a :class:`fiftyone.core.view.DatasetView`
        """
        return self._add_view_stage(
            fos.FilterPolylines(field, filter, only_matches=only_matches)
        )

    @deprecated(reason="Use filter_labels() instead")
    @view_stage
    def filter_keypoints(self, field, filter, only_matches=True):
        """Filters the :class:`fiftyone.core.labels.Keypoint` elements in the
        specified :class:`fiftyone.core.labels.Keypoints` field of each sample
        in the collection.

        .. warning::

            This method is deprecated and will be removed in a future release.
            Use the drop-in replacement :meth:`filter_labels` instead.

        Args:
            field: the :class:`fiftyone.core.labels.Keypoints` field
            filter: a :class:`fiftyone.core.expressions.ViewExpression` or
                `MongoDB expression <https://docs.mongodb.com/manual/meta/aggregation-quick-reference/#aggregation-expressions>`_
                that returns a boolean describing the filter to apply
            only_matches (True): whether to only include samples with at least
                one keypoint after filtering (True) or include all samples
                (False)

        Returns:
            a :class:`fiftyone.core.view.DatasetView`
        """
        return self._add_view_stage(
            fos.FilterKeypoints(field, filter, only_matches=only_matches)
        )

    @view_stage
    def geo_near(
        self,
        point,
        location_field=None,
        min_distance=None,
        max_distance=None,
        query=None,
    ):
        """Sorts the samples in the collection by their proximity to a
        specified geolocation.

        .. note::

            This stage must be the **first stage** in any
            :class:`fiftyone.core.view.DatasetView` in which it appears.

        Examples::

            import fiftyone as fo
            import fiftyone.zoo as foz

            TIMES_SQUARE = [-73.9855, 40.7580]

            dataset = foz.load_zoo_dataset("quickstart-geo")

            #
            # Sort the samples by their proximity to Times Square
            #

            view = dataset.geo_near(TIMES_SQUARE)

            #
            # Sort the samples by their proximity to Times Square, and only
            # include samples within 5km
            #

            view = dataset.geo_near(TIMES_SQUARE, max_distance=5000)

            #
            # Sort the samples by their proximity to Times Square, and only
            # include samples that are in Manhattan
            #

            import fiftyone.utils.geojson as foug

            in_manhattan = foug.geo_within(
                "location.point",
                [
                    [
                        [-73.949701, 40.834487],
                        [-73.896611, 40.815076],
                        [-73.998083, 40.696534],
                        [-74.031751, 40.715273],
                        [-73.949701, 40.834487],
                    ]
                ]
            )

            view = dataset.geo_near(
                TIMES_SQUARE, location_field="location", query=in_manhattan
            )

        Args:
            point: the reference point to compute distances to. Can be any of
                the following:

                -   A ``[longitude, latitude]`` list
                -   A GeoJSON dict with ``Point`` type
                -   A :class:`fiftyone.core.labels.GeoLocation` instance whose
                    ``point`` attribute contains the point

            location_field (None): the location data of each sample to use. Can
                be any of the following:

                -   The name of a :class:`fiftyone.core.fields.GeoLocation`
                    field whose ``point`` attribute to use as location data
                -   An ``embedded.field.name`` containing GeoJSON data to use
                    as location data
                -   ``None``, in which case there must be a single
                    :class:`fiftyone.core.fields.GeoLocation` field on the
                    samples, which is used by default

            min_distance (None): filter samples that are less than this
                distance (in meters) from ``point``
            max_distance (None): filter samples that are greater than this
                distance (in meters) from ``point``
            query (None): an optional dict defining a
                `MongoDB read query <https://docs.mongodb.com/manual/tutorial/query-documents/#read-operations-query-argument>`_
                that samples must match in order to be included in this view

        Returns:
            a :class:`fiftyone.core.view.DatasetView`
        """
        return self._add_view_stage(
            fos.GeoNear(
                point,
                location_field=location_field,
                min_distance=min_distance,
                max_distance=max_distance,
                query=query,
            )
        )

    @view_stage
    def geo_within(self, boundary, location_field=None, strict=True):
        """Filters the samples in this collection to only include samples whose
        geolocation is within a specified boundary.

        Examples::

            import fiftyone as fo
            import fiftyone.zoo as foz

            MANHATTAN = [
                [
                    [-73.949701, 40.834487],
                    [-73.896611, 40.815076],
                    [-73.998083, 40.696534],
                    [-74.031751, 40.715273],
                    [-73.949701, 40.834487],
                ]
            ]

            dataset = foz.load_zoo_dataset("quickstart-geo")

            #
            # Create a view that only contains samples in Manhattan
            #

            view = dataset.geo_within(MANHATTAN)

        Args:
            boundary: a :class:`fiftyone.core.labels.GeoLocation`,
                :class:`fiftyone.core.labels.GeoLocations`, GeoJSON dict, or
                list of coordinates that define a ``Polygon`` or
                ``MultiPolygon`` to search within
            location_field (None): the location data of each sample to use. Can
                be any of the following:

                -   The name of a :class:`fiftyone.core.fields.GeoLocation`
                    field whose ``point`` attribute to use as location data
                -   An ``embedded.field.name`` that directly contains the
                    GeoJSON location data to use
                -   ``None``, in which case there must be a single
                    :class:`fiftyone.core.fields.GeoLocation` field on the
                    samples, which is used by default

            strict (True): whether a sample's location data must strictly fall
                within boundary (True) in order to match, or whether any
                intersection suffices (False)

        Returns:
            a :class:`fiftyone.core.view.DatasetView`
        """
        return self._add_view_stage(
            fos.GeoWithin(
                boundary, location_field=location_field, strict=strict
            )
        )

    @view_stage
    def group_by(self, field_or_expr, sort_expr=None, reverse=False):
        """Creates a view that reorganizes the samples in the collection so
        that they are grouped by a specified field or expression.

        Examples::

            import fiftyone as fo
            import fiftyone.zoo as foz
            from fiftyone import ViewField as F

            dataset = foz.load_zoo_dataset("cifar10", split="test")

            # Take a random sample of 1000 samples and organize them by ground
            # truth label with groups arranged in decreasing order of size
            view = dataset.take(1000).group_by(
                "ground_truth.label",
                sort_expr=F().length(),
                reverse=True,
            )

            print(view.values("ground_truth.label"))
            print(
                sorted(
                    view.count_values("ground_truth.label").items(),
                    key=lambda kv: kv[1],
                    reverse=True,
                )
            )

        Args:
            field_or_expr: the field or ``embedded.field.name`` to group by, or
                a :class:`fiftyone.core.expressions.ViewExpression` or
                `MongoDB aggregation expression <https://docs.mongodb.com/manual/meta/aggregation-quick-reference/#aggregation-expressions>`_
                that defines the value to group by
            sort_expr (None): an optional
                :class:`fiftyone.core.expressions.ViewExpression` or
                `MongoDB aggregation expression <https://docs.mongodb.com/manual/meta/aggregation-quick-reference/#aggregation-expressions>`_
                that defines how to sort the groups in the output view. If
                provided, this expression will be evaluated on the list of
                samples in each group
            reverse (False): whether to return the results in descending order

        Returns:
            a :class:`fiftyone.core.view.DatasetView`
        """
        return self._add_view_stage(
            fos.GroupBy(field_or_expr, sort_expr=sort_expr, reverse=reverse)
        )

    @view_stage
    def limit(self, limit):
        """Returns a view with at most the given number of samples.

        Examples::

            import fiftyone as fo

            dataset = fo.Dataset()
            dataset.add_samples(
                [
                    fo.Sample(
                        filepath="/path/to/image1.png",
                        ground_truth=fo.Classification(label="cat"),
                    ),
                    fo.Sample(
                        filepath="/path/to/image2.png",
                        ground_truth=fo.Classification(label="dog"),
                    ),
                    fo.Sample(
                        filepath="/path/to/image3.png",
                        ground_truth=None,
                    ),
                ]
            )

            #
            # Only include the first 2 samples in the view
            #

            view = dataset.limit(2)

        Args:
            limit: the maximum number of samples to return. If a non-positive
                number is provided, an empty view is returned

        Returns:
            a :class:`fiftyone.core.view.DatasetView`
        """
        return self._add_view_stage(fos.Limit(limit))

    @view_stage
    def limit_labels(self, field, limit):
        """Limits the number of :class:`fiftyone.core.labels.Label` instances
        in the specified labels list field of each sample in the collection.

        The specified ``field`` must be one of the following types:

        -   :class:`fiftyone.core.labels.Classifications`
        -   :class:`fiftyone.core.labels.Detections`
        -   :class:`fiftyone.core.labels.Keypoints`
        -   :class:`fiftyone.core.labels.Polylines`

        Examples::

            import fiftyone as fo
            from fiftyone import ViewField as F

            dataset = fo.Dataset()
            dataset.add_samples(
                [
                    fo.Sample(
                        filepath="/path/to/image1.png",
                        predictions=fo.Detections(
                            detections=[
                                fo.Detection(
                                    label="cat",
                                    bounding_box=[0.1, 0.1, 0.5, 0.5],
                                    confidence=0.9,
                                ),
                                fo.Detection(
                                    label="dog",
                                    bounding_box=[0.2, 0.2, 0.3, 0.3],
                                    confidence=0.8,
                                ),
                            ]
                        ),
                    ),
                    fo.Sample(
                        filepath="/path/to/image2.png",
                        predictions=fo.Detections(
                            detections=[
                                fo.Detection(
                                    label="cat",
                                    bounding_box=[0.5, 0.5, 0.4, 0.4],
                                    confidence=0.95,
                                ),
                                fo.Detection(label="rabbit"),
                            ]
                        ),
                    ),
                    fo.Sample(
                        filepath="/path/to/image4.png",
                        predictions=None,
                    ),
                ]
            )

            #
            # Only include the first detection in the `predictions` field of
            # each sample
            #

            view = dataset.limit_labels("predictions", 1)

        Args:
            field: the labels list field to filter
            limit: the maximum number of labels to include in each labels list.
                If a non-positive number is provided, all lists will be empty

        Returns:
            a :class:`fiftyone.core.view.DatasetView`
        """
        return self._add_view_stage(fos.LimitLabels(field, limit))

    @view_stage
    def map_labels(self, field, map):
        """Maps the ``label`` values of a :class:`fiftyone.core.labels.Label`
        field to new values for each sample in the collection.

        Examples::

            import fiftyone as fo
            from fiftyone import ViewField as F

            dataset = fo.Dataset()
            dataset.add_samples(
                [
                    fo.Sample(
                        filepath="/path/to/image1.png",
                        weather=fo.Classification(label="sunny"),
                        predictions=fo.Detections(
                            detections=[
                                fo.Detection(
                                    label="cat",
                                    bounding_box=[0.1, 0.1, 0.5, 0.5],
                                    confidence=0.9,
                                ),
                                fo.Detection(
                                    label="dog",
                                    bounding_box=[0.2, 0.2, 0.3, 0.3],
                                    confidence=0.8,
                                ),
                            ]
                        ),
                    ),
                    fo.Sample(
                        filepath="/path/to/image2.png",
                        weather=fo.Classification(label="cloudy"),
                        predictions=fo.Detections(
                            detections=[
                                fo.Detection(
                                    label="cat",
                                    bounding_box=[0.5, 0.5, 0.4, 0.4],
                                    confidence=0.95,
                                ),
                                fo.Detection(label="rabbit"),
                            ]
                        ),
                    ),
                    fo.Sample(
                        filepath="/path/to/image3.png",
                        weather=fo.Classification(label="partly cloudy"),
                        predictions=fo.Detections(
                            detections=[
                                fo.Detection(
                                    label="squirrel",
                                    bounding_box=[0.25, 0.25, 0.5, 0.5],
                                    confidence=0.5,
                                ),
                            ]
                        ),
                    ),
                    fo.Sample(
                        filepath="/path/to/image4.png",
                        predictions=None,
                    ),
                ]
            )

            #
            # Map the "partly cloudy" weather label to "cloudy"
            #

            view = dataset.map_labels("weather", {"partly cloudy": "cloudy"})

            #
            # Map "rabbit" and "squirrel" predictions to "other"
            #

            view = dataset.map_labels(
                "predictions", {"rabbit": "other", "squirrel": "other"}
            )

        Args:
            field: the labels field to map
            map: a dict mapping label values to new label values

        Returns:
            a :class:`fiftyone.core.view.DatasetView`
        """
        return self._add_view_stage(fos.MapLabels(field, map))

    @view_stage
    def set_field(self, field, expr, _allow_missing=False):
        """Sets a field or embedded field on each sample in a collection by
        evaluating the given expression.

        This method can process embedded list fields. To do so, simply append
        ``[]`` to any list component(s) of the field path.

        .. note::

            There are two cases where FiftyOne will automatically unwind array
            fields without requiring you to explicitly specify this via the
            ``[]`` syntax:

            **Top-level lists:** when you specify a ``field`` path that refers
            to a top-level list field of a dataset; i.e., ``list_field`` is
            automatically coerced to ``list_field[]``, if necessary.

            **List fields:** When you specify a ``field`` path that refers to
            the list field of a |Label| class, such as the
            :attr:`Detections.detections <fiftyone.core.labels.Detections.detections>`
            attribute; i.e., ``ground_truth.detections.label`` is automatically
            coerced to ``ground_truth.detections[].label``, if necessary.

            See the examples below for demonstrations of this behavior.

        The provided ``expr`` is interpreted relative to the document on which
        the embedded field is being set. For example, if you are setting a
        nested field ``field="embedded.document.field"``, then the expression
        ``expr`` you provide will be applied to the ``embedded.document``
        document. Note that you can override this behavior by defining an
        expression that is bound to the root document by prepending ``"$"`` to
        any field name(s) in the expression.

        See the examples below for more information.

        .. note::

            Note that you cannot set a non-existing top-level field using this
            stage, since doing so would violate the dataset's schema. You can,
            however, first declare a new field via
            :meth:`fiftyone.core.dataset.Dataset.add_sample_field` and then
            populate it in a view via this stage.

        Examples::

            import fiftyone as fo
            import fiftyone.zoo as foz
            from fiftyone import ViewField as F

            dataset = foz.load_zoo_dataset("quickstart")

            #
            # Replace all values of the `uniqueness` field that are less than
            # 0.5 with `None`
            #

            view = dataset.set_field(
                "uniqueness",
                (F("uniqueness") >= 0.5).if_else(F("uniqueness"), None)
            )
            print(view.bounds("uniqueness"))

            #
            # Lower bound all object confidences in the `predictions` field at
            # 0.5
            #

            view = dataset.set_field(
                "predictions.detections.confidence", F("confidence").max(0.5)
            )
            print(view.bounds("predictions.detections.confidence"))

            #
            # Add a `num_predictions` property to the `predictions` field that
            # contains the number of objects in the field
            #

            view = dataset.set_field(
                "predictions.num_predictions",
                F("$predictions.detections").length(),
            )
            print(view.bounds("predictions.num_predictions"))

            #
            # Set an `is_animal` field on each object in the `predictions` field
            # that indicates whether the object is an animal
            #

            ANIMALS = [
                "bear", "bird", "cat", "cow", "dog", "elephant", "giraffe",
                "horse", "sheep", "zebra"
            ]

            view = dataset.set_field(
                "predictions.detections.is_animal", F("label").is_in(ANIMALS)
            )
            print(view.count_values("predictions.detections.is_animal"))

        Args:
            field: the field or ``embedded.field.name`` to set
            expr: a :class:`fiftyone.core.expressions.ViewExpression` or
                `MongoDB expression <https://docs.mongodb.com/manual/meta/aggregation-quick-reference/#aggregation-expressions>`_
                that defines the field value to set

        Returns:
            a :class:`fiftyone.core.view.DatasetView`
        """
        return self._add_view_stage(
            fos.SetField(field, expr, _allow_missing=_allow_missing)
        )

    @view_stage
    def match(self, filter):
        """Filters the samples in the collection by the given filter.

        Examples::

            import fiftyone as fo
            from fiftyone import ViewField as F

            dataset = fo.Dataset()
            dataset.add_samples(
                [
                    fo.Sample(
                        filepath="/path/to/image1.png",
                        weather=fo.Classification(label="sunny"),
                        predictions=fo.Detections(
                            detections=[
                                fo.Detection(
                                    label="cat",
                                    bounding_box=[0.1, 0.1, 0.5, 0.5],
                                    confidence=0.9,
                                ),
                                fo.Detection(
                                    label="dog",
                                    bounding_box=[0.2, 0.2, 0.3, 0.3],
                                    confidence=0.8,
                                ),
                            ]
                        ),
                    ),
                    fo.Sample(
                        filepath="/path/to/image2.jpg",
                        weather=fo.Classification(label="cloudy"),
                        predictions=fo.Detections(
                            detections=[
                                fo.Detection(
                                    label="cat",
                                    bounding_box=[0.5, 0.5, 0.4, 0.4],
                                    confidence=0.95,
                                ),
                                fo.Detection(label="rabbit"),
                            ]
                        ),
                    ),
                    fo.Sample(
                        filepath="/path/to/image3.png",
                        weather=fo.Classification(label="partly cloudy"),
                        predictions=fo.Detections(
                            detections=[
                                fo.Detection(
                                    label="squirrel",
                                    bounding_box=[0.25, 0.25, 0.5, 0.5],
                                    confidence=0.5,
                                ),
                            ]
                        ),
                    ),
                    fo.Sample(
                        filepath="/path/to/image4.jpg",
                        predictions=None,
                    ),
                ]
            )

            #
            # Only include samples whose `filepath` ends with ".jpg"
            #

            view = dataset.match(F("filepath").ends_with(".jpg"))

            #
            # Only include samples whose `weather` field is "sunny"
            #

            view = dataset.match(F("weather").label == "sunny")

            #
            # Only include samples with at least 2 objects in their
            # `predictions` field
            #

            view = dataset.match(F("predictions").detections.length() >= 2)

            #
            # Only include samples whose `predictions` field contains at least
            # one object with area smaller than 0.2
            #

            # Bboxes are in [top-left-x, top-left-y, width, height] format
            bbox = F("bounding_box")
            bbox_area = bbox[2] * bbox[3]

            small_boxes = F("predictions.detections").filter(bbox_area < 0.2)
            view = dataset.match(small_boxes.length() > 0)

        Args:
            filter: a :class:`fiftyone.core.expressions.ViewExpression` or
                `MongoDB expression <https://docs.mongodb.com/manual/meta/aggregation-quick-reference/#aggregation-expressions>`_
                that returns a boolean describing the filter to apply

        Returns:
            a :class:`fiftyone.core.view.DatasetView`
        """
        return self._add_view_stage(fos.Match(filter))

    @view_stage
    def match_frames(self, filter, omit_empty=True):
        """Filters the frames in the video collection by the given filter.

        Examples::

            import fiftyone as fo
            import fiftyone.zoo as foz
            from fiftyone import ViewField as F

            dataset = foz.load_zoo_dataset("quickstart-video")

            #
            # Match frames with at least 10 detections
            #

            num_objects = F("detections.detections").length()
            view = dataset.match_frames(num_objects > 10)

            print(dataset.count())
            print(view.count())

            print(dataset.count("frames"))
            print(view.count("frames"))

        Args:
            filter: a :class:`fiftyone.core.expressions.ViewExpression` or
                `MongoDB aggregation expression <https://docs.mongodb.com/manual/meta/aggregation-quick-reference/#aggregation-expressions>`_
                that returns a boolean describing the filter to apply
            omit_empty (True): whether to omit samples with no frame labels
                after filtering

        Returns:
            a :class:`fiftyone.core.view.DatasetView`
        """
        return self._add_view_stage(
            fos.MatchFrames(filter, omit_empty=omit_empty)
        )

    @view_stage
    def match_labels(
        self,
        labels=None,
        ids=None,
        tags=None,
        filter=None,
        fields=None,
        bool=None,
    ):
        """Selects the samples from the collection that contain (or do not
        contain) at least one label that matches the specified criteria.

        Note that, unlike :meth:`select_labels` and :meth:`filter_labels`, this
        stage will not filter the labels themselves; it only selects the
        corresponding samples.

        You can perform a selection via one or more of the following methods:

        -   Provide the ``labels`` argument, which should contain a list of
            dicts in the format returned by
            :meth:`fiftyone.core.session.Session.selected_labels`, to match
            specific labels

        -   Provide the ``ids`` argument to match labels with specific IDs

        -   Provide the ``tags`` argument to match labels with specific tags

        -   Provide the ``filter`` argument to match labels based on a boolean
            :class:`fiftyone.core.expressions.ViewExpression` that is applied
            to each individual :class:`fiftyone.core.labels.Label` element

        -   Pass ``bool=False`` to negate the operation and instead match
            samples that *do not* contain at least one label matching the
            specified criteria

        If multiple criteria are specified, labels must match all of them in
        order to trigger a sample match.

        By default, the selection is applied to all
        :class:`fiftyone.core.labels.Label` fields, but you can provide the
        ``fields`` argument to explicitly define the field(s) in which to
        search.

        Examples::

            import fiftyone as fo
            import fiftyone.zoo as foz
            from fiftyone import ViewField as F

            dataset = foz.load_zoo_dataset("quickstart")

            #
            # Only show samples whose labels are currently selected in the App
            #

            session = fo.launch_app(dataset)

            # Select some labels in the App...

            view = dataset.match_labels(labels=session.selected_labels)

            #
            # Only include samples that contain labels with the specified IDs
            #

            # Grab some label IDs
            ids = [
                dataset.first().ground_truth.detections[0].id,
                dataset.last().predictions.detections[0].id,
            ]

            view = dataset.match_labels(ids=ids)

            print(len(view))
            print(view.count("ground_truth.detections"))
            print(view.count("predictions.detections"))

            #
            # Only include samples that contain labels with the specified tags
            #

            # Grab some label IDs
            ids = [
                dataset.first().ground_truth.detections[0].id,
                dataset.last().predictions.detections[0].id,
            ]

            # Give the labels a "test" tag
            dataset = dataset.clone()  # create copy since we're modifying data
            dataset.select_labels(ids=ids).tag_labels("test")

            print(dataset.count_values("ground_truth.detections.tags"))
            print(dataset.count_values("predictions.detections.tags"))

            # Retrieve the labels via their tag
            view = dataset.match_labels(tags="test")

            print(len(view))
            print(view.count("ground_truth.detections"))
            print(view.count("predictions.detections"))

            #
            # Only include samples that contain labels matching a filter
            #

            filter = F("confidence") > 0.99
            view = dataset.match_labels(filter=filter, fields="predictions")

            print(len(view))
            print(view.count("ground_truth.detections"))
            print(view.count("predictions.detections"))

        Args:
            labels (None): a list of dicts specifying the labels to select in
                the format returned by
                :meth:`fiftyone.core.session.Session.selected_labels`
            ids (None): an ID or iterable of IDs of the labels to select
            tags (None): a tag or iterable of tags of labels to select
            filter (None): a :class:`fiftyone.core.expressions.ViewExpression`
                or `MongoDB aggregation expression <https://docs.mongodb.com/manual/meta/aggregation-quick-reference/#aggregation-expressions>`_
                that returns a boolean describing whether to select a given
                label. In the case of list fields like
                :class:`fiftyone.core.labels.Detections`, the filter is applied
                to the list elements, not the root field
            fields (None): a field or iterable of fields from which to select
            bool (None): whether to match samples that have (None or True) or
                do not have (False) at least one label that matches the
                specified criteria

        Returns:
            a :class:`fiftyone.core.view.DatasetView`
        """
        return self._add_view_stage(
            fos.MatchLabels(
                labels=labels,
                ids=ids,
                tags=tags,
                filter=filter,
                fields=fields,
                bool=bool,
            )
        )

    @view_stage
    def match_tags(self, tags, bool=None):
        """Returns a view containing the samples in the collection that have
        (or do not have) any of the given tag(s).

        To match samples that must contain multiple tags, chain multiple
        :meth:`match_tags` calls together.

        Examples::

            import fiftyone as fo

            dataset = fo.Dataset()
            dataset.add_samples(
                [
                    fo.Sample(
                        filepath="/path/to/image1.png",
                        tags=["train"],
                        ground_truth=fo.Classification(label="cat"),
                    ),
                    fo.Sample(
                        filepath="/path/to/image2.png",
                        tags=["test"],
                        ground_truth=fo.Classification(label="cat"),
                    ),
                    fo.Sample(
                        filepath="/path/to/image3.png",
                        ground_truth=None,
                    ),
                ]
            )

            #
            # Only include samples that have the "test" tag
            #

            view = dataset.match_tags("test")

            #
            # Only include samples that have either the "test" or "train" tag
            #

            view = dataset.match_tags(["test", "train"])

            #
            # Only include samples that do not have the "train" tag
            #

            view = dataset.match_tags("train", bool=False)

        Args:
            tags: the tag or iterable of tags to match
            bool (None): whether to match samples that have (None or True) or
                do not have (False) the given tags

        Returns:
            a :class:`fiftyone.core.view.DatasetView`
        """
        return self._add_view_stage(fos.MatchTags(tags, bool=bool))

    @view_stage
    def mongo(self, pipeline):
        """Adds a view stage defined by a raw MongoDB aggregation pipeline.

        See `MongoDB aggregation pipelines <https://docs.mongodb.com/manual/core/aggregation-pipeline/>`_
        for more details.

        Examples::

            import fiftyone as fo

            dataset = fo.Dataset()
            dataset.add_samples(
                [
                    fo.Sample(
                        filepath="/path/to/image1.png",
                        predictions=fo.Detections(
                            detections=[
                                fo.Detection(
                                    label="cat",
                                    bounding_box=[0.1, 0.1, 0.5, 0.5],
                                    confidence=0.9,
                                ),
                                fo.Detection(
                                    label="dog",
                                    bounding_box=[0.2, 0.2, 0.3, 0.3],
                                    confidence=0.8,
                                ),
                            ]
                        ),
                    ),
                    fo.Sample(
                        filepath="/path/to/image2.png",
                        predictions=fo.Detections(
                            detections=[
                                fo.Detection(
                                    label="cat",
                                    bounding_box=[0.5, 0.5, 0.4, 0.4],
                                    confidence=0.95,
                                ),
                                fo.Detection(label="rabbit"),
                            ]
                        ),
                    ),
                    fo.Sample(
                        filepath="/path/to/image3.png",
                        predictions=fo.Detections(
                            detections=[
                                fo.Detection(
                                    label="squirrel",
                                    bounding_box=[0.25, 0.25, 0.5, 0.5],
                                    confidence=0.5,
                                ),
                            ]
                        ),
                    ),
                    fo.Sample(
                        filepath="/path/to/image4.png",
                        predictions=None,
                    ),
                ]
            )

            #
            # Extract a view containing the second and third samples in the
            # dataset
            #

            view = dataset.mongo([{"$skip": 1}, {"$limit": 2}])

            #
            # Sort by the number of objects in the `precictions` field
            #

            view = dataset.mongo([
                {
                    "$addFields": {
                        "_sort_field": {
                            "$size": {"$ifNull": ["$predictions.detections", []]}
                        }
                    }
                },
                {"$sort": {"_sort_field": -1}},
                {"$unset": "_sort_field"}
            ])

        Args:
            pipeline: a MongoDB aggregation pipeline (list of dicts)

        Returns:
            a :class:`fiftyone.core.view.DatasetView`
        """
        return self._add_view_stage(fos.Mongo(pipeline))

    @view_stage
    def select(self, sample_ids, ordered=False):
        """Selects the samples with the given IDs from the collection.

        Examples::

            import fiftyone as fo
            import fiftyone.zoo as foz

            dataset = foz.load_zoo_dataset("quickstart")

            #
            # Create a view containing the currently selected samples in the App
            #

            session = fo.launch_app(dataset)

            # Select samples in the App...

            view = dataset.select(session.selected)

        Args:
            sample_ids: the samples to select. Can be any of the following:

                -   a sample ID
                -   an iterable of sample IDs
                -   an iterable of booleans of same length as the collection
                    encoding which samples to select
                -   a :class:`fiftyone.core.sample.Sample` or
                    :class:`fiftyone.core.sample.SampleView`
                -   an iterable of sample IDs
                -   a :class:`fiftyone.core.collections.SampleCollection`
                -   an iterable of :class:`fiftyone.core.sample.Sample` or
                    :class:`fiftyone.core.sample.SampleView` instances

        ordered (False): whether to sort the samples in the returned view to
            match the order of the provided IDs

        Returns:
            a :class:`fiftyone.core.view.DatasetView`
        """
        return self._add_view_stage(fos.Select(sample_ids, ordered=ordered))

    @view_stage
    def select_by(self, field, values, ordered=False):
        """Selects the samples with the given field values from the collection.

        This stage is typically used to work with categorical fields (strings,
        ints, and bools). If you want to select samples based on floating point
        fields, use :meth:`match`.

        Examples::

            import fiftyone as fo

            dataset = fo.Dataset()
            dataset.add_samples(
                [
                    fo.Sample(filepath="image%d.jpg" % i, int=i, str=str(i))
                    for i in range(100)
                ]
            )

            #
            # Create a view containing samples whose `int` field have the given
            # values
            #

            view = dataset.select_by("int", [1, 51, 11, 41, 21, 31])
            print(view.head(6))

            #
            # Create a view containing samples whose `str` field have the given
            # values, in order
            #

            view = dataset.select_by(
                "str", ["1", "51", "11", "41", "21", "31"], ordered=True
            )
            print(view.head(6))

        Args:
            field: a field or ``embedded.field.name``
            values: a value or iterable of values to select by
            ordered (False): whether to sort the samples in the returned view
                to match the order of the provided values

        Returns:
            a :class:`fiftyone.core.view.DatasetView`
        """
        return self._add_view_stage(
            fos.SelectBy(field, values, ordered=ordered)
        )

    @view_stage
    def select_fields(self, field_names=None, _allow_missing=False):
        """Selects only the fields with the given names from the samples in the
        collection. All other fields are excluded.

        Note that default sample fields are always selected.

        Examples::

            import fiftyone as fo

            dataset = fo.Dataset()
            dataset.add_samples(
                [
                    fo.Sample(
                        filepath="/path/to/image1.png",
                        numeric_field=1.0,
                        numeric_list_field=[-1, 0, 1],
                    ),
                    fo.Sample(
                        filepath="/path/to/image2.png",
                        numeric_field=-1.0,
                        numeric_list_field=[-2, -1, 0, 1],
                    ),
                    fo.Sample(
                        filepath="/path/to/image3.png",
                        numeric_field=None,
                    ),
                ]
            )

            #
            # Include only the default fields on each sample
            #

            view = dataset.select_fields()

            #
            # Include only the `numeric_field` field (and the default fields)
            # on each sample
            #

            view = dataset.select_fields("numeric_field")

        Args:
            field_names (None): a field name or iterable of field names to
                select

        Returns:
            a :class:`fiftyone.core.view.DatasetView`
        """
        return self._add_view_stage(
            fos.SelectFields(field_names, _allow_missing=_allow_missing)
        )

    @view_stage
    def select_frames(self, frame_ids, omit_empty=True):
        """Selects the frames with the given IDs from the video collection.

        Examples::

            import fiftyone as fo
            import fiftyone.zoo as foz

            dataset = foz.load_zoo_dataset("quickstart-video")

            #
            # Select some specific frames
            #

            frame_ids = [
                dataset.first().frames.first().id,
                dataset.last().frames.last().id,
            ]

            view = dataset.select_frames(frame_ids)

            print(dataset.count())
            print(view.count())

            print(dataset.count("frames"))
            print(view.count("frames"))

        Args:
            frame_ids: the frames to select. Can be any of the following:

                -   a frame ID
                -   an iterable of frame IDs
                -   a :class:`fiftyone.core.frame.Frame` or
                    :class:`fiftyone.core.frame.FrameView`
                -   an iterable of :class:`fiftyone.core.frame.Frame` or
                    :class:`fiftyone.core.frame.FrameView` instances
                -   a :class:`fiftyone.core.collections.SampleCollection`, in
                    which case the frame IDs in the collection are used

            omit_empty (True): whether to omit samples that have no frames
                after selecting the specified frames

        Returns:
            a :class:`fiftyone.core.view.DatasetView`
        """
        return self._add_view_stage(
            fos.SelectFrames(frame_ids, omit_empty=omit_empty)
        )

    @view_stage
    def select_labels(
        self, labels=None, ids=None, tags=None, fields=None, omit_empty=True
    ):
        """Selects only the specified labels from the collection.

        The returned view will omit samples, sample fields, and individual
        labels that do not match the specified selection criteria.

        You can perform a selection via one or more of the following methods:

        -   Provide the ``labels`` argument, which should contain a list of
            dicts in the format returned by
            :meth:`fiftyone.core.session.Session.selected_labels`, to select
            specific labels

        -   Provide the ``ids`` argument to select labels with specific IDs

        -   Provide the ``tags`` argument to select labels with specific tags

        If multiple criteria are specified, labels must match all of them in
        order to be selected.

        By default, the selection is applied to all
        :class:`fiftyone.core.labels.Label` fields, but you can provide the
        ``fields`` argument to explicitly define the field(s) in which to
        select.

        Examples::

            import fiftyone as fo
            import fiftyone.zoo as foz

            dataset = foz.load_zoo_dataset("quickstart")

            #
            # Only include the labels currently selected in the App
            #

            session = fo.launch_app(dataset)

            # Select some labels in the App...

            view = dataset.select_labels(labels=session.selected_labels)

            #
            # Only include labels with the specified IDs
            #

            # Grab some label IDs
            ids = [
                dataset.first().ground_truth.detections[0].id,
                dataset.last().predictions.detections[0].id,
            ]

            view = dataset.select_labels(ids=ids)

            print(view.count("ground_truth.detections"))
            print(view.count("predictions.detections"))

            #
            # Only include labels with the specified tags
            #

            # Grab some label IDs
            ids = [
                dataset.first().ground_truth.detections[0].id,
                dataset.last().predictions.detections[0].id,
            ]

            # Give the labels a "test" tag
            dataset = dataset.clone()  # create copy since we're modifying data
            dataset.select_labels(ids=ids).tag_labels("test")

            print(dataset.count_label_tags())

            # Retrieve the labels via their tag
            view = dataset.select_labels(tags="test")

            print(view.count("ground_truth.detections"))
            print(view.count("predictions.detections"))

        Args:
            labels (None): a list of dicts specifying the labels to select in
                the format returned by
                :meth:`fiftyone.core.session.Session.selected_labels`
            ids (None): an ID or iterable of IDs of the labels to select
            tags (None): a tag or iterable of tags of labels to select
            fields (None): a field or iterable of fields from which to select
            omit_empty (True): whether to omit samples that have no labels
                after filtering

        Returns:
            a :class:`fiftyone.core.view.DatasetView`
        """
        return self._add_view_stage(
            fos.SelectLabels(
                labels=labels,
                ids=ids,
                tags=tags,
                fields=fields,
                omit_empty=omit_empty,
            )
        )

    @view_stage
    def shuffle(self, seed=None):
        """Randomly shuffles the samples in the collection.

        Examples::

            import fiftyone as fo

            dataset = fo.Dataset()
            dataset.add_samples(
                [
                    fo.Sample(
                        filepath="/path/to/image1.png",
                        ground_truth=fo.Classification(label="cat"),
                    ),
                    fo.Sample(
                        filepath="/path/to/image2.png",
                        ground_truth=fo.Classification(label="dog"),
                    ),
                    fo.Sample(
                        filepath="/path/to/image3.png",
                        ground_truth=None,
                    ),
                ]
            )

            #
            # Return a view that contains a randomly shuffled version of the
            # samples in the dataset
            #

            view = dataset.shuffle()

            #
            # Shuffle the samples with a fixed random seed
            #

            view = dataset.shuffle(seed=51)

        Args:
            seed (None): an optional random seed to use when shuffling the
                samples

        Returns:
            a :class:`fiftyone.core.view.DatasetView`
        """
        return self._add_view_stage(fos.Shuffle(seed=seed))

    @view_stage
    def skip(self, skip):
        """Omits the given number of samples from the head of the collection.

        Examples::

            import fiftyone as fo

            dataset = fo.Dataset()
            dataset.add_samples(
                [
                    fo.Sample(
                        filepath="/path/to/image1.png",
                        ground_truth=fo.Classification(label="cat"),
                    ),
                    fo.Sample(
                        filepath="/path/to/image2.png",
                        ground_truth=fo.Classification(label="dog"),
                    ),
                    fo.Sample(
                        filepath="/path/to/image3.png",
                        ground_truth=fo.Classification(label="rabbit"),
                    ),
                    fo.Sample(
                        filepath="/path/to/image4.png",
                        ground_truth=None,
                    ),
                ]
            )

            #
            # Omit the first two samples from the dataset
            #

            view = dataset.skip(2)

        Args:
            skip: the number of samples to skip. If a non-positive number is
                provided, no samples are omitted

        Returns:
            a :class:`fiftyone.core.view.DatasetView`
        """
        return self._add_view_stage(fos.Skip(skip))

    @view_stage
    def sort_by(self, field_or_expr, reverse=False):
        """Sorts the samples in the collection by the given field(s) or
        expression(s).

        Examples::

            import fiftyone as fo
            import fiftyone.zoo as foz
            from fiftyone import ViewField as F

            dataset = foz.load_zoo_dataset("quickstart")

            #
            # Sort the samples by their `uniqueness` field in ascending order
            #

            view = dataset.sort_by("uniqueness", reverse=False)

            #
            # Sorts the samples in descending order by the number of detections
            # in their `predictions` field whose bounding box area is less than
            # 0.2
            #

            # Bboxes are in [top-left-x, top-left-y, width, height] format
            bbox = F("bounding_box")
            bbox_area = bbox[2] * bbox[3]

            small_boxes = F("predictions.detections").filter(bbox_area < 0.2)
            view = dataset.sort_by(small_boxes.length(), reverse=True)

            #
            # Performs a compound sort where samples are first sorted in
            # descending or by number of detections and then in ascending order
            # of uniqueness for samples with the same number of predictions
            #

            view = dataset.sort_by(
                [
                    (F("predictions.detections").length(), -1),
                    ("uniqueness", 1),
                ]
            )

            num_objects, uniqueness = view[:5].values(
                [F("predictions.detections").length(), "uniqueness"]
            )
            print(list(zip(num_objects, uniqueness)))

        Args:
            field_or_expr: the field(s) or expression(s) to sort by. This can
                be any of the following:

                -   a field to sort by
                -   an ``embedded.field.name`` to sort by
                -   a :class:`fiftyone.core.expressions.ViewExpression` or a
                    `MongoDB aggregation expression <https://docs.mongodb.com/manual/meta/aggregation-quick-reference/#aggregation-expressions>`_
                    that defines the quantity to sort by
                -   a list of ``(field_or_expr, order)`` tuples defining a
                    compound sort criteria, where ``field_or_expr`` is a field
                    or expression as defined above, and ``order`` can be 1 or
                    any string starting with "a" for ascending order, or -1 or
                    any string starting with "d" for descending order

            reverse (False): whether to return the results in descending order

        Returns:
            a :class:`fiftyone.core.view.DatasetView`
        """
        return self._add_view_stage(fos.SortBy(field_or_expr, reverse=reverse))

    @view_stage
    def sort_by_similarity(
        self, query_ids, k=None, reverse=False, brain_key=None
    ):
        """Sorts the samples in the collection by visual similiarity to a
        specified set of query ID(s).

        In order to use this stage, you must first use
        :meth:`fiftyone.brain.compute_similarity` to index your dataset by
        visual similiarity.

        Examples::

            import fiftyone as fo
            import fiftyone.brain as fob
            import fiftyone.zoo as foz

            dataset = foz.load_zoo_dataset("quickstart")

            fob.compute_similarity(dataset, brain_key="similarity")

            #
            # Sort the samples by their visual similarity to the first sample
            # in the dataset
            #

            query_id = dataset.first().id
            view = dataset.sort_by_similarity(query_id)

        Args:
            query_ids: an ID or iterable of query IDs. These may be sample IDs
                or label IDs depending on ``brain_key``
            k (None): the number of matches to return. By default, the entire
                collection is sorted
            reverse (False): whether to sort by least similarity
            brain_key (None): the brain key of an existing
                :meth:`fiftyone.brain.compute_similarity` run on the dataset.
                If not specified, the dataset must have an applicable run,
                which will be used by default

        Returns:
            a :class:`fiftyone.core.view.DatasetView`
        """
        return self._add_view_stage(
            fos.SortBySimilarity(
                query_ids, k=k, reverse=reverse, brain_key=brain_key
            )
        )

    @view_stage
    def take(self, size, seed=None):
        """Randomly samples the given number of samples from the collection.

        Examples::

            import fiftyone as fo

            dataset = fo.Dataset()
            dataset.add_samples(
                [
                    fo.Sample(
                        filepath="/path/to/image1.png",
                        ground_truth=fo.Classification(label="cat"),
                    ),
                    fo.Sample(
                        filepath="/path/to/image2.png",
                        ground_truth=fo.Classification(label="dog"),
                    ),
                    fo.Sample(
                        filepath="/path/to/image3.png",
                        ground_truth=fo.Classification(label="rabbit"),
                    ),
                    fo.Sample(
                        filepath="/path/to/image4.png",
                        ground_truth=None,
                    ),
                ]
            )

            #
            # Take two random samples from the dataset
            #

            view = dataset.take(2)

            #
            # Take two random samples from the dataset with a fixed seed
            #

            view = dataset.take(2, seed=51)

        Args:
            size: the number of samples to return. If a non-positive number is
                provided, an empty view is returned
            seed (None): an optional random seed to use when selecting the
                samples

        Returns:
            a :class:`fiftyone.core.view.DatasetView`
        """
        return self._add_view_stage(fos.Take(size, seed=seed))

    @view_stage
    def to_patches(self, field, **kwargs):
        """Creates a view that contains one sample per object patch in the
        specified field of the collection.

        Fields other than ``field`` and the default sample fields will not be
        included in the returned view. A ``sample_id`` field will be added that
        records the sample ID from which each patch was taken.

        Examples::

            import fiftyone as fo
            import fiftyone.zoo as foz

            dataset = foz.load_zoo_dataset("quickstart")

            session = fo.launch_app(dataset)

            #
            # Create a view containing the ground truth patches
            #

            view = dataset.to_patches("ground_truth")
            print(view)

            session.view = view

        Args:
            field: the patches field, which must be of type
                :class:`fiftyone.core.labels.Detections` or
                :class:`fiftyone.core.labels.Polylines`
            **kwargs: optional keyword arguments for
                :meth:`fiftyone.core.patches.make_patches_dataset` specifying
                how to perform the conversion

        Returns:
            a :class:`fiftyone.core.patches.PatchesView`
        """
        return self._add_view_stage(fos.ToPatches(field, **kwargs))

    @view_stage
    def to_evaluation_patches(self, eval_key, **kwargs):
        """Creates a view based on the results of the evaluation with the
        given key that contains one sample for each true positive, false
        positive, and false negative example in the collection, respectively.

        True positive examples will result in samples with both their ground
        truth and predicted fields populated, while false positive/negative
        examples will only have one of their corresponding predicted/ground
        truth fields populated, respectively.

        If multiple predictions are matched to a ground truth object (e.g., if
        the evaluation protocol includes a crowd attribute), then all matched
        predictions will be stored in the single sample along with the ground
        truth object.

        The returned dataset will also have top-level ``type`` and ``iou``
        fields populated based on the evaluation results for that example, as
        well as a ``sample_id`` field recording the sample ID of the example,
        and a ``crowd`` field if the evaluation protocol defines a crowd
        attribute.

        .. note::

            The returned view will contain patches for the contents of this
            collection, which may differ from the view on which the
            ``eval_key`` evaluation was performed. This may exclude some labels
            that were evaluated and/or include labels that were not evaluated.

            If you would like to see patches for the exact view on which an
            evaluation was performed, first call :meth:`load_evaluation_view`
            to load the view and then convert to patches.

        Examples::

            import fiftyone as fo
            import fiftyone.zoo as foz

            dataset = foz.load_zoo_dataset("quickstart")
            dataset.evaluate_detections("predictions", eval_key="eval")

            session = fo.launch_app(dataset)

            #
            # Create a patches view for the evaluation results
            #

            view = dataset.to_evaluation_patches("eval")
            print(view)

            session.view = view

        Args:
            eval_key: an evaluation key that corresponds to the evaluation of
                ground truth/predicted fields that are of type
                :class:`fiftyone.core.labels.Detections` or
                :class:`fiftyone.core.labels.Polylines`
            **kwargs: optional keyword arguments for
                :meth:`fiftyone.core.patches.make_evaluation_patches_dataset`
                specifying how to perform the conversion

        Returns:
            a :class:`fiftyone.core.patches.EvaluationPatchesView`
        """
        return self._add_view_stage(
            fos.ToEvaluationPatches(eval_key, **kwargs)
        )

    @view_stage
    def to_clips(self, field_or_expr, **kwargs):
        """Creates a view that contains one sample per clip defined by the
        given field or expression in the video collection.

        The returned view will contain:

        -   A ``sample_id`` field that records the sample ID from which each
            clip was taken
        -   A ``support`` field that records the ``[first, last]`` frame
            support of each clip
        -   All frame-level information from the underlying dataset of the
            input collection

        Refer to :meth:`fiftyone.core.clips.make_clips_dataset` to see the
        available configuration options for generating clips.

        .. note::

            The clip generation logic will respect any frame-level
            modifications defined in the input collection, but the output clips
            will always contain all frame-level labels.

        Examples::

            import fiftyone as fo
            import fiftyone.zoo as foz
            from fiftyone import ViewField as F

            dataset = foz.load_zoo_dataset("quickstart-video")

            #
            # Create a clips view that contains one clip for each contiguous
            # segment that contains at least one road sign in every frame
            #

            clips = (
                dataset
                .filter_labels("frames.detections", F("label") == "road sign")
                .to_clips("frames.detections")
            )
            print(clips)

            #
            # Create a clips view that contains one clip for each contiguous
            # segment that contains at least two road signs in every frame
            #

            signs = F("detections.detections").filter(F("label") == "road sign")
            clips = dataset.to_clips(signs.length() >= 2)
            print(clips)

        Args:
            field_or_expr: can be any of the following:

                -   a :class:`fiftyone.core.labels.TemporalDetection`,
                    :class:`fiftyone.core.labels.TemporalDetections`,
                    :class:`fiftyone.core.fields.FrameSupportField`, or list of
                    :class:`fiftyone.core.fields.FrameSupportField` field
                -   a frame-level label list field of any of the following
                    types:

                    -   :class:`fiftyone.core.labels.Classifications`
                    -   :class:`fiftyone.core.labels.Detections`
                    -   :class:`fiftyone.core.labels.Polylines`
                    -   :class:`fiftyone.core.labels.Keypoints`
                -   a :class:`fiftyone.core.expressions.ViewExpression` that
                    returns a boolean to apply to each frame of the input
                    collection to determine if the frame should be clipped
                -   a list of ``[(first1, last1), (first2, last2), ...]`` lists
                    defining the frame numbers of the clips to extract from
                    each sample
            **kwargs: optional keyword arguments for
                :meth:`fiftyone.core.clips.make_clips_dataset` specifying how
                to perform the conversion

        Returns:
            a :class:`fiftyone.core.clips.ClipsView`
        """
        return self._add_view_stage(fos.ToClips(field_or_expr, **kwargs))

    @view_stage
    def to_frames(self, **kwargs):
        """Creates a view that contains one sample per frame in the video
        collection.

        By default, samples will be generated for every frame of each video,
        based on the total frame count of the video files, but this method is
        highly customizable. Refer to
        :meth:`fiftyone.core.video.make_frames_dataset` to see the available
        configuration options.

        .. note::

            Unless you have configured otherwise, creating frame views will
            sample the necessary frames from the input video collection into
            directories of per-frame images. **For large video datasets,
            this may take some time and require substantial disk space.**

            Frames that have previously been sampled will not be resampled, so
            creating frame views into the same dataset will become faster after
            the frames have been sampled.

        Examples::

            import fiftyone as fo
            import fiftyone.zoo as foz
            from fiftyone import ViewField as F

            dataset = foz.load_zoo_dataset("quickstart-video")

            session = fo.launch_app(dataset)

            #
            # Create a frames view for an entire video dataset
            #

            frames = dataset.to_frames()
            print(frames)

            session.view = frames

            #
            # Create a frames view that only contains frames with at least 10
            # objects, sampled at a maximum frame rate of 1fps
            #

            num_objects = F("detections.detections").length()
            view = dataset.match_frames(num_objects > 10)

            frames = view.to_frames(max_fps=1, sparse=True)
            print(frames)

            session.view = frames

        Args:
            **kwargs: optional keyword arguments for
                :meth:`fiftyone.core.video.make_frames_dataset` specifying how
                to perform the conversion

        Returns:
            a :class:`fiftyone.core.video.FramesView`
        """
        return self._add_view_stage(fos.ToFrames(**kwargs))

    @classmethod
    def list_aggregations(cls):
        """Returns a list of all available methods on this collection that
        apply :class:`fiftyone.core.aggregations.Aggregation` operations to
        this collection.

        Returns:
            a list of :class:`SampleCollection` method names
        """
        return list(aggregation.all)

    @aggregation
    def bounds(self, field_or_expr, expr=None, safe=False):
        """Computes the bounds of a numeric field of the collection.

        ``None``-valued fields are ignored.

        This aggregation is typically applied to *numeric* field types (or
        lists of such types):

        -   :class:`fiftyone.core.fields.IntField`
        -   :class:`fiftyone.core.fields.FloatField`

        Examples::

            import fiftyone as fo
            from fiftyone import ViewField as F

            dataset = fo.Dataset()
            dataset.add_samples(
                [
                    fo.Sample(
                        filepath="/path/to/image1.png",
                        numeric_field=1.0,
                        numeric_list_field=[1, 2, 3],
                    ),
                    fo.Sample(
                        filepath="/path/to/image2.png",
                        numeric_field=4.0,
                        numeric_list_field=[1, 2],
                    ),
                    fo.Sample(
                        filepath="/path/to/image3.png",
                        numeric_field=None,
                        numeric_list_field=None,
                    ),
                ]
            )

            #
            # Compute the bounds of a numeric field
            #

            bounds = dataset.bounds("numeric_field")
            print(bounds)  # (min, max)

            #
            # Compute the a bounds of a numeric list field
            #

            bounds = dataset.bounds("numeric_list_field")
            print(bounds)  # (min, max)

            #
            # Compute the bounds of a transformation of a numeric field
            #

            bounds = dataset.bounds(2 * (F("numeric_field") + 1))
            print(bounds)  # (min, max)

        Args:
            field_or_expr: a field name, ``embedded.field.name``,
                :class:`fiftyone.core.expressions.ViewExpression`, or
                `MongoDB expression <https://docs.mongodb.com/manual/meta/aggregation-quick-reference/#aggregation-expressions>`_
                defining the field or expression to aggregate. This can also
                be a list or tuple of such arguments, in which case a tuple of
                corresponding aggregation results (each receiving the same
                additional keyword arguments, if any) will be returned
            expr (None): a :class:`fiftyone.core.expressions.ViewExpression` or
                `MongoDB expression <https://docs.mongodb.com/manual/meta/aggregation-quick-reference/#aggregation-expressions>`_
                to apply to ``field_or_expr`` (which must be a field) before
                aggregating
            safe (False): whether to ignore nan/inf values when dealing with
                floating point values

        Returns:
            the ``(min, max)`` bounds
        """
        make = lambda field_or_expr: foa.Bounds(
            field_or_expr, expr=expr, safe=safe
        )
        return self._make_and_aggregate(make, field_or_expr)

    @aggregation
    def count(self, field_or_expr=None, expr=None, safe=False):
        """Counts the number of field values in the collection.

        ``None``-valued fields are ignored.

        If no field is provided, the samples themselves are counted.

        Examples::

            import fiftyone as fo
            from fiftyone import ViewField as F

            dataset = fo.Dataset()
            dataset.add_samples(
                [
                    fo.Sample(
                        filepath="/path/to/image1.png",
                        predictions=fo.Detections(
                            detections=[
                                fo.Detection(label="cat"),
                                fo.Detection(label="dog"),
                            ]
                        ),
                    ),
                    fo.Sample(
                        filepath="/path/to/image2.png",
                        predictions=fo.Detections(
                            detections=[
                                fo.Detection(label="cat"),
                                fo.Detection(label="rabbit"),
                                fo.Detection(label="squirrel"),
                            ]
                        ),
                    ),
                    fo.Sample(
                        filepath="/path/to/image3.png",
                        predictions=None,
                    ),
                ]
            )

            #
            # Count the number of samples in the dataset
            #

            count = dataset.count()
            print(count)  # the count

            #
            # Count the number of samples with `predictions`
            #

            count = dataset.count("predictions")
            print(count)  # the count

            #
            # Count the number of objects in the `predictions` field
            #

            count = dataset.count("predictions.detections")
            print(count)  # the count

            #
            # Count the number of objects in samples with > 2 predictions
            #

            count = dataset.count(
                (F("predictions.detections").length() > 2).if_else(
                    F("predictions.detections"), None
                )
            )
            print(count)  # the count

        Args:
            field_or_expr (None): a field name, ``embedded.field.name``,
                :class:`fiftyone.core.expressions.ViewExpression`, or
                `MongoDB expression <https://docs.mongodb.com/manual/meta/aggregation-quick-reference/#aggregation-expressions>`_
                defining the field or expression to aggregate. If neither
                ``field_or_expr`` or ``expr`` is provided, the samples
                themselves are counted. This can also be a list or tuple of
                such arguments, in which case a tuple of corresponding
                aggregation results (each receiving the same additional keyword
                arguments, if any) will be returned
            expr (None): a :class:`fiftyone.core.expressions.ViewExpression` or
                `MongoDB expression <https://docs.mongodb.com/manual/meta/aggregation-quick-reference/#aggregation-expressions>`_
                to apply to ``field_or_expr`` (which must be a field) before
                aggregating
            safe (False): whether to ignore nan/inf values when dealing with
                floating point values

        Returns:
            the count
        """
        make = lambda field_or_expr: foa.Count(
            field_or_expr, expr=expr, safe=safe
        )
        return self._make_and_aggregate(make, field_or_expr)

    @aggregation
    def count_values(self, field_or_expr, expr=None, safe=False):
        """Counts the occurrences of field values in the collection.

        This aggregation is typically applied to *countable* field types (or
        lists of such types):

        -   :class:`fiftyone.core.fields.BooleanField`
        -   :class:`fiftyone.core.fields.IntField`
        -   :class:`fiftyone.core.fields.StringField`

        Examples::

            import fiftyone as fo
            from fiftyone import ViewField as F

            dataset = fo.Dataset()
            dataset.add_samples(
                [
                    fo.Sample(
                        filepath="/path/to/image1.png",
                        tags=["sunny"],
                        predictions=fo.Detections(
                            detections=[
                                fo.Detection(label="cat"),
                                fo.Detection(label="dog"),
                            ]
                        ),
                    ),
                    fo.Sample(
                        filepath="/path/to/image2.png",
                        tags=["cloudy"],
                        predictions=fo.Detections(
                            detections=[
                                fo.Detection(label="cat"),
                                fo.Detection(label="rabbit"),
                            ]
                        ),
                    ),
                    fo.Sample(
                        filepath="/path/to/image3.png",
                        predictions=None,
                    ),
                ]
            )

            #
            # Compute the tag counts in the dataset
            #

            counts = dataset.count_values("tags")
            print(counts)  # dict mapping values to counts

            #
            # Compute the predicted label counts in the dataset
            #

            counts = dataset.count_values("predictions.detections.label")
            print(counts)  # dict mapping values to counts

            #
            # Compute the predicted label counts after some normalization
            #

            counts = dataset.count_values(
                F("predictions.detections.label").map_values(
                    {"cat": "pet", "dog": "pet"}
                ).upper()
            )
            print(counts)  # dict mapping values to counts

        Args:
            field_or_expr: a field name, ``embedded.field.name``,
                :class:`fiftyone.core.expressions.ViewExpression`, or
                `MongoDB expression <https://docs.mongodb.com/manual/meta/aggregation-quick-reference/#aggregation-expressions>`_
                defining the field or expression to aggregate. This can also
                be a list or tuple of such arguments, in which case a tuple of
                corresponding aggregation results (each receiving the same
                additional keyword arguments, if any) will be returned
            expr (None): a :class:`fiftyone.core.expressions.ViewExpression` or
                `MongoDB expression <https://docs.mongodb.com/manual/meta/aggregation-quick-reference/#aggregation-expressions>`_
                to apply to ``field_or_expr`` (which must be a field) before
                aggregating
            safe (False): whether to treat nan/inf values as None when dealing
                with floating point values

        Returns:
            a dict mapping values to counts
        """
        make = lambda field_or_expr: foa.CountValues(
            field_or_expr, expr=expr, safe=safe
        )
        return self._make_and_aggregate(make, field_or_expr)

    @aggregation
    def distinct(self, field_or_expr, expr=None, safe=False):
        """Computes the distinct values of a field in the collection.

        ``None``-valued fields are ignored.

        This aggregation is typically applied to *countable* field types (or
        lists of such types):

        -   :class:`fiftyone.core.fields.BooleanField`
        -   :class:`fiftyone.core.fields.IntField`
        -   :class:`fiftyone.core.fields.StringField`

        Examples::

            import fiftyone as fo
            from fiftyone import ViewField as F

            dataset = fo.Dataset()
            dataset.add_samples(
                [
                    fo.Sample(
                        filepath="/path/to/image1.png",
                        tags=["sunny"],
                        predictions=fo.Detections(
                            detections=[
                                fo.Detection(label="cat"),
                                fo.Detection(label="dog"),
                            ]
                        ),
                    ),
                    fo.Sample(
                        filepath="/path/to/image2.png",
                        tags=["sunny", "cloudy"],
                        predictions=fo.Detections(
                            detections=[
                                fo.Detection(label="cat"),
                                fo.Detection(label="rabbit"),
                            ]
                        ),
                    ),
                    fo.Sample(
                        filepath="/path/to/image3.png",
                        predictions=None,
                    ),
                ]
            )

            #
            # Get the distinct tags in a dataset
            #

            values = dataset.distinct("tags")
            print(values)  # list of distinct values

            #
            # Get the distinct predicted labels in a dataset
            #

            values = dataset.distinct("predictions.detections.label")
            print(values)  # list of distinct values

            #
            # Get the distinct predicted labels after some normalization
            #

            values = dataset.distinct(
                F("predictions.detections.label").map_values(
                    {"cat": "pet", "dog": "pet"}
                ).upper()
            )
            print(values)  # list of distinct values

        Args:
            field_or_expr: a field name, ``embedded.field.name``,
                :class:`fiftyone.core.expressions.ViewExpression`, or
                `MongoDB expression <https://docs.mongodb.com/manual/meta/aggregation-quick-reference/#aggregation-expressions>`_
                defining the field or expression to aggregate. This can also
                be a list or tuple of such arguments, in which case a tuple of
                corresponding aggregation results (each receiving the same
                additional keyword arguments, if any) will be returned
            expr (None): a :class:`fiftyone.core.expressions.ViewExpression` or
                `MongoDB expression <https://docs.mongodb.com/manual/meta/aggregation-quick-reference/#aggregation-expressions>`_
                to apply to ``field_or_expr`` (which must be a field) before
                aggregating
            safe (False): whether to ignore nan/inf values when dealing with
                floating point values

        Returns:
            a sorted list of distinct values
        """
        make = lambda field_or_expr: foa.Distinct(
            field_or_expr, expr=expr, safe=safe
        )
        return self._make_and_aggregate(make, field_or_expr)

    @aggregation
    def histogram_values(
        self, field_or_expr, expr=None, bins=None, range=None, auto=False
    ):
        """Computes a histogram of the field values in the collection.

        This aggregation is typically applied to *numeric* field types (or
        lists of such types):

        -   :class:`fiftyone.core.fields.IntField`
        -   :class:`fiftyone.core.fields.FloatField`

        Examples::

            import numpy as np
            import matplotlib.pyplot as plt

            import fiftyone as fo
            from fiftyone import ViewField as F

            samples = []
            for idx in range(100):
                samples.append(
                    fo.Sample(
                        filepath="/path/to/image%d.png" % idx,
                        numeric_field=np.random.randn(),
                        numeric_list_field=list(np.random.randn(10)),
                    )
                )

            dataset = fo.Dataset()
            dataset.add_samples(samples)

            def plot_hist(counts, edges):
                counts = np.asarray(counts)
                edges = np.asarray(edges)
                left_edges = edges[:-1]
                widths = edges[1:] - edges[:-1]
                plt.bar(left_edges, counts, width=widths, align="edge")

            #
            # Compute a histogram of a numeric field
            #

            counts, edges, other = dataset.histogram_values(
                "numeric_field", bins=50, range=(-4, 4)
            )

            plot_hist(counts, edges)
            plt.show(block=False)

            #
            # Compute the histogram of a numeric list field
            #

            counts, edges, other = dataset.histogram_values(
                "numeric_list_field", bins=50
            )

            plot_hist(counts, edges)
            plt.show(block=False)

            #
            # Compute the histogram of a transformation of a numeric field
            #

            counts, edges, other = dataset.histogram_values(
                2 * (F("numeric_field") + 1), bins=50
            )

            plot_hist(counts, edges)
            plt.show(block=False)

        Args:
            field_or_expr: a field name, ``embedded.field.name``,
                :class:`fiftyone.core.expressions.ViewExpression`, or
                `MongoDB expression <https://docs.mongodb.com/manual/meta/aggregation-quick-reference/#aggregation-expressions>`_
                defining the field or expression to aggregate. This can also
                be a list or tuple of such arguments, in which case a tuple of
                corresponding aggregation results (each receiving the same
                additional keyword arguments, if any) will be returned
            expr (None): a :class:`fiftyone.core.expressions.ViewExpression` or
                `MongoDB expression <https://docs.mongodb.com/manual/meta/aggregation-quick-reference/#aggregation-expressions>`_
                to apply to ``field_or_expr`` (which must be a field) before
                aggregating
            bins (None): can be either an integer number of bins to generate or
                a monotonically increasing sequence specifying the bin edges to
                use. By default, 10 bins are created. If ``bins`` is an integer
                and no ``range`` is specified, bin edges are automatically
                distributed in an attempt to evenly distribute the counts in
                each bin
            range (None): a ``(lower, upper)`` tuple specifying a range in
                which to generate equal-width bins. Only applicable when
                ``bins`` is an integer
            auto (False): whether to automatically choose bin edges in an
                attempt to evenly distribute the counts in each bin. If this
                option is chosen, ``bins`` will only be used if it is an
                integer, and the ``range`` parameter is ignored

        Returns:
            a tuple of

            -   counts: a list of counts in each bin
            -   edges: an increasing list of bin edges of length
                ``len(counts) + 1``. Note that each bin is treated as having an
                inclusive lower boundary and exclusive upper boundary,
                ``[lower, upper)``, including the rightmost bin
            -   other: the number of items outside the bins
        """
        make = lambda field_or_expr: foa.HistogramValues(
            field_or_expr, expr=expr, bins=bins, range=range, auto=auto
        )
        return self._make_and_aggregate(make, field_or_expr)

    @aggregation
    def mean(self, field_or_expr, expr=None, safe=False):
        """Computes the arithmetic mean of the field values of the collection.

        ``None``-valued fields are ignored.

        This aggregation is typically applied to *numeric* field types (or
        lists of such types):

        -   :class:`fiftyone.core.fields.IntField`
        -   :class:`fiftyone.core.fields.FloatField`

        Examples::

            import fiftyone as fo
            from fiftyone import ViewField as F

            dataset = fo.Dataset()
            dataset.add_samples(
                [
                    fo.Sample(
                        filepath="/path/to/image1.png",
                        numeric_field=1.0,
                        numeric_list_field=[1, 2, 3],
                    ),
                    fo.Sample(
                        filepath="/path/to/image2.png",
                        numeric_field=4.0,
                        numeric_list_field=[1, 2],
                    ),
                    fo.Sample(
                        filepath="/path/to/image3.png",
                        numeric_field=None,
                        numeric_list_field=None,
                    ),
                ]
            )

            #
            # Compute the mean of a numeric field
            #

            mean = dataset.mean("numeric_field")
            print(mean)  # the mean

            #
            # Compute the mean of a numeric list field
            #

            mean = dataset.mean("numeric_list_field")
            print(mean)  # the mean

            #
            # Compute the mean of a transformation of a numeric field
            #

            mean = dataset.mean(2 * (F("numeric_field") + 1))
            print(mean)  # the mean

        Args:
            field_or_expr: a field name, ``embedded.field.name``,
                :class:`fiftyone.core.expressions.ViewExpression`, or
                `MongoDB expression <https://docs.mongodb.com/manual/meta/aggregation-quick-reference/#aggregation-expressions>`_
                defining the field or expression to aggregate. This can also
                be a list or tuple of such arguments, in which case a tuple of
                corresponding aggregation results (each receiving the same
                additional keyword arguments, if any) will be returned
            expr (None): a :class:`fiftyone.core.expressions.ViewExpression` or
                `MongoDB expression <https://docs.mongodb.com/manual/meta/aggregation-quick-reference/#aggregation-expressions>`_
                to apply to ``field_or_expr`` (which must be a field) before
                aggregating
            safe (False): whether to ignore nan/inf values when dealing with
                floating point values

        Returns:
            the mean
        """
        make = lambda field_or_expr: foa.Mean(
            field_or_expr, expr=expr, safe=safe
        )
        return self._make_and_aggregate(make, field_or_expr)

    @aggregation
    def std(self, field_or_expr, expr=None, safe=False, sample=False):
        """Computes the standard deviation of the field values of the
        collection.

        ``None``-valued fields are ignored.

        This aggregation is typically applied to *numeric* field types (or
        lists of such types):

        -   :class:`fiftyone.core.fields.IntField`
        -   :class:`fiftyone.core.fields.FloatField`

        Examples::

            import fiftyone as fo
            from fiftyone import ViewField as F

            dataset = fo.Dataset()
            dataset.add_samples(
                [
                    fo.Sample(
                        filepath="/path/to/image1.png",
                        numeric_field=1.0,
                        numeric_list_field=[1, 2, 3],
                    ),
                    fo.Sample(
                        filepath="/path/to/image2.png",
                        numeric_field=4.0,
                        numeric_list_field=[1, 2],
                    ),
                    fo.Sample(
                        filepath="/path/to/image3.png",
                        numeric_field=None,
                        numeric_list_field=None,
                    ),
                ]
            )

            #
            # Compute the standard deviation of a numeric field
            #

            std = dataset.std("numeric_field")
            print(std)  # the standard deviation

            #
            # Compute the standard deviation of a numeric list field
            #

            std = dataset.std("numeric_list_field")
            print(std)  # the standard deviation

            #
            # Compute the standard deviation of a transformation of a numeric field
            #

            std = dataset.std(2 * (F("numeric_field") + 1))
            print(std)  # the standard deviation

        Args:
            field_or_expr: a field name, ``embedded.field.name``,
                :class:`fiftyone.core.expressions.ViewExpression`, or
                `MongoDB expression <https://docs.mongodb.com/manual/meta/aggregation-quick-reference/#aggregation-expressions>`_
                defining the field or expression to aggregate. This can also
                be a list or tuple of such arguments, in which case a tuple of
                corresponding aggregation results (each receiving the same
                additional keyword arguments, if any) will be returned
            expr (None): a :class:`fiftyone.core.expressions.ViewExpression` or
                `MongoDB expression <https://docs.mongodb.com/manual/meta/aggregation-quick-reference/#aggregation-expressions>`_
                to apply to ``field_or_expr`` (which must be a field) before
                aggregating
            safe (False): whether to ignore nan/inf values when dealing with
                floating point values
            sample (False): whether to compute the sample standard deviation rather
                than the population standard deviation

        Returns:
            the standard deviation
        """
        make = lambda field_or_expr: foa.Std(
            field_or_expr, expr=expr, safe=safe, sample=sample
        )
        return self._make_and_aggregate(make, field_or_expr)

    @aggregation
    def sum(self, field_or_expr, expr=None, safe=False):
        """Computes the sum of the field values of the collection.

        ``None``-valued fields are ignored.

        This aggregation is typically applied to *numeric* field types (or
        lists of such types):

        -   :class:`fiftyone.core.fields.IntField`
        -   :class:`fiftyone.core.fields.FloatField`

        Examples::

            import fiftyone as fo
            from fiftyone import ViewField as F

            dataset = fo.Dataset()
            dataset.add_samples(
                [
                    fo.Sample(
                        filepath="/path/to/image1.png",
                        numeric_field=1.0,
                        numeric_list_field=[1, 2, 3],
                    ),
                    fo.Sample(
                        filepath="/path/to/image2.png",
                        numeric_field=4.0,
                        numeric_list_field=[1, 2],
                    ),
                    fo.Sample(
                        filepath="/path/to/image3.png",
                        numeric_field=None,
                        numeric_list_field=None,
                    ),
                ]
            )

            #
            # Compute the sum of a numeric field
            #

            total = dataset.sum("numeric_field")
            print(total)  # the sum

            #
            # Compute the sum of a numeric list field
            #

            total = dataset.sum("numeric_list_field")
            print(total)  # the sum

            #
            # Compute the sum of a transformation of a numeric field
            #

            total = dataset.sum(2 * (F("numeric_field") + 1))
            print(total)  # the sum

        Args:
            field_or_expr: a field name, ``embedded.field.name``,
                :class:`fiftyone.core.expressions.ViewExpression`, or
                `MongoDB expression <https://docs.mongodb.com/manual/meta/aggregation-quick-reference/#aggregation-expressions>`_
                defining the field or expression to aggregate. This can also
                be a list or tuple of such arguments, in which case a tuple of
                corresponding aggregation results (each receiving the same
                additional keyword arguments, if any) will be returned
            expr (None): a :class:`fiftyone.core.expressions.ViewExpression` or
                `MongoDB expression <https://docs.mongodb.com/manual/meta/aggregation-quick-reference/#aggregation-expressions>`_
                to apply to ``field_or_expr`` (which must be a field) before
                aggregating
            safe (False): whether to ignore nan/inf values when dealing with
                floating point values

        Returns:
            the sum
        """
        make = lambda field_or_expr: foa.Sum(
            field_or_expr, expr=expr, safe=safe
        )
        return self._make_and_aggregate(make, field_or_expr)

    @aggregation
    def values(
        self,
        field_or_expr,
        expr=None,
        missing_value=None,
        unwind=False,
        _allow_missing=False,
        _big_result=True,
        _raw=False,
    ):
        """Extracts the values of a field from all samples in the collection.

        Values aggregations are useful for efficiently extracting a slice of
        field or embedded field values across all samples in a collection. See
        the examples below for more details.

        The dual function of :meth:`values` is :meth:`set_values`, which can be
        used to efficiently set a field or embedded field of all samples in a
        collection by providing lists of values of same structure returned by
        this aggregation.

        .. note::

            Unlike other aggregations, :meth:`values` does not automatically
            unwind list fields, which ensures that the returned values match
            the potentially-nested structure of the documents.

            You can opt-in to unwinding specific list fields using the ``[]``
            syntax, or you can pass the optional ``unwind=True`` parameter to
            unwind all supported list fields. See
            :ref:`aggregations-list-fields` for more information.

        Examples::

            import fiftyone as fo
            import fiftyone.zoo as foz
            from fiftyone import ViewField as F

            dataset = fo.Dataset()
            dataset.add_samples(
                [
                    fo.Sample(
                        filepath="/path/to/image1.png",
                        numeric_field=1.0,
                        numeric_list_field=[1, 2, 3],
                    ),
                    fo.Sample(
                        filepath="/path/to/image2.png",
                        numeric_field=4.0,
                        numeric_list_field=[1, 2],
                    ),
                    fo.Sample(
                        filepath="/path/to/image3.png",
                        numeric_field=None,
                        numeric_list_field=None,
                    ),
                ]
            )

            #
            # Get all values of a field
            #

            values = dataset.values("numeric_field")
            print(values)  # [1.0, 4.0, None]

            #
            # Get all values of a list field
            #

            values = dataset.values("numeric_list_field")
            print(values)  # [[1, 2, 3], [1, 2], None]

            #
            # Get all values of transformed field
            #

            values = dataset.values(2 * (F("numeric_field") + 1))
            print(values)  # [4.0, 10.0, None]

            #
            # Get values from a label list field
            #

            dataset = foz.load_zoo_dataset("quickstart")

            # list of `Detections`
            detections = dataset.values("ground_truth")

            # list of lists of `Detection` instances
            detections = dataset.values("ground_truth.detections")

            # list of lists of detection labels
            labels = dataset.values("ground_truth.detections.label")

        Args:
            field_or_expr: a field name, ``embedded.field.name``,
                :class:`fiftyone.core.expressions.ViewExpression`, or
                `MongoDB expression <https://docs.mongodb.com/manual/meta/aggregation-quick-reference/#aggregation-expressions>`_
                defining the field or expression to aggregate. This can also
                be a list or tuple of such arguments, in which case a tuple of
                corresponding aggregation results (each receiving the same
                additional keyword arguments, if any) will be returned
            expr (None): a :class:`fiftyone.core.expressions.ViewExpression` or
                `MongoDB expression <https://docs.mongodb.com/manual/meta/aggregation-quick-reference/#aggregation-expressions>`_
                to apply to ``field_or_expr`` (which must be a field) before
                aggregating
            missing_value (None): a value to insert for missing or
                ``None``-valued fields
            unwind (False): whether to automatically unwind all recognized list
                fields (True) or unwind all list fields except the top-level
                sample field (-1)

        Returns:
            the list of values
        """
        make = lambda field_or_expr: foa.Values(
            field_or_expr,
            expr=expr,
            missing_value=missing_value,
            unwind=unwind,
            _allow_missing=_allow_missing,
            _big_result=_big_result,
            _raw=_raw,
        )
        return self._make_and_aggregate(make, field_or_expr)

    def draw_labels(
        self, output_dir, label_fields=None, overwrite=False, config=None,
    ):
        """Renders annotated versions of the media in the collection with the
        specified label data overlaid to the given directory.

        The filenames of the sample media are maintained, unless a name
        conflict would occur in ``output_dir``, in which case an index of the
        form ``"-%d" % count`` is appended to the base filename.

        Images are written in format ``fo.config.default_image_ext``, and
        videos are written in format ``fo.config.default_video_ext``.

        Args:
            output_dir: the directory to write the annotated media
            label_fields (None): a list of label fields to render. By default,
                all :class:`fiftyone.core.labels.Label` fields are drawn
            overwrite (False): whether to delete ``output_dir`` if it exists
                before rendering
            config (None): an optional
                :class:`fiftyone.utils.annotations.DrawConfig` configuring how
                to draw the labels

        Returns:
            the list of paths to the rendered media
        """
        if os.path.isdir(output_dir):
            if overwrite:
                etau.delete_dir(output_dir)
            else:
                logger.warning(
                    "Directory '%s' already exists; outputs will be merged "
                    "with existing files",
                    output_dir,
                )

        if label_fields is None:
            label_fields = self._get_label_fields()

        if self.media_type == fom.VIDEO:
            return foua.draw_labeled_videos(
                self, output_dir, label_fields=label_fields, config=config
            )

        return foua.draw_labeled_images(
            self, output_dir, label_fields=label_fields, config=config
        )

    def export(
        self,
        export_dir=None,
        dataset_type=None,
        data_path=None,
        labels_path=None,
        export_media=None,
        dataset_exporter=None,
        label_field=None,
        frame_labels_field=None,
        overwrite=False,
        **kwargs,
    ):
        """Exports the samples in the collection to disk.

        You can perform exports with this method via the following basic
        patterns:

        (a) Provide ``export_dir`` and ``dataset_type`` to export the content
            to a directory in the default layout for the specified format, as
            documented in :ref:`this page <exporting-datasets>`

        (b) Provide ``dataset_type`` along with ``data_path``, ``labels_path``,
            and/or ``export_media`` to directly specify where to export the
            source media and/or labels (if applicable) in your desired format.
            This syntax provides the flexibility to, for example, perform
            workflows like labels-only exports

        (c) Provide a ``dataset_exporter`` to which to feed samples to perform
            a fully-customized export

        In all workflows, the remaining parameters of this method can be
        provided to further configure the export.

        See :ref:`this page <exporting-datasets>` for more information about
        the available export formats and examples of using this method.

        See :ref:`this guide <custom-dataset-exporter>` for more details about
        exporting datasets in custom formats by defining your own
        :class:`fiftyone.utils.data.exporters.DatasetExporter`.

        This method will automatically coerce the data to match the requested
        export in the following cases:

        -   When exporting in either an unlabeled image or image classification
            format, if a spatial label field is provided
            (:class:`fiftyone.core.labels.Detection`,
            :class:`fiftyone.core.labels.Detections`,
            :class:`fiftyone.core.labels.Polyline`, or
            :class:`fiftyone.core.labels.Polylines`), then the
            **image patches** of the provided samples will be exported

        -   When exporting in labeled image dataset formats that expect
            list-type labels (:class:`fiftyone.core.labels.Classifications`,
            :class:`fiftyone.core.labels.Detections`,
            :class:`fiftyone.core.labels.Keypoints`, or
            :class:`fiftyone.core.labels.Polylines`), if a label field contains
            labels in non-list format
            (e.g., :class:`fiftyone.core.labels.Classification`), the labels
            will be automatically upgraded to single-label lists

        -   When exporting in labeled image dataset formats that expect
            :class:`fiftyone.core.labels.Detections` labels, if a
            :class:`fiftyone.core.labels.Classification` field is provided, the
            labels will be automatically upgraded to detections that span the
            entire images

        Args:
            export_dir (None): the directory to which to export the samples in
                format ``dataset_type``. This parameter may be omitted if you
                have provided appropriate values for the ``data_path`` and/or
                ``labels_path`` parameters. Alternatively, this can also be an
                archive path with one of the following extensions::

                    .zip, .tar, .tar.gz, .tgz, .tar.bz, .tbz

                If an archive path is specified, the export is performed in a
                directory of same name (minus extension) and then automatically
                archived and the directory then deleted
            dataset_type (None): the
                :class:`fiftyone.types.dataset_types.Dataset` type to write. If
                not specified, the default type for ``label_field`` is used
            data_path (None): an optional parameter that enables explicit
                control over the location of the exported media for certain
                export formats. Can be any of the following:

                -   a folder name like ``"data"`` or ``"data/"`` specifying a
                    subfolder of ``export_dir`` in which to export the media
                -   an absolute directory path in which to export the media. In
                    this case, the ``export_dir`` has no effect on the location
                    of the data
                -   a filename like ``"data.json"`` specifying the filename of
                    a JSON manifest file in ``export_dir`` generated when
                    ``export_media`` is ``"manifest"``
                -   an absolute filepath specifying the location to write the
                    JSON manifest file when ``export_media`` is ``"manifest"``.
                    In this case, ``export_dir`` has no effect on the location
                    of the data

                If None, a default value of this parameter will be chosen based
                on the value of the ``export_media`` parameter. Note that this
                parameter is not applicable to certain export formats such as
                binary types like TF records
            labels_path (None): an optional parameter that enables explicit
                control over the location of the exported labels. Only
                applicable when exporting in certain labeled dataset formats.
                Can be any of the following:

                -   a type-specific folder name like ``"labels"`` or
                    ``"labels/"`` or a filename like ``"labels.json"`` or
                    ``"labels.xml"`` specifying the location in ``export_dir``
                    in which to export the labels
                -   an absolute directory or filepath in which to export the
                    labels. In this case, the ``export_dir`` has no effect on
                    the location of the labels

                For labeled datasets, the default value of this parameter will
                be chosen based on the export format so that the labels will be
                exported into ``export_dir``
            export_media (None): controls how to export the raw media. The
                supported values are:

                -   ``True``: copy all media files into the output directory
                -   ``False``: don't export media. This option is only useful
                    when exporting labeled datasets whose label format stores
                    sufficient information to locate the associated media
                -   ``"move"``: move all media files into the output directory
                -   ``"symlink"``: create symlinks to the media files in the
                    output directory
                -   ``"manifest"``: create a ``data.json`` in the output
                    directory that maps UUIDs used in the labels files to the
                    filepaths of the source media, rather than exporting the
                    actual media

                If None, an appropriate default value of this parameter will be
                chosen based on the value of the ``data_path`` parameter. Note
                that some dataset formats may not support certain values for
                this parameter (e.g., when exporting in binary formats such as
                TF records, "symlink" is not an option)
            dataset_exporter (None): a
                :class:`fiftyone.utils.data.exporters.DatasetExporter` to use
                to export the samples. When provided, parameters such as
                ``export_dir``, ``dataset_type``, ``data_path``, and
                ``labels_path`` have no effect
            label_field (None): controls the label field(s) to export. Only
                applicable to labeled image datasets or labeled video datasets
                with sample-level labels. Can be any of the following:

                -   the name of a label field to export
                -   a glob pattern of label field(s) to export
                -   a list or tuple of label field(s) to export
                -   a dictionary mapping label field names to keys to use when
                    constructing the label dictionaries to pass to the exporter

                Note that multiple fields can only be specified when the
                exporter used can handle dictionaries of labels. By default,
                the first field of compatible type for the exporter is used
            frame_labels_field (None): controls the frame label field(s) to
                export. Only applicable to labeled video datasets. Can be any
                of the following:

                -   the name of a frame label field to export
                -   a glob pattern of frame label field(s) to export
                -   a list or tuple of frame label field(s) to export
                -   a dictionary mapping frame label field names to keys to use
                    when constructing the frame label dictionaries to pass to
                    the exporter

                Note that multiple fields can only be specified when the
                exporter used can handle dictionaries of frame labels. By
                default, the first field of compatible type for the exporter is
                used
            overwrite (False): whether to delete existing directories before
                performing the export (True) or to merge the export with
                existing files and directories (False). Not applicable when a
                ``dataset_exporter`` was provided
            **kwargs: optional keyword arguments to pass to the dataset
                exporter's constructor. If you are exporting image patches,
                this can also contain keyword arguments for
                :class:`fiftyone.utils.patches.ImagePatchesExtractor`
        """
        archive_path = None

        # If the user requested an archive, first populate a directory
        if export_dir is not None and etau.is_archive(export_dir):
            archive_path = export_dir
            export_dir, _ = etau.split_archive(archive_path)

        # Perform the export
        _export(
            self,
            export_dir=export_dir,
            dataset_type=dataset_type,
            data_path=data_path,
            labels_path=labels_path,
            export_media=export_media,
            dataset_exporter=dataset_exporter,
            label_field=label_field,
            frame_labels_field=frame_labels_field,
            overwrite=overwrite,
            **kwargs,
        )

        # Make archive, if requested
        if archive_path is not None:
            etau.make_archive(export_dir, archive_path, cleanup=True)

    def annotate(
        self,
        anno_key,
        label_schema=None,
        label_field=None,
        label_type=None,
        classes=None,
        attributes=True,
        mask_targets=None,
        allow_additions=True,
        allow_deletions=True,
        allow_label_edits=True,
        allow_index_edits=True,
        allow_spatial_edits=True,
        media_field="filepath",
        backend=None,
        launch_editor=False,
        **kwargs,
    ):
        """Exports the samples and optional label field(s) in this collection
        to the given annotation backend.

        The ``backend`` parameter controls which annotation backend to use.
        Depending on the backend you use, you may want/need to provide extra
        keyword arguments to this function for the constructor of the backend's
        :class:`fiftyone.utils.annotations.AnnotationBackendConfig` class.

        The natively provided backends and their associated config classes are:

        -   ``"cvat"``: :class:`fiftyone.utils.cvat.CVATBackendConfig`
        -   ``"labelbox"``: :class:`fiftyone.utils.labelbox.LabelboxBackendConfig`

        See :ref:`this page <requesting-annotations>` for more information
        about using this method, including how to define label schemas and how
        to configure login credentials for your annotation provider.

        Args:
            anno_key: a string key to use to refer to this annotation run
            label_schema (None): a dictionary defining the label schema to use.
                If this argument is provided, it takes precedence over the
                other schema-related arguments
            label_field (None): a string indicating a new or existing label
                field to annotate
            label_type (None): a string indicating the type of labels to
                annotate. The possible values are:

                -   ``"classification"``: a single classification stored in
                    :class:`fiftyone.core.labels.Classification` fields
                -   ``"classifications"``: multilabel classifications stored in
                    :class:`fiftyone.core.labels.Classifications` fields
                -   ``"detections"``: object detections stored in
                    :class:`fiftyone.core.labels.Detections` fields
                -   ``"instances"``: instance segmentations stored in
                    :class:`fiftyone.core.labels.Detections` fields with their
                    :attr:`mask <fiftyone.core.labels.Detection.mask>`
                    attributes populated
                -   ``"polylines"``: polylines stored in
                    :class:`fiftyone.core.labels.Polylines` fields with their
                    :attr:`filled <fiftyone.core.labels.Polyline.filled>`
                    attributes set to ``False``
                -   ``"polygons"``: polygons stored in
                    :class:`fiftyone.core.labels.Polylines` fields with their
                    :attr:`filled <fiftyone.core.labels.Polyline.filled>`
                    attributes set to ``True``
                -   ``"keypoints"``: keypoints stored in
                    :class:`fiftyone.core.labels.Keypoints` fields
                -   ``"segmentation"``: semantic segmentations stored in
                    :class:`fiftyone.core.labels.Segmentation` fields
                -   ``"scalar"``: scalar labels stored in
                    :class:`fiftyone.core.fields.IntField`,
                    :class:`fiftyone.core.fields.FloatField`,
                    :class:`fiftyone.core.fields.StringField`, or
                    :class:`fiftyone.core.fields.BooleanField` fields

                All new label fields must have their type specified via this
                argument or in ``label_schema``. Note that annotation backends
                may not support all label types
            classes (None): a list of strings indicating the class options for
                ``label_field`` or all fields in ``label_schema`` without
                classes specified. All new label fields must have a class list
                provided via one of the supported methods. For existing label
                fields, if classes are not provided by this argument nor
                ``label_schema``, they are retrieved from :meth:`get_classes`
                if possible, or else the observed labels on your dataset are
                used
            attributes (True): specifies the label attributes of each label
                field to include (other than their ``label``, which is always
                included) in the annotation export. Can be any of the
                following:

                -   ``True``: export all label attributes
                -   ``False``: don't export any custom label attributes
                -   a list of label attributes to export
                -   a dict mapping attribute names to dicts specifying the
                    ``type``, ``values``, and ``default`` for each attribute

                If provided, this parameter will apply to all label fields in
                ``label_schema`` that do not define their attributes
            mask_targets (None): a dict mapping pixel values to semantic label
                strings. Only applicable when annotating semantic segmentations
            allow_additions (True): whether to allow new labels to be added.
                Only applicable when editing existing label fields
            allow_deletions (True): whether to allow labels to be deleted. Only
                applicable when editing existing label fields
            allow_label_edits (True): whether to allow the ``label`` attribute
                of existing labels to be modified. Only applicable when editing
                existing fields with ``label`` attributes
            allow_index_edits (True): whether to allow the ``index`` attribute
                of existing video tracks to be modified. Only applicable when
                editing existing frame fields with ``index`` attributes
            allow_spatial_edits (True): whether to allow edits to the spatial
                properties (bounding boxes, vertices, keypoints, masks, etc) of
                labels. Only applicable when editing existing spatial label
                fields
            media_field ("filepath"): the field containing the paths to the
                media files to upload
            backend (None): the annotation backend to use. The supported values
                are ``fiftyone.annotation_config.backends.keys()`` and the
                default is ``fiftyone.annotation_config.default_backend``
            launch_editor (False): whether to launch the annotation backend's
                editor after uploading the samples
            **kwargs: keyword arguments for the
                :class:`fiftyone.utils.annotations.AnnotationBackendConfig`

        Returns:
            an :class:`fiftyone.utils.annotations.AnnnotationResults`
        """
        return foua.annotate(
            self,
            anno_key,
            label_schema=label_schema,
            label_field=label_field,
            label_type=label_type,
            classes=classes,
            attributes=attributes,
            mask_targets=mask_targets,
            allow_additions=allow_additions,
            allow_deletions=allow_deletions,
            allow_label_edits=allow_label_edits,
            allow_index_edits=allow_index_edits,
            allow_spatial_edits=allow_spatial_edits,
            media_field=media_field,
            backend=backend,
            launch_editor=launch_editor,
            **kwargs,
        )

    @property
    def has_annotation_runs(self):
        """Whether this colection has any annotation runs."""
        return bool(self.list_annotation_runs())

    def has_annotation_run(self, anno_key):
        """Whether this collection has an annotation run with the given key.

        Args:
            anno_key: an annotation key

        Returns:
            True/False
        """
        return anno_key in self.list_annotation_runs()

    def list_annotation_runs(self):
        """Returns a list of all annotation keys on this collection.

        Returns:
            a list of annotation keys
        """
        return foan.AnnotationMethod.list_runs(self)

    def get_annotation_info(self, anno_key):
        """Returns information about the annotation run with the given key on
        this collection.

        Args:
            anno_key: an annotation key

        Returns:
            a :class:`fiftyone.core.annotation.AnnotationInfo`
        """
        return foan.AnnotationMethod.get_run_info(self, anno_key)

    def load_annotation_results(self, anno_key, **kwargs):
        """Loads the results for the annotation run with the given key on this
        collection.

        The :class:`fiftyone.utils.annotations.AnnotationResults` object
        returned by this method will provide a variety of backend-specific
        methods allowing you to perform actions such as checking the status and
        deleting this run from the annotation backend.

        Use :meth:`load_annotations` to load the labels from an annotation
        run onto your FiftyOne dataset.

        Args:
            anno_key: an annotation key
            **kwargs: optional keyword arguments for
                :meth:`fiftyone.utils.annotations.AnnotationResults.load_credentials`

        Returns:
            a :class:`fiftyone.utils.annotations.AnnotationResults`
        """
        results = foan.AnnotationMethod.load_run_results(self, anno_key)
        results.load_credentials(**kwargs)
        return results

    def load_annotation_view(self, anno_key, select_fields=False):
        """Loads the :class:`fiftyone.core.view.DatasetView` on which the
        specified annotation run was performed on this collection.

        Args:
            anno_key: an annotation key
            select_fields (False): whether to select only the fields involved
                in the annotation run

        Returns:
            a :class:`fiftyone.core.view.DatasetView`
        """
        return foan.AnnotationMethod.load_run_view(
            self, anno_key, select_fields=select_fields
        )

    def load_annotations(
        self, anno_key, unexpected="prompt", cleanup=False, **kwargs
    ):
        """Downloads the labels from the given annotation run from the
        annotation backend and merges them into this collection.

        See :ref:`this page <loading-annotations>` for more information
        about using this method to import annotations that you have scheduled
        by calling :meth:`annotate`.

        Args:
            anno_key: an annotation key
            unexpected ("prompt"): how to deal with any unexpected labels that
                don't match the run's label schema when importing. The
                supported values are:

                -   ``"prompt"``: present an interactive prompt to
                    direct/discard unexpected labels
                -   ``"ignore"``: automatically ignore any unexpected labels
                -   ``"return"``: return a dict containing all unexpected
                    labels, or ``None`` if there aren't any
            cleanup (False): whether to delete any informtation regarding this
                run from the annotation backend after loading the annotations
            **kwargs: optional keyword arguments for
                :meth:`fiftyone.utils.annotations.AnnotationResults.load_credentials`

        Returns:
            ``None``, unless ``unexpected=="return"`` and unexpected labels are
            found, in which case a dict containing the extra labels is returned
        """
        return foua.load_annotations(
            self, anno_key, unexpected=unexpected, cleanup=cleanup, **kwargs,
        )

    def delete_annotation_run(self, anno_key):
        """Deletes the annotation run with the given key from this collection.

        Calling this method only deletes the **record** of the annotation run
        from the collection; it will not delete any annotations loaded onto
        your dataset via :meth:`load_annotations`, nor will it delete any
        associated information from the annotation backend.

        Use :meth:`load_annotation_results` to programmatically manage/delete
        a run from the annotation backend.

        Args:
            anno_key: an annotation key
        """
        foan.AnnotationMethod.delete_run(self, anno_key)

    def delete_annotation_runs(self):
        """Deletes all annotation runs from this collection.

        Calling this method only deletes the **records** of the annotation runs
        from this collection; it will not delete any annotations loaded onto
        your dataset via :meth:`load_annotations`, nor will it delete any
        associated information from the annotation backend.

        Use :meth:`load_annotation_results` to programmatically manage/delete
        runs in the annotation backend.
        """
        foan.AnnotationMethod.delete_runs(self)

    def list_indexes(self):
        """Returns the list of index names on this collection.

        Single-field indexes are referenced by their field name, while compound
        indexes are referenced by more complicated strings. See
        :meth:`pymongo:pymongo.collection.Collection.index_information` for
        details on the compound format.

        Returns:
            the list of index names
        """
        return list(self.get_index_information().keys())

    def get_index_information(self):
        """Returns a dictionary of information about the indexes on this
        collection.

        See :meth:`pymongo:pymongo.collection.Collection.index_information` for
        details on the structure of this dictionary.

        Returns:
            a dict mapping index names to info dicts
        """
        index_info = {}

        # Sample-level indexes
        fields_map = self._get_db_fields_map(reverse=True)
        sample_info = self._dataset._sample_collection.index_information()
        for key, info in sample_info.items():
            if len(info["key"]) == 1:
                field = info["key"][0][0]
                key = fields_map.get(field, field)

            index_info[key] = info

        if self.media_type == fom.VIDEO:
            # Frame-level indexes
            fields_map = self._get_db_fields_map(frames=True, reverse=True)
            frame_info = self._dataset._frame_collection.index_information()
            for key, info in frame_info.items():
                if len(info["key"]) == 1:
                    field = info["key"][0][0]
                    key = fields_map.get(field, field)

                index_info[self._FRAMES_PREFIX + key] = info

        return index_info

    def create_index(self, field_or_spec, unique=False, **kwargs):
        """Creates an index on the given field or with the given specification,
        if necessary.

        Indexes enable efficient sorting, merging, and other such operations.

        Frame-level fields can be indexed by prepending ``"frames."`` to the
        field name.

        If you are indexing a single field and it already has a unique
        constraint, it will be retained regardless of the ``unique`` value you
        specify. Conversely, if the given field already has a non-unique index
        but you requested a unique index, the existing index will be replaced
        with a unique index. Use :meth:`drop_index` to drop an existing index
        first if you wish to modify an existing index in other ways.

        Args:
            field_or_spec: the field name, ``embedded.field.name``, or index
                specification list. See
                :meth:`pymongo:pymongo.collection.Collection.create_index` for
                supported values
            unique (False): whether to add a uniqueness constraint to the index
            **kwargs: optional keyword arguments for
                :meth:`pymongo:pymongo.collection.Collection.create_index`

        Returns:
            the name of the index
        """
        if etau.is_str(field_or_spec):
            input_spec = [(field_or_spec, 1)]
        else:
            input_spec = list(field_or_spec)

        single_field_index = len(input_spec) == 1

        # For single field indexes, provide special handling based on `unique`
        # constraint
        if single_field_index:
            field = input_spec[0][0]

            index_info = self.get_index_information()
            if field in index_info:
                _unique = index_info[field].get("unique", False)
                if _unique or (unique == _unique):
                    # Satisfactory index already exists
                    return field

                _field, is_frame_field = self._handle_frame_field(field)

                if _field == "id":
                    # For some reason ID indexes are not reported by
                    # `get_index_information()` as being unique like other
                    # manually created indexes, but they are, so nothing needs
                    # to be done here
                    return field

                if _field in self._get_default_indexes(frames=is_frame_field):
                    raise ValueError(
                        "Cannot modify default index '%s'" % field
                    )

                # We need to drop existing index and replace with a unique one
                self.drop_index(field)

        is_frame_fields = []
        index_spec = []
        for field, option in input_spec:
            self._validate_root_field(field, include_private=True)
            _field, is_frame_field = self._get_db_field(field)
            is_frame_fields.append(is_frame_field)
            index_spec.append((_field, option))

        if len(set(is_frame_fields)) > 1:
            raise ValueError(
                "Fields in a compound index must be either all sample-level "
                "or all frame-level fields"
            )

        is_frame_index = all(is_frame_fields)

        if is_frame_index:
            coll = self._dataset._frame_collection
        else:
            coll = self._dataset._sample_collection

        name = coll.create_index(index_spec, unique=unique, **kwargs)

        if single_field_index:
            name = input_spec[0][0]
        elif is_frame_index:
            name = self._FRAMES_PREFIX + name

        return name

    def drop_index(self, field_or_name):
        """Drops the index for the given field or name.

        Args:
            field_or_name: a field name, ``embedded.field.name``, or compound
                index name. Use :meth:`list_indexes` to see the available
                indexes
        """
        name, is_frame_index = self._handle_frame_field(field_or_name)

        if is_frame_index:
            if name in self._get_default_indexes(frames=True):
                raise ValueError("Cannot drop default frame index '%s'" % name)

            coll = self._dataset._frame_collection
        else:
            if name in self._get_default_indexes():
                raise ValueError("Cannot drop default index '%s'" % name)

            coll = self._dataset._sample_collection

        index_map = {}
        fields_map = self._get_db_fields_map(
            frames=is_frame_index, reverse=True
        )
        for key, info in coll.index_information().items():
            if len(info["key"]) == 1:
                # We use field name, not pymongo name, for single field indexes
                field = info["key"][0][0]
                index_map[fields_map.get(field, field)] = key
            else:
                index_map[key] = key

        if name not in index_map:
            itype = "frame index" if is_frame_index else "index"
            raise ValueError(
                "%s has no %s '%s'" % (self.__class__.__name__, itype, name)
            )

        coll.drop_index(index_map[name])

    def _get_default_indexes(self, frames=False):
        if frames:
            if self.media_type == fom.VIDEO:
                return ["id", "_sample_id_1_frame_number_1"]

            return []

        return ["id", "filepath"]

    def reload(self):
        """Reloads the collection from the database."""
        raise NotImplementedError("Subclass must implement reload()")

    def to_dict(self, rel_dir=None, frame_labels_dir=None, pretty_print=False):
        """Returns a JSON dictionary representation of the collection.

        Args:
            rel_dir (None): a relative directory to remove from the
                ``filepath`` of each sample, if possible. The path is converted
                to an absolute path (if necessary) via
                :func:`fiftyone.core.utils.normalize_path`. The typical use
                case for this argument is that your source data lives in a
                single directory and you wish to serialize relative, rather
                than absolute, paths to the data within that directory
            frame_labels_dir (None): a directory in which to write per-sample
                JSON files containing the frame labels for video samples. If
                omitted, frame labels will be included directly in the returned
                JSON dict (which can be quite quite large for video datasets
                containing many frames). Only applicable to video datasets
            pretty_print (False): whether to render frame labels JSON in human
                readable format with newlines and indentations. Only applicable
                to video datasets when a ``frame_labels_dir`` is provided

        Returns:
            a JSON dict
        """
        if rel_dir is not None:
            rel_dir = fou.normalize_path(rel_dir) + os.path.sep

        is_video = self.media_type == fom.VIDEO
        write_frame_labels = is_video and frame_labels_dir is not None

        d = {
            "name": self.name,
            "media_type": self.media_type,
            "num_samples": len(self),
            "sample_fields": self._serialize_field_schema(),
        }

        if is_video:
            d["frame_fields"] = self._serialize_frame_field_schema()

        d["info"] = self.info

        if self.classes:
            d["classes"] = self.classes

        if self.default_classes:
            d["default_classes"] = self.default_classes

        if self.mask_targets:
            d["mask_targets"] = self._serialize_mask_targets()

        if self.default_mask_targets:
            d["default_mask_targets"] = self._serialize_default_mask_targets()

        # Serialize samples
        samples = []
        for sample in self.iter_samples(progress=True):
            sd = sample.to_dict(include_frames=True)

            if write_frame_labels:
                frames = {"frames": sd.pop("frames", {})}
                filename = sample.id + ".json"
                sd["frames"] = filename
                frames_path = os.path.join(frame_labels_dir, filename)
                etas.write_json(frames, frames_path, pretty_print=pretty_print)

            if rel_dir and sd["filepath"].startswith(rel_dir):
                sd["filepath"] = sd["filepath"][len(rel_dir) :]

            samples.append(sd)

        d["samples"] = samples

        return d

    def to_json(self, rel_dir=None, frame_labels_dir=None, pretty_print=False):
        """Returns a JSON string representation of the collection.

        The samples will be written as a list in a top-level ``samples`` field
        of the returned dictionary.

        Args:
            rel_dir (None): a relative directory to remove from the
                ``filepath`` of each sample, if possible. The path is converted
                to an absolute path (if necessary) via
                :func:`fiftyone.core.utils.normalize_path`. The typical use
                case for this argument is that your source data lives in a
                single directory and you wish to serialize relative, rather
                than absolute, paths to the data within that directory
            frame_labels_dir (None): a directory in which to write per-sample
                JSON files containing the frame labels for video samples. If
                omitted, frame labels will be included directly in the returned
                JSON dict (which can be quite quite large for video datasets
                containing many frames). Only applicable to video datasets
            pretty_print (False): whether to render the JSON in human readable
                format with newlines and indentations

        Returns:
            a JSON string
        """
        d = self.to_dict(
            rel_dir=rel_dir,
            frame_labels_dir=frame_labels_dir,
            pretty_print=pretty_print,
        )
        return etas.json_to_str(d, pretty_print=pretty_print)

    def write_json(
        self,
        json_path,
        rel_dir=None,
        frame_labels_dir=None,
        pretty_print=False,
    ):
        """Writes the colllection to disk in JSON format.

        Args:
            json_path: the path to write the JSON
            rel_dir (None): a relative directory to remove from the
                ``filepath`` of each sample, if possible. The path is converted
                to an absolute path (if necessary) via
                :func:`fiftyone.core.utils.normalize_path`. The typical use
                case for this argument is that your source data lives in a
                single directory and you wish to serialize relative, rather
                than absolute, paths to the data within that directory
            frame_labels_dir (None): a directory in which to write per-sample
                JSON files containing the frame labels for video samples. If
                omitted, frame labels will be included directly in the returned
                JSON dict (which can be quite quite large for video datasets
                containing many frames). Only applicable to video datasets
            pretty_print (False): whether to render the JSON in human readable
                format with newlines and indentations
        """
        d = self.to_dict(
            rel_dir=rel_dir,
            frame_labels_dir=frame_labels_dir,
            pretty_print=pretty_print,
        )
        etas.write_json(d, json_path, pretty_print=pretty_print)

    def _add_view_stage(self, stage):
        """Returns a :class:`fiftyone.core.view.DatasetView` containing the
        contents of the collection with the given
        :class:fiftyone.core.stages.ViewStage` appended to its aggregation
        pipeline.

        Subclasses are responsible for performing any validation on the view
        stage to ensure that it is a valid stage to add to this collection.

        Args:
            stage: a :class:fiftyone.core.stages.ViewStage`

        Returns:
            a :class:`fiftyone.core.view.DatasetView`
        """
        raise NotImplementedError("Subclass must implement _add_view_stage()")

    def aggregate(self, aggregations):
        """Aggregates one or more
        :class:`fiftyone.core.aggregations.Aggregation` instances.

        Note that it is best practice to group aggregations into a single call
        to :meth:`aggregate`, as this will be more efficient than performing
        multiple aggregations in series.

        Args:
            aggregations: an :class:`fiftyone.core.aggregations.Aggregation` or
                iterable of :class:`fiftyone.core.aggregations.Aggregation`
                instances

        Returns:
            an aggregation result or list of aggregation results corresponding
            to the input aggregation(s)
        """
        if not aggregations:
            return []

        scalar_result = isinstance(aggregations, foa.Aggregation)

        if scalar_result:
            aggregations = [aggregations]

        # Partition aggregations by type
        big_aggs, batch_aggs, facet_aggs = self._parse_aggregations(
            aggregations, allow_big=True
        )

        # Placeholder to store results
        results = [None] * len(aggregations)

        idx_map = {}
        pipelines = []

        # Build batch pipeline
        if batch_aggs:
            pipeline = self._build_batch_pipeline(batch_aggs)
            pipelines.append(pipeline)

        # Build big pipelines
        for idx, aggregation in big_aggs.items():
            pipeline = self._build_big_pipeline(aggregation)
            idx_map[idx] = len(pipelines)
            pipelines.append(pipeline)

        # Build facet-able pipelines
        facet_pipelines = self._build_faceted_pipelines(facet_aggs)
        for idx, pipeline in facet_pipelines.items():
            idx_map[idx] = len(pipelines)
            pipelines.append(pipeline)

        # Run all aggregations
        _results = foo.aggregate(self._dataset._sample_collection, pipelines)

        # Parse batch results
        if batch_aggs:
            result = list(_results[0])

            for idx, aggregation in batch_aggs.items():
                results[idx] = self._parse_big_result(aggregation, result)

        # Parse big results
        for idx, aggregation in big_aggs.items():
            result = list(_results[idx_map[idx]])
            results[idx] = self._parse_big_result(aggregation, result)

        # Parse facet-able results
        for idx, aggregation in facet_aggs.items():
            result = list(_results[idx_map[idx]])
            results[idx] = self._parse_faceted_result(aggregation, result)

        return results[0] if scalar_result else results

    async def _async_aggregate(self, aggregations):
        if not aggregations:
            return []

        scalar_result = isinstance(aggregations, foa.Aggregation)

        if scalar_result:
            aggregations = [aggregations]

        _, _, facet_aggs = self._parse_aggregations(
            aggregations, allow_big=False
        )

        # Placeholder to store results
        results = [None] * len(aggregations)

        idx_map = {}
        pipelines = []

        if facet_aggs:
            # Build facet-able pipelines
            facet_pipelines = self._build_faceted_pipelines(facet_aggs)
            for idx, pipeline in facet_pipelines.items():
                idx_map[idx] = len(pipelines)
                pipelines.append(pipeline)

            # Run all aggregations
            coll_name = self._dataset._sample_collection_name
            collection = foo.get_async_db_conn()[coll_name]
            _results = await foo.aggregate(collection, pipelines)

            # Parse facet-able results
            for idx, aggregation in facet_aggs.items():
                result = list(_results[idx_map[idx]])
                results[idx] = self._parse_faceted_result(aggregation, result)

        return results[0] if scalar_result else results

    def _parse_aggregations(self, aggregations, allow_big=True):
        big_aggs = {}
        batch_aggs = {}
        facet_aggs = {}
        for idx, aggregation in enumerate(aggregations):
            if aggregation._is_big_batchable:
                batch_aggs[idx] = aggregation
            elif aggregation._has_big_result:
                big_aggs[idx] = aggregation
            else:
                facet_aggs[idx] = aggregation

        if not allow_big and (big_aggs or batch_aggs):
            raise ValueError(
                "This method does not support aggregations that return big "
                "results"
            )

        return big_aggs, batch_aggs, facet_aggs

    def _build_batch_pipeline(self, aggs_map):
        project = {}
        attach_frames = False
        for idx, aggregation in aggs_map.items():
            big_field = "value%d" % idx

            _pipeline = aggregation.to_mongo(self, big_field=big_field)
            attach_frames |= aggregation._needs_frames(self)

            try:
                assert len(_pipeline) == 1
                project[big_field] = _pipeline[0]["$project"][big_field]
            except:
                raise ValueError(
                    "Batchable aggregations must have pipelines with a single "
                    "$project stage; found %s" % _pipeline
                )

        return self._pipeline(
            pipeline=[{"$project": project}], attach_frames=attach_frames
        )

    def _build_big_pipeline(self, aggregation):
        return self._pipeline(
            pipeline=aggregation.to_mongo(self, big_field="values"),
            attach_frames=aggregation._needs_frames(self),
        )

    def _build_faceted_pipelines(self, aggs_map):
        pipelines = {}
        for idx, aggregation in aggs_map.items():
            pipelines[idx] = self._pipeline(
                pipeline=aggregation.to_mongo(self),
                attach_frames=aggregation._needs_frames(self),
            )

        return pipelines

    def _parse_big_result(self, aggregation, result):
        if result:
            return aggregation.parse_result(result)

        return aggregation.default_result()

    def _parse_faceted_result(self, aggregation, result):
        if result:
            return aggregation.parse_result(result[0])

        return aggregation.default_result()

    def _pipeline(
        self,
        pipeline=None,
        attach_frames=False,
        detach_frames=False,
        frames_only=False,
    ):
        """Returns the MongoDB aggregation pipeline for the collection.

        Args:
            pipeline (None): a MongoDB aggregation pipeline (list of dicts) to
                append to the current pipeline
            attach_frames (False): whether to attach the frame documents prior
                to executing the pipeline. Only applicable to video datasets
            detach_frames (False): whether to detach the frame documents at the
                end of the pipeline. Only applicable to video datasets
            frames_only (False): whether to generate a pipeline that contains
                *only* the frames in the collection

        Returns:
            the aggregation pipeline
        """
        raise NotImplementedError("Subclass must implement _pipeline()")

    def _aggregate(
        self,
        pipeline=None,
        attach_frames=False,
        detach_frames=False,
        frames_only=False,
    ):
        """Runs the MongoDB aggregation pipeline on the collection and returns
        the result.

        Args:
            pipeline (None): a MongoDB aggregation pipeline (list of dicts) to
                append to the current pipeline
            attach_frames (False): whether to attach the frame documents prior
                to executing the pipeline. Only applicable to video datasets
            detach_frames (False): whether to detach the frame documents at the
                end of the pipeline. Only applicable to video datasets
            frames_only (False): whether to generate a pipeline that contains
                *only* the frames in the collection

        Returns:
            the aggregation result dict
        """
        raise NotImplementedError("Subclass must implement _aggregate()")

    def _make_and_aggregate(self, make, args):
        if isinstance(args, (list, tuple)):
            return tuple(self.aggregate([make(arg) for arg in args]))

        return self.aggregate(make(args))

    def _build_aggregation(self, aggregations):
        scalar_result = isinstance(aggregations, foa.Aggregation)
        if scalar_result:
            aggregations = [aggregations]
        elif not aggregations:
            return False, [], None

        pipelines = {}
        for idx, agg in enumerate(aggregations):
            if not isinstance(agg, foa.Aggregation):
                raise TypeError(
                    "'%s' is not an %s" % (agg.__class__, foa.Aggregation)
                )

            pipelines[str(idx)] = agg.to_mongo(self)

        return scalar_result, aggregations, [{"$facet": pipelines}]

    def _process_aggregations(self, aggregations, result, scalar_result):
        results = []
        for idx, agg in enumerate(aggregations):
            _result = result[str(idx)]
            if _result:
                results.append(agg.parse_result(_result[0]))
            else:
                results.append(agg.default_result())

        return results[0] if scalar_result else results

    def _serialize(self):
        # pylint: disable=no-member
        return self._doc.to_dict(extended=True)

    def _serialize_field_schema(self):
        return self._serialize_schema(self.get_field_schema())

    def _serialize_frame_field_schema(self):
        return self._serialize_schema(self.get_frame_field_schema())

    def _serialize_schema(self, schema):
        return {field_name: str(field) for field_name, field in schema.items()}

    def _serialize_mask_targets(self):
        return self._root_dataset._doc.field_to_mongo("mask_targets")

    def _serialize_default_mask_targets(self):
        return self._root_dataset._doc.field_to_mongo("default_mask_targets")

    def _parse_mask_targets(self, mask_targets):
        if not mask_targets:
            return mask_targets

        return self._root_dataset._doc.field_to_python(
            "mask_targets", mask_targets
        )

    def _parse_default_mask_targets(self, default_mask_targets):
        if not default_mask_targets:
            return default_mask_targets

        return self._root_dataset._doc.field_to_python(
            "default_mask_targets", default_mask_targets
        )

    def _to_fields_str(self, field_schema):
        max_len = max([len(field_name) for field_name in field_schema]) + 1
        return "\n".join(
            "    %s %s" % ((field_name + ":").ljust(max_len), str(field))
            for field_name, field in field_schema.items()
        )

    def _split_frame_fields(self, fields):
        if etau.is_str(fields):
            fields = [fields]

        if self.media_type != fom.VIDEO:
            return fields, []

        return fou.split_frame_fields(fields)

    def _parse_field_name(
        self,
        field_name,
        auto_unwind=True,
        omit_terminal_lists=False,
        allow_missing=False,
    ):
        return _parse_field_name(
            self, field_name, auto_unwind, omit_terminal_lists, allow_missing,
        )

    def _has_field(self, field_name):
        field_name, is_frame_field = self._handle_frame_field(field_name)
        if is_frame_field:
            return field_name in self.get_frame_field_schema()

        return field_name in self.get_field_schema()

    def _handle_id_fields(self, field_name):
        return _handle_id_fields(self, field_name)

    def _handle_frame_field(self, field_name):
        is_frame_field = self._is_frame_field(field_name)
        if is_frame_field:
            field_name = field_name[len(self._FRAMES_PREFIX) :]

        return field_name, is_frame_field

    def _is_frame_field(self, field_name):
        return (self.media_type == fom.VIDEO) and (
            field_name.startswith(self._FRAMES_PREFIX)
            or field_name == "frames"
        )

    def _is_label_field(self, field_name, label_type_or_types):
        try:
            label_type = self._get_label_field_type(field_name)
        except:
            return False

        try:
            iter(label_type_or_types)
        except:
            label_type_or_types = (label_type_or_types,)

        return any(issubclass(label_type, t) for t in label_type_or_types)

    def _parse_label_field(
        self,
        label_field,
        dataset_exporter=None,
        allow_coercion=False,
        force_dict=False,
        required=False,
    ):
        return _parse_label_field(
            self,
            label_field,
            dataset_exporter=dataset_exporter,
            allow_coercion=allow_coercion,
            force_dict=force_dict,
            required=required,
        )

    def _parse_frame_labels_field(
        self,
        frame_labels_field,
        dataset_exporter=None,
        allow_coercion=False,
        force_dict=False,
        required=False,
    ):
        return _parse_frame_labels_field(
            self,
            frame_labels_field,
            dataset_exporter=dataset_exporter,
            allow_coercion=allow_coercion,
            force_dict=force_dict,
            required=required,
        )

    def _get_db_field(self, field_name):
        field, is_frame_field = self._handle_frame_field(field_name)
        fields_map = self._get_db_fields_map(frames=is_frame_field)
        db_field = fields_map.get(field, field)
        return db_field, is_frame_field

    def _get_db_fields_map(
        self, include_private=False, frames=False, reverse=False
    ):
        if frames:
            schema = self.get_frame_field_schema(
                include_private=include_private
            )
        else:
            schema = self.get_field_schema(include_private=include_private)

        if schema is None:
            return None

        fields_map = {}
        for field_name, field in schema.items():
            if field.db_field != field_name:
                if reverse:
                    fields_map[field.db_field] = field_name
                else:
                    fields_map[field_name] = field.db_field

        return fields_map

    def _get_label_fields(self):
        fields = self._get_sample_label_fields()

        if self.media_type == fom.VIDEO:
            fields.extend(self._get_frame_label_fields())

        return fields

    def _get_sample_label_fields(self):
        return list(
            self.get_field_schema(
                ftype=fof.EmbeddedDocumentField, embedded_doc_type=fol.Label
            ).keys()
        )

    def _get_frame_label_fields(self):
        if self.media_type != fom.VIDEO:
            return None

        return [
            self._FRAMES_PREFIX + field
            for field in self.get_frame_field_schema(
                ftype=fof.EmbeddedDocumentField, embedded_doc_type=fol.Label
            ).keys()
        ]

    def _validate_root_field(self, field_name, include_private=False):
        _ = self._get_root_field_type(
            field_name, include_private=include_private
        )

    def _get_root_field_type(self, field_name, include_private=False):
        field_name, is_frame_field = self._handle_frame_field(field_name)

        if is_frame_field:
            schema = self.get_frame_field_schema(
                include_private=include_private
            )
        else:
            schema = self.get_field_schema(include_private=include_private)

        root = field_name.split(".", 1)[0]

        if root not in schema:
            ftype = "frame field" if is_frame_field else "field"
            raise ValueError(
                "%s has no %s '%s'" % (self.__class__.__name__, ftype, root)
            )

        return schema[root]

    def _get_label_field_type(self, field_name):
        field_name, is_frame_field = self._handle_frame_field(field_name)
        if is_frame_field:
            schema = self.get_frame_field_schema()
        else:
            schema = self.get_field_schema()

        if field_name not in schema:
            ftype = "frame field" if is_frame_field else "field"
            raise ValueError(
                "%s has no %s '%s'"
                % (self.__class__.__name__, ftype, field_name)
            )

        field = schema[field_name]

        if not isinstance(field, fof.EmbeddedDocumentField) or not issubclass(
            field.document_type, fol.Label
        ):
            raise ValueError(
                "Field '%s' is not a Label type; found %s"
                % (field_name, field)
            )

        return field.document_type

    def _get_label_field_path(self, field_name, subfield=None):
        label_type = self._get_label_field_type(field_name)

        if issubclass(label_type, fol._LABEL_LIST_FIELDS):
            field_name += "." + label_type._LABEL_LIST_FIELD

        if subfield:
            field_path = field_name + "." + subfield
        else:
            field_path = field_name

        return label_type, field_path

    def _get_geo_location_field(self):
        geo_schema = self.get_field_schema(
            ftype=fof.EmbeddedDocumentField, embedded_doc_type=fol.GeoLocation
        )
        if not geo_schema:
            raise ValueError("No %s field found to use" % fol.GeoLocation)

        if len(geo_schema) > 1:
            raise ValueError(
                "Multiple %s fields found; you must specify which to use"
                % fol.GeoLocation
            )

        return next(iter(geo_schema.keys()))

    def _get_field_type(
        self, field_name, is_frame_field=None, ignore_primitives=False
    ):
        return _get_field_type(
            self,
            field_name,
            is_frame_field=is_frame_field,
            ignore_primitives=ignore_primitives,
        )

    def _unwind_values(self, field_name, values, keep_top_level=False):
        if values is None:
            return None

        list_fields = self._parse_field_name(field_name, auto_unwind=False)[-2]
        level = len(list_fields)

        if keep_top_level:
            return [_unwind_values(v, level - 1) for v in values]

        return _unwind_values(values, level)

    def _make_set_field_pipeline(
        self, field, expr, embedded_root=False, allow_missing=False
    ):
        return _make_set_field_pipeline(
            self, field, expr, embedded_root, allow_missing=allow_missing
        )


def _unwind_values(values, level):
    if not values:
        return values

    while level > 0:
        values = list(itertools.chain.from_iterable(v for v in values if v))
        level -= 1

    return values


def _parse_label_field(
    sample_collection,
    label_field,
    dataset_exporter=None,
    allow_coercion=False,
    force_dict=False,
    required=False,
):
    if isinstance(label_field, dict):
        return label_field

    if _is_glob_pattern(label_field):
        label_field = _get_matching_fields(sample_collection, label_field)

    if etau.is_container(label_field):
        return {f: f for f in label_field}

    if label_field is None and dataset_exporter is not None:
        label_field = _get_default_label_fields_for_exporter(
            sample_collection,
            dataset_exporter,
            allow_coercion=allow_coercion,
            required=required,
        )

    if label_field is None and required:
        raise ValueError(
            "Unable to find any label fields matching the provided arguments"
        )

    if (
        force_dict
        and label_field is not None
        and not isinstance(label_field, dict)
    ):
        return {label_field: label_field}

    return label_field


def _parse_frame_labels_field(
    sample_collection,
    frame_labels_field,
    dataset_exporter=None,
    allow_coercion=False,
    force_dict=False,
    required=False,
):
    if isinstance(frame_labels_field, dict):
        return frame_labels_field

    if _is_glob_pattern(frame_labels_field):
        frame_labels_field = _get_matching_fields(
            sample_collection, frame_labels_field, frames=True
        )

    if etau.is_container(frame_labels_field):
        return {f: f for f in frame_labels_field}

    if frame_labels_field is None and dataset_exporter is not None:
        frame_labels_field = _get_default_frame_label_fields_for_exporter(
            sample_collection,
            dataset_exporter,
            allow_coercion=allow_coercion,
            required=required,
        )

    if frame_labels_field is None and required:
        raise ValueError(
            "Unable to find any frame label fields matching the provided "
            "arguments"
        )

    if (
        force_dict
        and frame_labels_field is not None
        and not isinstance(frame_labels_field, dict)
    ):
        return {frame_labels_field: frame_labels_field}

    return frame_labels_field


def _is_glob_pattern(s):
    if not etau.is_str(s):
        return False

    return "*" in s or "?" in s or "[" in s


def _get_matching_fields(sample_collection, patt, frames=False):
    if frames:
        schema = sample_collection.get_frame_field_schema()
    else:
        schema = sample_collection.get_field_schema()

    return fnmatch.filter(list(schema.keys()), patt)


def _get_default_label_fields_for_exporter(
    sample_collection, dataset_exporter, allow_coercion=True, required=True
):
    label_cls = dataset_exporter.label_cls

    if label_cls is None:
        if required:
            raise ValueError(
                "Cannot select a default field when exporter does not provide "
                "a `label_cls`"
            )

        return None

    media_type = sample_collection.media_type
    label_schema = sample_collection.get_field_schema(
        ftype=fof.EmbeddedDocumentField, embedded_doc_type=fol.Label
    )

    label_field_or_dict = _get_fields_with_types(
        media_type,
        label_schema,
        label_cls,
        frames=False,
        allow_coercion=allow_coercion,
    )

    if label_field_or_dict is not None:
        return label_field_or_dict

    if required:
        # Strange formatting is because `label_cls` may be a tuple
        raise ValueError(
            "No compatible field(s) of type %s found" % (label_cls,)
        )

    return None


def _get_default_frame_label_fields_for_exporter(
    sample_collection, dataset_exporter, allow_coercion=True, required=True
):
    frame_labels_cls = dataset_exporter.frame_labels_cls

    if frame_labels_cls is None:
        if required:
            raise ValueError(
                "Cannot select a default frame field when exporter does not "
                "provide a `frame_labels_cls`"
            )

        return None

    media_type = sample_collection.media_type
    frame_label_schema = sample_collection.get_frame_field_schema(
        ftype=fof.EmbeddedDocumentField, embedded_doc_type=fol.Label
    )

    frame_labels_field_or_dict = _get_fields_with_types(
        media_type,
        frame_label_schema,
        frame_labels_cls,
        frames=True,
        allow_coercion=allow_coercion,
    )

    if frame_labels_field_or_dict is not None:
        return frame_labels_field_or_dict

    if required:
        # Strange formatting is because `frame_labels_cls` may be a tuple
        raise ValueError(
            "No compatible frame field(s) of type %s found"
            % (frame_labels_cls,)
        )

    return None


def _get_fields_with_types(
    media_type, label_schema, label_cls, frames=False, allow_coercion=False
):
    if not isinstance(label_cls, dict):
        return _get_field_with_type(
            media_type,
            label_schema,
            label_cls,
            frames=frames,
            allow_coercion=allow_coercion,
        )

    labels_dict = {}
    for name, _label_cls in label_cls.items():
        field = _get_field_with_type(
            media_type,
            label_schema,
            _label_cls,
            frames=frames,
            allow_coercion=allow_coercion,
        )
        if field is not None:
            labels_dict[field] = name

    return labels_dict if labels_dict else None


def _get_field_with_type(
    media_type, label_schema, label_cls, frames=False, allow_coercion=False
):
    field = _get_matching_label_field(label_schema, label_cls)
    if field is not None:
        return field

    if not allow_coercion:
        return None

    # Allow for extraction of image patches when exporting image classification
    # datasets
    if media_type == fom.IMAGE and label_cls is fol.Classification:
        field = _get_matching_label_field(label_schema, fol._PATCHES_FIELDS)
        if field is not None:
            return field

    # Allow for extraction of video clips when exporting temporal detection
    # datasets
    if (
        media_type == fom.VIDEO
        and not frames
        and label_cls is fol.Classification
    ):
        field = _get_matching_label_field(
            label_schema, (fol.TemporalDetection, fol.TemporalDetections)
        )
        if field is not None:
            return field

    # Wrap single label fields as list fields
    _label_cls = fol._LABEL_LIST_TO_SINGLE_MAP.get(label_cls, None)
    if _label_cls is not None:
        field = _get_fields_with_types(
            media_type,
            label_schema,
            _label_cls,
            frames=frames,
            allow_coercion=False,
        )
        if field is not None:
            return field

    # Allow for conversion of `Classification` labels to `Detections` format
    if label_cls is fol.Detections:
        field = _get_matching_label_field(label_schema, fol.Classification)
        if field is not None:
            return field

    return None


def _get_matching_label_field(label_schema, label_type_or_types):
    valid_fields = []
    for field, field_type in label_schema.items():
        if issubclass(field_type.document_type, label_type_or_types):
            valid_fields.append(field)

    if not valid_fields:
        return None

    if len(valid_fields) > 1:
        logger.info(
            "Found multiple fields %s with compatible type %s; exporting '%s'",
            valid_fields,
            label_type_or_types,
            valid_fields[0],
        )

    return valid_fields[0]


def _parse_values_dict(sample_collection, key_field, values):
    if key_field == "id":
        return zip(*values.items())

    if key_field == "_id":
        sample_ids, values = zip(*values.items())
        return [str(_id) for _id in sample_ids], values

    _key_field = key_field
    (
        key_field,
        is_frame_field,
        list_fields,
        other_list_fields,
        id_to_str,
    ) = sample_collection._parse_field_name(key_field)

    if is_frame_field:
        raise ValueError(
            "Invalid key field '%s'; keys cannot be frame fields" % _key_field
        )

    if list_fields or other_list_fields:
        raise ValueError(
            "Invalid key field '%s'; keys cannot be list fields" % _key_field
        )

    keys = list(values.keys())

    if id_to_str:
        keys = [ObjectId(k) for k in keys]

    view = sample_collection.mongo([{"$match": {key_field: {"$in": keys}}}])
    id_map = {k: v for k, v in zip(*view.values([key_field, "id"]))}

    sample_ids = []
    bad_keys = []
    for key in keys:
        sample_id = id_map.get(key, None)
        if sample_id is not None:
            sample_ids.append(sample_id)
        else:
            bad_keys.append(key)

    if bad_keys:
        raise ValueError(
            "Found %d keys (eg: %s) that do not match the '%s' field of any "
            "samples" % (len(bad_keys), bad_keys[0], key_field)
        )

    values = list(values.values())

    return sample_ids, values


def _parse_frame_values_dicts(sample_collection, sample_ids, values):
    value = _get_non_none_value(values)
    if not isinstance(value, dict):
        return None, values

    if sample_ids is not None:
        view = sample_collection.select(sample_ids, ordered=True)
        frame_ids, frame_numbers = view.values(
            ["frames._id", "frames.frame_number"]
        )
    else:
        sample_ids, frame_ids, frame_numbers = sample_collection.values(
            ["id", "frames._id", "frames.frame_number"]
        )

    id_map = {}
    dicts = []
    for _id, _fids, _fns, _vals in zip(
        sample_ids, frame_ids, frame_numbers, values
    ):
        for _fid, fn in zip(_fids, _fns):
            id_map[(_id, fn)] = _fid

        for fn in set(_vals.keys()) - set(_fns):
            dicts.append({"_sample_id": ObjectId(_id), "frame_number": fn})

    # Insert frame documents for new frame numbers
    if dicts:
        sample_collection._dataset._bulk_write(
            [InsertOne(d) for d in dicts], frames=True
        )  # adds `_id` to each dict

        for d in dicts:
            id_map[(str(d["_sample_id"]), d["frame_number"])] = d["_id"]

    _frame_ids = []
    _values = []
    for _id, _frame_values in zip(sample_ids, values):
        _fns, _vals = zip(*_frame_values.items())
        _fids = [id_map[(_id, fn)] for fn in _fns]

        _frame_ids.append(_fids)
        _values.append(_vals)

    return _frame_ids, _values


def _parse_field_name(
    sample_collection,
    field_name,
    auto_unwind,
    omit_terminal_lists,
    allow_missing,
):
    unwind_list_fields = []
    other_list_fields = []

    # Parse explicit array references
    # Note: `field[][]` is valid syntax for list-of-list fields
    chunks = field_name.split("[]")
    for idx in range(len(chunks) - 1):
        unwind_list_fields.append("".join(chunks[: (idx + 1)]))

    # Array references [] have been stripped
    field_name = "".join(chunks)

    # Handle public (string) vs private (ObjectId) ID fields
    field_name, is_id_field, id_to_str = _handle_id_fields(
        sample_collection, field_name
    )

    field_name, is_frame_field = sample_collection._handle_frame_field(
        field_name
    )

    if is_frame_field:
        if not field_name:
            return "frames", True, [], [], False

        prefix = sample_collection._FRAMES_PREFIX
        unwind_list_fields = [f[len(prefix) :] for f in unwind_list_fields]

    # Validate root field, if requested
    if not allow_missing and not is_id_field:
        root_field_name = field_name.split(".", 1)[0]

        if is_frame_field:
            schema = sample_collection.get_frame_field_schema(
                include_private=True
            )
        else:
            schema = sample_collection.get_field_schema(include_private=True)

        if root_field_name not in schema:
            ftype = "Frame field" if is_frame_field else "Field"
            raise ValueError(
                "%s '%s' does not exist on collection '%s'"
                % (ftype, root_field_name, sample_collection.name)
            )

    # Detect list fields in schema
    path = None
    for part in field_name.split("."):
        if path is None:
            path = part
        else:
            path += "." + part

        field_type = sample_collection._get_field_type(
            path, is_frame_field=is_frame_field
        )

        if field_type is None:
            break

        if isinstance(field_type, fof.ListField):
            if omit_terminal_lists and path == field_name:
                break

            list_count = 1
            while isinstance(field_type.field, fof.ListField):
                list_count += 1
                field_type = field_type.field

            if auto_unwind:
                if path not in unwind_list_fields:
                    unwind_list_fields.extend([path] * list_count)
            elif path not in unwind_list_fields:
                if path not in other_list_fields:
                    other_list_fields.extend([path] * list_count)

    if is_frame_field:
        if auto_unwind:
            unwind_list_fields = [f for f in unwind_list_fields if f != ""]
        else:
            prefix = sample_collection._FRAMES_PREFIX
            field_name = prefix + field_name
            unwind_list_fields = [
                prefix + f if f else "frames" for f in unwind_list_fields
            ]
            other_list_fields = [
                prefix + f if f else "frames" for f in other_list_fields
            ]
            if "frames" not in unwind_list_fields:
                if "frames" not in other_list_fields:
                    other_list_fields.append("frames")

    # Sorting is important here because one must unwind field `x` before
    # embedded field `x.y`
    unwind_list_fields = sorted(unwind_list_fields)
    other_list_fields = sorted(other_list_fields)

    return (
        field_name,
        is_frame_field,
        unwind_list_fields,
        other_list_fields,
        id_to_str,
    )


def _handle_id_fields(sample_collection, field_name):
    if not field_name:
        return field_name, False, False

    if "." not in field_name:
        root = None
        leaf = field_name
    else:
        root, leaf = field_name.rsplit(".", 1)

    is_private = leaf.startswith("_")

    if is_private:
        private_field = field_name
        public_field = leaf[1:]
        if root is not None:
            public_field = root + "." + public_field
    else:
        public_field = field_name
        private_field = "_" + leaf
        if root is not None:
            private_field = root + "." + private_field

    public_type = sample_collection._get_field_type(public_field)
    private_type = sample_collection._get_field_type(private_field)

    if isinstance(public_type, fof.ObjectIdField) or isinstance(
        private_type, fof.ObjectIdField
    ):
        id_to_str = not is_private
        return private_field, True, id_to_str

    return field_name, False, False


def _get_field_type(
    sample_collection,
    field_name,
    is_frame_field=None,
    ignore_primitives=False,
):
    if is_frame_field is None:
        field_name, is_frame_field = sample_collection._handle_frame_field(
            field_name
        )

    if is_frame_field:
        schema = sample_collection.get_frame_field_schema()
    else:
        schema = sample_collection.get_field_schema()

    if "." not in field_name:
        root = field_name
        field_path = None
    else:
        root, field_path = field_name.split(".", 1)

    if root == "_id":
        root = "id"

    if root not in schema:
        return None

    field_type = _do_get_field_type(schema[root], field_path)

    if ignore_primitives:
        if type(field_type) in fof._PRIMITIVE_FIELDS:
            return None

        if type(field_type) in (fof.ListField, fof.DictField):
            subfield = field_type.field
            if subfield is None or type(subfield) in fof._PRIMITIVE_FIELDS:
                return None

    return field_type


def _do_get_field_type(field, field_path):
    if not field_path:
        return field

    if isinstance(field, fof.ListField):
        return _do_get_field_type(field.field, field_path)

    if isinstance(field, fof.EmbeddedDocumentField):
        return _do_get_field_type(field.document_type, field_path)

    if "." not in field_path:
        root, field_path = field_path, None
    else:
        root, field_path = field_path.split(".", 1)

    if root == "id":
        root = "_id"

    try:
        field = getattr(field, root)
    except AttributeError:
        return None

    return _do_get_field_type(field, field_path)


def _transform_values(values, fcn, level=1):
    if level < 1:
        return fcn(values)

    if values is None:
        return None

    return [_transform_values(v, fcn, level=level - 1) for v in values]


def _make_set_field_pipeline(
    sample_collection, field, expr, embedded_root, allow_missing=False
):
    (
        path,
        is_frame_field,
        list_fields,
        _,
        _,
    ) = sample_collection._parse_field_name(
        field,
        auto_unwind=True,
        omit_terminal_lists=True,
        allow_missing=allow_missing,
    )

    if is_frame_field and path != "frames":
        path = sample_collection._FRAMES_PREFIX + path
        list_fields = ["frames"] + [
            sample_collection._FRAMES_PREFIX + lf for lf in list_fields
        ]

    # Case 1: no list fields
    if not list_fields:
        expr_dict = _render_expr(expr, path, embedded_root)
        pipeline = [{"$set": {path: expr_dict}}]
        return pipeline, expr_dict

    # Case 2: one list field
    if len(list_fields) == 1:
        list_field = list_fields[0]
        subfield = path[len(list_field) + 1 :]
        expr, expr_dict = _set_terminal_list_field(
            list_field, subfield, expr, embedded_root
        )
        pipeline = [{"$set": {list_field: expr.to_mongo()}}]
        return pipeline, expr_dict

    # Case 3: multiple list fields

    last_list_field = list_fields[-1]
    terminal_prefix = last_list_field[len(list_fields[-2]) + 1 :]
    subfield = path[len(last_list_field) + 1 :]
    expr, expr_dict = _set_terminal_list_field(
        terminal_prefix, subfield, expr, embedded_root
    )

    for list_field1, list_field2 in zip(
        reversed(list_fields[:-1]), reversed(list_fields[1:])
    ):
        inner_list_field = list_field2[len(list_field1) + 1 :]
        expr = F().map(F().set_field(inner_list_field, expr))

    expr = expr.to_mongo(prefix="$" + list_fields[0])

    pipeline = [{"$set": {list_fields[0]: expr}}]

    return pipeline, expr_dict


def _set_terminal_list_field(list_field, subfield, expr, embedded_root):
    map_path = "$this"
    if subfield:
        map_path += "." + subfield

    expr_dict = _render_expr(expr, map_path, embedded_root)

    if subfield:
        map_expr = F().set_field(subfield, expr_dict)
    else:
        map_expr = foe.ViewExpression(expr_dict)

    set_expr = F(list_field).map(map_expr)

    return set_expr, expr_dict


def _render_expr(expr, path, embedded_root):
    if not embedded_root:
        prefix = path
    elif "." in path:
        prefix = path.rsplit(".", 1)[0]
    else:
        prefix = None

    if prefix:
        prefix = "$" + prefix

    return foe.to_mongo(expr, prefix=prefix)


def _get_random_characters(n):
    return "".join(
        random.choice(string.ascii_lowercase + string.digits) for _ in range(n)
    )


def _get_non_none_value(values):
    for value in values:
        if value is not None:
            return value

    return None


def _export(
    sample_collection,
    export_dir=None,
    dataset_type=None,
    data_path=None,
    labels_path=None,
    export_media=None,
    dataset_exporter=None,
    label_field=None,
    frame_labels_field=None,
    overwrite=False,
    **kwargs,
):
    if dataset_type is None and dataset_exporter is None:
        raise ValueError(
            "Either `dataset_type` or `dataset_exporter` must be provided"
        )

    # If no dataset exporter was provided, construct one
    if dataset_exporter is None:
        _handle_existing_dirs(
            export_dir, data_path, labels_path, export_media, overwrite
        )

        dataset_exporter, kwargs = foud.build_dataset_exporter(
            dataset_type,
            warn_unused=False,  # don't warn yet, might be patches kwargs
            export_dir=export_dir,
            data_path=data_path,
            labels_path=labels_path,
            export_media=export_media,
            **kwargs,
        )

    # Get label field(s) to export
    if isinstance(dataset_exporter, foud.LabeledImageDatasetExporter):
        # Labeled images
        label_field = sample_collection._parse_label_field(
            label_field,
            dataset_exporter=dataset_exporter,
            allow_coercion=True,
            required=True,
        )
        frame_labels_field = None
    elif isinstance(dataset_exporter, foud.LabeledVideoDatasetExporter):
        # Labeled videos
        label_field = sample_collection._parse_label_field(
            label_field,
            dataset_exporter=dataset_exporter,
            allow_coercion=True,
            required=False,
        )
        frame_labels_field = sample_collection._parse_frame_labels_field(
            frame_labels_field,
            dataset_exporter=dataset_exporter,
            allow_coercion=True,
            required=False,
        )

        if label_field is None and frame_labels_field is None:
            raise ValueError(
                "Unable to locate compatible sample or frame-level "
                "field(s) to export"
            )

    # Perform the export
    foud.export_samples(
        sample_collection,
        dataset_exporter=dataset_exporter,
        label_field=label_field,
        frame_labels_field=frame_labels_field,
        **kwargs,
    )


def _handle_existing_dirs(
    export_dir, data_path, labels_path, export_media, overwrite
):
    if export_dir is not None and os.path.isdir(export_dir):
        if overwrite:
            etau.delete_dir(export_dir)
        else:
            logger.warning(
                "Directory '%s' already exists; export will be merged with "
                "existing files",
                export_dir,
            )

    # When `export_media=False`, `data_path` is used as a relative directory
    # for filename purposes, not a sink for writing data
    if data_path is not None and export_media != False:
        if os.path.isabs(data_path) or export_dir is None:
            _data_path = data_path
        else:
            _data_path = os.path.join(export_dir, data_path)

        if os.path.isdir(_data_path):
            if overwrite:
                etau.delete_dir(_data_path)
            else:
                logger.warning(
                    "Directory '%s' already exists; export will be merged "
                    "with existing files",
                    _data_path,
                )
        elif os.path.isfile(_data_path):
            if overwrite:
                etau.delete_file(_data_path)

    if labels_path is not None:
        if os.path.isabs(labels_path) or export_dir is None:
            _labels_path = labels_path
        else:
            _labels_path = os.path.join(export_dir, labels_path)

        if os.path.isdir(_labels_path):
            if overwrite:
                etau.delete_dir(_labels_path)
            else:
                logger.warning(
                    "Directory '%s' already exists; export will be merged "
                    "with existing files",
                    _labels_path,
                )
        elif os.path.isfile(_labels_path):
            if overwrite:
                etau.delete_file(_labels_path)<|MERGE_RESOLUTION|>--- conflicted
+++ resolved
@@ -1904,29 +1904,13 @@
     ):
         """Evaluates the specified predicted detections in this collection with
         respect to the specified ground truth detections.
-    
+
         This method supports evaluating the following spatial data types:
-<<<<<<< HEAD
-    
-=======
-
->>>>>>> fb00af69
+
         -   Object detections in :class:`fiftyone.core.labels.Detections` format
         -   Instance segmentations in :class:`fiftyone.core.labels.Detections`
             format with their ``mask`` attributes populated
         -   Polygons in :class:`fiftyone.core.labels.Polylines` format
-<<<<<<< HEAD
-        -   Temporal detections in :class:`fiftyone.core.labels.TemporalDetections`
-            format
-    
-        For spatial object detection evaluation, this method uses COCO-style
-        evaluation by default. For temporal segment detection, this method uses
-        ActivityNet-style evaluation by default. You can use the
-        ``method`` parameter to select a different method, and you can optionally
-        customize the method by passing additional parameters for the method's
-        config class as ``kwargs``.
-    
-=======
         -   Temporal detections in
             :class:`fiftyone.core.labels.TemporalDetections` format
 
@@ -1940,65 +1924,43 @@
         you can optionally customize the method by passing additional
         parameters for the method's config class as ``kwargs``.
 
->>>>>>> fb00af69
         The supported ``method`` values and their associated configs are:
-    
-        -   ``"activitynet"``: :class:`fiftyone.utils.eval.activitynet.ActivityNetEvaluationConfig`
+
         -   ``"coco"``: :class:`fiftyone.utils.eval.coco.COCOEvaluationConfig`
         -   ``"open-images"``: :class:`fiftyone.utils.eval.openimages.OpenImagesEvaluationConfig`
-<<<<<<< HEAD
-    
-=======
         -   ``"activitynet"``: :class:`fiftyone.utils.eval.activitynet.ActivityNetEvaluationConfig`
 
->>>>>>> fb00af69
         If an ``eval_key`` is provided, a number of fields are populated at the
         object- and sample-level recording the results of the evaluation:
-    
-        -   True positive (TP), false positive (FP), and false negative (FN) counts
-            for the each sample are saved in top-level fields of each sample::
-    
+
+        -   True positive (TP), false positive (FP), and false negative (FN)
+            counts for the each sample are saved in top-level fields of each
+            sample::
+
                 TP: sample.<eval_key>_tp
                 FP: sample.<eval_key>_fp
                 FN: sample.<eval_key>_fn
-    
-            In addition, when evaluating frame-level objects, TP/FP/FN counts are
-            recorded for each frame::
-    
+
+            In addition, when evaluating frame-level objects, TP/FP/FN counts
+            are recorded for each frame::
+
                 TP: frame.<eval_key>_tp
                 FP: frame.<eval_key>_fp
                 FN: frame.<eval_key>_fn
-    
-        -   The fields listed below are populated on each individual object/segment; these
-            fields tabulate the TP/FP/FN status of the object/segment, the ID of the
-            matching object/segment (if any), and the matching IoU::
-    
+
+        -   The fields listed below are populated on each individual object;
+            these fields tabulate the TP/FP/FN status of the object, the ID of
+            the matching object (if any), and the matching IoU::
+
                 TP/FP/FN: object.<eval_key>
                       ID: object.<eval_key>_id
                      IoU: object.<eval_key>_iou
-    
+
         Args:
             pred_field: the name of the field containing the predicted
                 :class:`fiftyone.core.labels.Detections`,
                 :class:`fiftyone.core.labels.Polylines`,
                 or :class:`fiftyone.core.labels.TemporalDetections`
-<<<<<<< HEAD
-            gt_field ("ground_truth"): the name of the field containing the ground
-                truth :class:`fiftyone.core.labels.Detections`,
-                :class:`fiftyone.core.labels.Polylines`,
-                or :class:`fiftyone.core.labels.TemporalDetections`
-            eval_key (None): an evaluation key to use to refer to this evaluation
-            classes (None): the list of possible classes. If not provided, classes
-                are loaded from :meth:`fiftyone.core.dataset.Dataset.classes` or
-                :meth:`fiftyone.core.dataset.Dataset.default_classes` if
-                possible, or else the observed ground truth/predicted labels are
-                used
-            missing (None): a missing label string. Any unmatched objects/segments
-                are given this label for results purposes
-            method (None): a string specifying the evaluation method to use.
-                Supported values are ``("coco", "open-images")`` for spatial object
-                detection and ``("activitynet")`` for temporal segment detection
-=======
             gt_field ("ground_truth"): the name of the field containing the
                 ground truth :class:`fiftyone.core.labels.Detections`,
                 :class:`fiftyone.core.labels.Polylines`,
@@ -2017,25 +1979,22 @@
                 ``("coco", "open-images")`` and the default is ``"coco"``. For
                 temporal detection, the supported values are
                 ``("activitynet")`` and the default is ``"activitynet"``
->>>>>>> fb00af69
             iou (0.50): the IoU threshold to use to determine matches
-            use_masks (False): whether to compute IoUs using the instances masks in
-                the ``mask`` attribute of the provided objects, which must be
-                :class:`fiftyone.core.labels.Detection` instances
+            use_masks (False): whether to compute IoUs using the instances
+                masks in the ``mask`` attribute of the provided objects, which
+                must be :class:`fiftyone.core.labels.Detection` instances
             use_boxes (False): whether to compute IoUs using the bounding boxes
-                of the provided :class:`fiftyone.core.labels.Polyline` instances
-                rather than using their actual geometries
-            classwise (True): whether to only match objects/segments with the same class
+                of the provided :class:`fiftyone.core.labels.Polyline`
+                instances rather than using their actual geometries
+            classwise (True): whether to only match objects with the same class
                 label (True) or allow matches between classes (False)
-
             **kwargs: optional keyword arguments for the constructor of the
                 :class:`fiftyone.utils.eval.detection.DetectionEvaluationConfig`
                 being used
-    
+
         Returns:
             a :class:`fiftyone.utils.eval.detection.DetectionResults`
         """
-
         return foue.evaluate_detections(
             self,
             pred_field,
@@ -2123,59 +2082,6 @@
             eval_key=eval_key,
             mask_targets=mask_targets,
             method=method,
-            **kwargs,
-        )
-
-    def evaluate_temporal_detections(
-        self,
-        pred_field,
-        gt_field="ground_truth",
-        eval_key=None,
-        classes=None,
-        missing=None,
-        method="activitynet",
-        iou=0.50,
-        classwise=True,
-        **kwargs,
-    ):
-        """Evaluates the temporal detection predictions in the given collection with
-        respect to the specified ground truth labels. These labels are often used
-        for tasks like temporal action detection.
-    
-        Args:
-            pred_field: the name of the field containing the predicted
-                :class:`fiftyone.core.labels.TemporalDetection` instances
-            gt_field ("ground_truth"): the name of the field containing the ground
-                truth :class:`fiftyone.core.labels.TemporalDetection` instances
-            eval_key (None): an evaluation key to use to refer to this evaluation
-            classes (None): the list of possible classes. If not provided, classes
-                are loaded from :meth:`fiftyone.core.dataset.Dataset.classes` or
-                :meth:`fiftyone.core.dataset.Dataset.default_classes` if
-                possible, or else the observed ground truth/predicted labels are
-                used
-            missing (None): a missing label string. Any None-valued labels are
-                given this label for results purposes
-            method ("activitynet"): a string specifying the evaluation method to use.
-                Supported values are ``("activitynet")``
-            iou (0.50): the IoU threshold to use to determine segment matches
-            classwise (True): whether to only match segments with the same class
-                label (True) or allow matches between classes (False)
-            **kwargs: optional keyword arguments for the constructor of the
-                :class:`TemporalDetectionEvaluationConfig` being used
-    
-        Returns:
-            a :class:`TemporalDetectionResults`
-        """
-        return foue.evaluate_temporal_detections(
-            self,
-            pred_field,
-            gt_field=gt_field,
-            eval_key=eval_key,
-            classes=classes,
-            missing=missing,
-            method=method,
-            iou=iou,
-            classwise=classwise,
             **kwargs,
         )
 
