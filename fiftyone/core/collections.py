--- conflicted
+++ resolved
@@ -265,32 +265,6 @@
         """The media type of the collection."""
         raise NotImplementedError("Subclass must implement media_type")
 
-    @property
-<<<<<<< HEAD
-    def tags(self):
-        """The list of tags of the underlying dataset.
-
-        See :meth:`fiftyone.core.dataset.Dataset.tags` for more information.
-        """
-        raise NotImplementedError("Subclass must implement tags")
-
-    @tags.setter
-    def tags(self, tags):
-        raise NotImplementedError("Subclass must implement tags")
-
-    @property
-    def description(self):
-        """A description of the underlying dataset.
-
-        See :meth:`fiftyone.core.dataset.Dataset.description` for more
-        information.
-        """
-        raise NotImplementedError("Subclass must implement description")
-
-    @description.setter
-    def description(self, description):
-        raise NotImplementedError("Subclass must implement description")
-=======
     def group_field(self):
         """The group field of the collection, or None if the collection is not
         grouped.
@@ -326,7 +300,31 @@
         raise NotImplementedError(
             "Subclass must implement default_group_slice"
         )
->>>>>>> 9ab02cc1
+
+    @property
+    def tags(self):
+        """The list of tags of the underlying dataset.
+
+        See :meth:`fiftyone.core.dataset.Dataset.tags` for more information.
+        """
+        raise NotImplementedError("Subclass must implement tags")
+
+    @tags.setter
+    def tags(self, tags):
+        raise NotImplementedError("Subclass must implement tags")
+
+    @property
+    def description(self):
+        """A description of the underlying dataset.
+
+        See :meth:`fiftyone.core.dataset.Dataset.description` for more
+        information.
+        """
+        raise NotImplementedError("Subclass must implement description")
+
+    @description.setter
+    def description(self, description):
+        raise NotImplementedError("Subclass must implement description")
 
     @property
     def info(self):
