"""
Interface for sample collections.

| Copyright 2017-2021, Voxel51, Inc.
| `voxel51.com <https://voxel51.com/>`_
|
"""
from collections import defaultdict
import fnmatch
import itertools
import logging
import os
import random
import string
import warnings

from bson import ObjectId
from deprecated import deprecated
from pymongo import UpdateOne

import eta.core.serial as etas
import eta.core.utils as etau

import fiftyone.core.aggregations as foa
import fiftyone.core.annotation as foan
import fiftyone.core.brain as fob
import fiftyone.core.expressions as foe
from fiftyone.core.expressions import ViewField as F
import fiftyone.core.evaluation as foev
import fiftyone.core.fields as fof
import fiftyone.core.frame as fofr
import fiftyone.core.labels as fol
import fiftyone.core.media as fom
import fiftyone.core.metadata as fomt
import fiftyone.core.models as fomo
import fiftyone.core.odm as foo
import fiftyone.core.sample as fosa
import fiftyone.core.utils as fou

fod = fou.lazy_import("fiftyone.core.dataset")
fos = fou.lazy_import("fiftyone.core.stages")
fov = fou.lazy_import("fiftyone.core.view")
foua = fou.lazy_import("fiftyone.utils.annotations")
foud = fou.lazy_import("fiftyone.utils.data")
foue = fou.lazy_import("fiftyone.utils.eval")


logger = logging.getLogger(__name__)


def _make_registrar():
    registry = {}

    def registrar(func):
        registry[func.__name__] = func
        # Normally a decorator returns a wrapped function, but here we return
        # `func` unmodified, after registering it
        return func

    registrar.all = registry
    return registrar


# Keeps track of all `ViewStage` methods
view_stage = _make_registrar()

# Keeps track of all `Aggregation` methods
aggregation = _make_registrar()


class SampleCollection(object):
    """Abstract class representing an ordered collection of
    :class:`fiftyone.core.sample.Sample` instances in a
    :class:`fiftyone.core.dataset.Dataset`.
    """

    _FRAMES_PREFIX = "frames."

    def __str__(self):
        return repr(self)

    def __repr__(self):
        return self.summary()

    def __bool__(self):
        return len(self) > 0

    def __len__(self):
        raise NotImplementedError("Subclass must implement __len__()")

    def __contains__(self, sample_id):
        try:
            self[sample_id]
        except KeyError:
            return False

        return True

    def __getitem__(self, id_filepath_slice):
        raise NotImplementedError("Subclass must implement __getitem__()")

    def __iter__(self):
        return self.iter_samples()

    @property
    def _dataset(self):
        """The :class:`fiftyone.core.dataset.Dataset` that serves the samples
        in this collection.
        """
        raise NotImplementedError("Subclass must implement _dataset")

    @property
    def _root_dataset(self):
        """The root :class:`fiftyone.core.dataset.Dataset` from which this
        collection is derived.

        This is typically the same as :meth:`_dataset` but may differ in cases
        such as patches views.
        """
        raise NotImplementedError("Subclass must implement _root_dataset")

    @property
    def _is_patches(self):
        """Whether this collection contains patches."""
        raise NotImplementedError("Subclass must implement _is_patches")

    @property
    def _is_frames(self):
        """Whether this collection contains frames of a video dataset."""
        raise NotImplementedError("Subclass must implement _is_frames")

    @property
    def _element_str(self):
        return "sample"

    @property
    def _elements_str(self):
        return "samples"

    @property
    def name(self):
        """The name of the collection."""
        raise NotImplementedError("Subclass must implement name")

    @property
    def media_type(self):
        """The media type of the collection."""
        raise NotImplementedError("Subclass must implement media_type")

    @property
    def info(self):
        """The info dict of the underlying dataset.

        See :meth:`fiftyone.core.dataset.Dataset.info` for more information.
        """
        raise NotImplementedError("Subclass must implement info")

    @info.setter
    def info(self, info):
        raise NotImplementedError("Subclass must implement info")

    @property
    def classes(self):
        """The classes of the underlying dataset.

        See :meth:`fiftyone.core.dataset.Dataset.classes` for more information.
        """
        raise NotImplementedError("Subclass must implement classes")

    @classes.setter
    def classes(self, classes):
        raise NotImplementedError("Subclass must implement classes")

    @property
    def default_classes(self):
        """The default classes of the underlying dataset.

        See :meth:`fiftyone.core.dataset.Dataset.default_classes` for more
        information.
        """
        raise NotImplementedError("Subclass must implement default_classes")

    @default_classes.setter
    def default_classes(self, classes):
        raise NotImplementedError("Subclass must implement default_classes")

    @property
    def mask_targets(self):
        """The mask targets of the underlying dataset.

        See :meth:`fiftyone.core.dataset.Dataset.mask_targets` for more
        information.
        """
        raise NotImplementedError("Subclass must implement mask_targets")

    @mask_targets.setter
    def mask_targets(self, targets):
        raise NotImplementedError("Subclass must implement mask_targets")

    @property
    def default_mask_targets(self):
        """The default mask targets of the underlying dataset.

        See :meth:`fiftyone.core.dataset.Dataset.default_mask_targets` for more
        information.
        """
        raise NotImplementedError(
            "Subclass must implement default_mask_targets"
        )

    @default_mask_targets.setter
    def default_mask_targets(self, targets):
        raise NotImplementedError(
            "Subclass must implement default_mask_targets"
        )

    def summary(self):
        """Returns a string summary of the collection.

        Returns:
            a string summary
        """
        raise NotImplementedError("Subclass must implement summary()")

    def first(self):
        """Returns the first sample in the collection.

        Returns:
            a :class:`fiftyone.core.sample.Sample` or
            :class:`fiftyone.core.sample.SampleView`
        """
        try:
            return next(iter(self))
        except StopIteration:
            raise ValueError("%s is empty" % self.__class__.__name__)

    def last(self):
        """Returns the last sample in the collection.

        Returns:
            a :class:`fiftyone.core.sample.Sample` or
            :class:`fiftyone.core.sample.SampleView`
        """
        return self[-1:].first()

    def head(self, num_samples=3):
        """Returns a list of the first few samples in the collection.

        If fewer than ``num_samples`` samples are in the collection, only
        the available samples are returned.

        Args:
            num_samples (3): the number of samples

        Returns:
            a list of :class:`fiftyone.core.sample.Sample` objects
        """
        return [s for s in self[:num_samples]]

    def tail(self, num_samples=3):
        """Returns a list of the last few samples in the collection.

        If fewer than ``num_samples`` samples are in the collection, only
        the available samples are returned.

        Args:
            num_samples (3): the number of samples

        Returns:
            a list of :class:`fiftyone.core.sample.Sample` objects
        """
        return [s for s in self[-num_samples:]]

    def one(self, expr, exact=False):
        """Returns a single sample in this collection matching the expression.

        Examples::

            import fiftyone as fo
            import fiftyone.zoo as foz
            from fiftyone import ViewField as F

            dataset = foz.load_zoo_dataset("quickstart")

            #
            # Get a sample by filepath
            #

            # A random filepath in the dataset
            filepath = dataset.take(1).first().filepath

            # Get sample by filepath
            sample = dataset.one(F("filepath") == filepath)

            #
            # Dealing with multiple matches
            #

            # Get a sample whose image is JPEG
            sample = dataset.one(F("filepath").ends_with(".jpg"))

            # Raises an error since there are multiple JPEGs
            dataset.one(F("filepath").ends_with(".jpg"), exact=True)

        Args:
            expr: a :class:`fiftyone.core.expressions.ViewExpression` or
                `MongoDB expression <https://docs.mongodb.com/manual/meta/aggregation-quick-reference/#aggregation-expressions>`_
                that evaluates to ``True`` for the sample to match
            exact (False): whether to raise an error if multiple samples match
                the expression

        Returns:
            a :class:`fiftyone.core.sample.SampleView`
        """
        view = self.match(expr)
        matches = iter(view)

        try:
            sample = next(matches)
        except StopIteration:
            raise ValueError("No samples match the given expression")

        if exact:
            try:
                next(matches)
                raise ValueError(
                    "Expected one matching sample, but found %d matches"
                    % len(view)
                )
            except StopIteration:
                pass

        return sample

    def view(self):
        """Returns a :class:`fiftyone.core.view.DatasetView` containing the
        collection.

        Returns:
            a :class:`fiftyone.core.view.DatasetView`
        """
        raise NotImplementedError("Subclass must implement view()")

    def iter_samples(self, progress=False):
        """Returns an iterator over the samples in the collection.

        Args:
            progress (False): whether to render a progress bar tracking the
                iterator's progress

        Returns:
            an iterator over :class:`fiftyone.core.sample.Sample` or
            :class:`fiftyone.core.sample.SampleView` instances
        """
        raise NotImplementedError("Subclass must implement iter_samples()")

    def _get_default_sample_fields(
        self, include_private=False, use_db_fields=False
    ):
        return fosa.get_default_sample_fields(
            include_private=include_private, use_db_fields=use_db_fields
        )

    def _get_default_frame_fields(
        self, include_private=False, use_db_fields=False
    ):
        return fofr.get_default_frame_fields(
            include_private=include_private, use_db_fields=use_db_fields
        )

    def get_field_schema(
        self, ftype=None, embedded_doc_type=None, include_private=False
    ):
        """Returns a schema dictionary describing the fields of the samples in
        the collection.

        Args:
            ftype (None): an optional field type to which to restrict the
                returned schema. Must be a subclass of
                :class:`fiftyone.core.fields.Field`
            embedded_doc_type (None): an optional embedded document type to
                which to restrict the returned schema. Must be a subclass of
                :class:`fiftyone.core.odm.BaseEmbeddedDocument`
            include_private (False): whether to include fields that start with
                ``_`` in the returned schema

        Returns:
             a dictionary mapping field names to field types
        """
        raise NotImplementedError("Subclass must implement get_field_schema()")

    def get_frame_field_schema(
        self, ftype=None, embedded_doc_type=None, include_private=False
    ):
        """Returns a schema dictionary describing the fields of the frames of
        the samples in the collection.

        Only applicable for video collections.

        Args:
            ftype (None): an optional field type to which to restrict the
                returned schema. Must be a subclass of
                :class:`fiftyone.core.fields.Field`
            embedded_doc_type (None): an optional embedded document type to
                which to restrict the returned schema. Must be a subclass of
                :class:`fiftyone.core.odm.BaseEmbeddedDocument`
            include_private (False): whether to include fields that start with
                ``_`` in the returned schema

        Returns:
            a dictionary mapping field names to field types, or ``None`` if
            the collection is not a video collection
        """
        raise NotImplementedError(
            "Subclass must implement get_frame_field_schema()"
        )

    def make_unique_field_name(self, root=""):
        """Makes a unique field name with the given root name for the
        collection.

        Args:
            root (""): an optional root for the output field name

        Returns:
            the field name
        """
        if not root:
            root = _get_random_characters(6)

        fields = self.get_field_schema()

        field_name = root
        if field_name in fields:
            field_name += "_" + _get_random_characters(6)

        while field_name in fields:
            field_name += _get_random_characters(1)

        return field_name

    def has_sample_field(self, field_name):
        """Determines whether the collection has a sample field with the given
        name.

        Args:
            field_name: the field name

        Returns:
            True/False
        """
        return field_name in self.get_field_schema()

    def has_frame_field(self, field_name):
        """Determines whether the collection has a frame-level field with the
        given name.

        Args:
            field_name: the field name

        Returns:
            True/False
        """
        if self.media_type != fom.VIDEO:
            return False

        return field_name in self.get_frame_field_schema()

    def validate_fields_exist(self, fields, include_private=False):
        """Validates that the collection has field(s) with the given name(s).

        If embedded field names are provided, only the root field is checked.

        Args:
            fields: a field name or iterable of field names
            include_private (False): whether to include private fields when
                checking for existence

        Raises:
            ValueError: if one or more of the fields do not exist
        """
        fields, frame_fields = self._split_frame_fields(fields)

        if fields:
            existing_fields = set(
                self.get_field_schema(include_private=include_private).keys()
            )
            if self.media_type == fom.VIDEO:
                existing_fields.add("frames")

            for field in fields:
                # We only validate that the root field exists
                field_name = field.split(".", 1)[0]
                if field_name not in existing_fields:
                    raise ValueError("Field '%s' does not exist" % field_name)

        if frame_fields:
            existing_frame_fields = set(
                self.get_frame_field_schema(
                    include_private=include_private
                ).keys()
            )

            for field in frame_fields:
                # We only validate that the root field exists
                field_name = field.split(".", 1)[0]
                if field_name not in existing_frame_fields:
                    raise ValueError(
                        "Frame field '%s' does not exist" % field_name
                    )

    def validate_field_type(
        self, field_name, ftype, embedded_doc_type=None, subfield=None
    ):
        """Validates that the collection has a field of the given type.

        Args:
            field_name: the field name
            ftype: the expected field type. Must be a subclass of
                :class:`fiftyone.core.fields.Field`
            embedded_doc_type (None): the
                :class:`fiftyone.core.odm.BaseEmbeddedDocument` type of the
                field. Used only when ``ftype`` is an embedded
                :class:`fiftyone.core.fields.EmbeddedDocumentField`
            subfield (None): the type of the contained field. Used only when
                ``ftype`` is a :class:`fiftyone.core.fields.ListField` or
                :class:`fiftyone.core.fields.DictField`

        Raises:
            ValueError: if the field does not exist or does not have the
                expected type
        """
        field_name, is_frame_field = self._handle_frame_field(field_name)
        if is_frame_field:
            schema = self.get_frame_field_schema()
        else:
            schema = self.get_field_schema()

        if field_name not in schema:
            ftype = "Frame field" if is_frame_field else "Field"
            raise ValueError(
                "%s '%s' does not exist on collection '%s'"
                % (ftype, field_name, self.name)
            )

        field = schema[field_name]

        if embedded_doc_type is not None:
            if not isinstance(field, fof.EmbeddedDocumentField) or (
                field.document_type is not embedded_doc_type
            ):
                raise ValueError(
                    "Field '%s' must be an instance of %s; found %s"
                    % (field_name, ftype(embedded_doc_type), field)
                )
        elif subfield is not None:
            if not isinstance(field, (fof.ListField, fof.DictField)):
                raise ValueError(
                    "Field type %s must be an instance of %s when a subfield "
                    "is provided" % (ftype, (fof.ListField, fof.DictField))
                )

            if not isinstance(field, ftype) or not isinstance(
                field.field, subfield
            ):
                raise ValueError(
                    "Field '%s' must be an instance of %s; found %s"
                    % (field_name, ftype(field=subfield()), field)
                )
        else:
            if not isinstance(field, ftype):
                raise ValueError(
                    "Field '%s' must be an instance of %s; found %s"
                    % (field_name, ftype, field)
                )

    def tag_samples(self, tags):
        """Adds the tag(s) to all samples in this collection, if necessary.

        Args:
            tags: a tag or iterable of tags
        """
        if etau.is_str(tags):
            tags = [tags]
        else:
            tags = list(tags)

        def _add_tags(_tags):
            if not _tags:
                return tags

            for tag in tags:
                if tag not in _tags:
                    _tags.append(tag)

            return _tags

        self._edit_sample_tags(_add_tags)

    def untag_samples(self, tags):
        """Removes the tag(s) from all samples in this collection, if
        necessary.

        Args:
            tags: a tag or iterable of tags
        """
        if etau.is_str(tags):
            tags = [tags]
        else:
            tags = list(tags)

        def _remove_tags(_tags):
            if not _tags:
                return _tags

            return [t for t in _tags if t not in tags]

        self._edit_sample_tags(_remove_tags)

    def _edit_sample_tags(self, edit_fcn):
        tags = self.values("tags")
        tags = _transform_values(tags, edit_fcn, level=1)
        self.set_values("tags", tags)

    def count_sample_tags(self):
        """Counts the occurrences of sample tags in this collection.

        Returns:
            a dict mapping tags to counts
        """
        return self.count_values("tags")

    def tag_labels(self, tags, label_fields=None):
        """Adds the tag(s) to all labels in the specified label field(s) of
        this collection, if necessary.

        Args:
            tags: a tag or iterable of tags
            label_fields (None): an optional name or iterable of names of
                :class:`fiftyone.core.labels.Label` fields. By default, all
                label fields are used
        """
        if etau.is_str(tags):
            tags = [tags]
        else:
            tags = list(tags)

        def _add_tags(_tags):
            if not _tags:
                return tags

            for tag in tags:
                if tag not in _tags:
                    _tags.append(tag)

            return _tags

        self._edit_label_tags(_add_tags, label_fields=label_fields)

    def untag_labels(self, tags, label_fields=None):
        """Removes the tag from all labels in the specified label field(s) of
        this collection, if necessary.

        Args:
            tags: a tag or iterable of tags
            label_fields (None): an optional name or iterable of names of
                :class:`fiftyone.core.labels.Label` fields. By default, all
                label fields are used
        """
        if etau.is_str(tags):
            tags = [tags]
        else:
            tags = list(tags)

        def _remove_tags(_tags):
            if not _tags:
                return _tags

            return [t for t in _tags if t not in tags]

        self._edit_label_tags(_remove_tags, label_fields=label_fields)

    def _edit_label_tags(self, edit_fcn, label_fields=None):
        if label_fields is None:
            label_fields = self._get_label_fields()
        elif etau.is_str(label_fields):
            label_fields = [label_fields]

        for label_field in label_fields:
            label_type, tags_path = self._get_label_field_path(
                label_field, "tags"
            )

            level = 1
            level += issubclass(label_type, fol._LABEL_LIST_FIELDS)
            level += self._is_frame_field(tags_path)

            # Omit samples/frames with no labels
            view = self.exists(label_field)

            tags = view.values(tags_path)
            tags = _transform_values(tags, edit_fcn, level=level)
            view.set_values(tags_path, tags)

    def _get_selected_labels(self, ids=None, tags=None, fields=None):
        if ids is not None or tags is not None:
            view = self.select_labels(ids=ids, tags=tags, fields=fields)
        else:
            view = self

        if fields is None:
            label_fields = view._get_label_fields()
        elif etau.is_str(fields):
            label_fields = [fields]
        else:
            label_fields = fields

        if not label_fields:
            return []

        paths = ["id"]
        is_list_fields = []
        is_frame_fields = []
        for label_field in label_fields:
            label_type, id_path = view._get_label_field_path(label_field, "id")
            is_list_field = issubclass(label_type, fol._LABEL_LIST_FIELDS)
            is_frame_field = view._is_frame_field(label_field)

            paths.append(id_path)
            is_list_fields.append(is_list_field)
            is_frame_fields.append(is_frame_field)

        has_frame_fields = any(is_frame_fields)

        if has_frame_fields:
            paths.insert(0, "frames.frame_number")

        results = list(view.values(paths))

        if has_frame_fields:
            frame_numbers = results.pop(0)

        sample_ids = results[0]
        all_label_ids = results[1:]

        labels = []

        for label_field, label_ids, is_list_field, is_frame_field in zip(
            label_fields, all_label_ids, is_list_fields, is_frame_fields
        ):
            if is_frame_field:
                for sample_id, sample_frame_numbers, sample_label_ids in zip(
                    sample_ids, frame_numbers, label_ids
                ):
                    for frame_number, frame_label_ids in zip(
                        sample_frame_numbers, sample_label_ids
                    ):
                        if not frame_label_ids:
                            continue

                        if not is_list_field:
                            frame_label_ids = [frame_label_ids]

                        for label_id in frame_label_ids:
                            labels.append(
                                {
                                    "sample_id": sample_id,
                                    "frame_number": frame_number,
                                    "field": label_field,
                                    "label_id": label_id,
                                }
                            )
            else:
                for sample_id, sample_label_ids in zip(sample_ids, label_ids):
                    if not sample_label_ids:
                        continue

                    if not is_list_field:
                        sample_label_ids = [sample_label_ids]

                    for label_id in sample_label_ids:
                        labels.append(
                            {
                                "sample_id": sample_id,
                                "field": label_field,
                                "label_id": label_id,
                            }
                        )

        return labels

    def _get_label_ids(self, tags=None, fields=None):
        labels = self._get_selected_labels(tags=tags, fields=fields)
        return [l["label_id"] for l in labels]

    def count_label_tags(self, label_fields=None):
        """Counts the occurrences of all label tags in the specified label
        field(s) of this collection.

        Args:
            label_fields (None): an optional name or iterable of names of
                :class:`fiftyone.core.labels.Label` fields. By default, all
                label fields are used

        Returns:
            a dict mapping tags to counts
        """
        if label_fields is None:
            label_fields = self._get_label_fields()
        elif etau.is_str(label_fields):
            label_fields = [label_fields]

        aggregations = []
        for label_field in label_fields:
            _, tags_path = self._get_label_field_path(label_field, "tags")
            aggregations.append(foa.CountValues(tags_path))

        counts = defaultdict(int)
        for result in self.aggregate(aggregations):
            for tag, count in result.items():
                counts[tag] += count

        return dict(counts)

    def split_labels(self, in_field, out_field, filter=None):
        """Splits the labels from the given input field into the given output
        field of the collection.

        This method is typically invoked on a view that has filtered the
        contents of the specified input field, so that the labels in the view
        are moved to the output field and the remaining labels are left
        in-place.

        Alternatively, you can provide a ``filter`` expression that selects the
        labels of interest to move in this collection.

        Args:
            in_field: the name of the input label field
            out_field: the name of the output label field, which will be
                created if necessary
            filter (None): a boolean
                :class:`fiftyone.core.expressions.ViewExpression` to apply to
                each label in the input field to determine whether to move it
                (True) or leave it (False)
        """
        if filter is not None:
            move_view = self.filter_labels(in_field, filter)
        else:
            move_view = self

        move_view.merge_labels(in_field, out_field)

    def merge_labels(self, in_field, out_field):
        """Merges the labels from the given input field into the given output
        field of the collection.

        If this collection is a dataset, the input field is deleted after the
        merge.

        If this collection is a view, the input field will still exist on the
        underlying dataset but will only contain the labels not present in this
        view.

        Args:
            in_field: the name of the input label field
            out_field: the name of the output label field, which will be
                created if necessary
        """
        if not isinstance(self, fod.Dataset):
            # The label IDs that we'll need to delete from `in_field`
            _, id_path = self._get_label_field_path(in_field, "id")
            del_ids = self.values(id_path, unwind=True)

        dataset = self._dataset
        dataset.merge_samples(
            self,
            key_field="id",
            skip_existing=False,
            insert_new=False,
            fields={in_field: out_field},
            merge_lists=True,
            overwrite=True,
            expand_schema=True,
            include_info=False,
        )

        if isinstance(self, fod.Dataset):
            dataset.delete_sample_field(in_field)
        else:
            dataset.delete_labels(ids=del_ids, fields=in_field)

    def set_values(
        self,
        field_name,
        values,
        skip_none=False,
        expand_schema=True,
        _allow_missing=False,
    ):
        """Sets the field or embedded field on each sample or frame in the
        collection to the given values.

        When setting a sample field ``embedded.field.name``, this function is
        an efficient implementation of the following loop::

            for sample, value in zip(sample_collection, values):
                sample.embedded.field.name = value
                sample.save()

        When modifying a sample field that contains an array, say
        ``embedded.array.field.name``, this function is an efficient
        implementation of the following loop::

            for sample, array_values in zip(sample_collection, values):
                for doc, value in zip(sample.embedded.array):
                    doc.field.name = value

                sample.save()

        When setting a frame field ``frames.embedded.field.name``, this
        function is an efficient implementation of the following loop::

            for sample, frame_values in zip(sample_collection, values):
                for frame, value in zip(sample.frames.values(), frame_values):
                    frame.embedded.field.name = value

                sample.save()

        When modifying a frame field that contains an array, say
        ``frames.embedded.array.field.name``, this function is an efficient
        implementation of the following loop::

            for sample, frame_values in zip(sample_collection, values):
                for frame, array_values in zip(sample.frames.values(), frame_values):
                    for doc, value in zip(frame.embedded.array, array_values):
                        doc.field.name = value

                sample.save()

        The dual function of :meth:`set_values` is :meth:`values`, which can be
        used to efficiently extract the values of a field or embedded field of
        all samples in a collection as lists of values in the same structure
        expected by this method.

        .. note::

            If the values you are setting can be described by a
            :class:`fiftyone.core.expressions.ViewExpression` applied to the
            existing dataset contents, then consider using :meth:`set_field` +
            :meth:`save` for an even more efficient alternative to explicitly
            iterating over the dataset or calling :meth:`values` +
            :meth:`set_values` to perform the update in-memory.

        Examples::

            import random

            import fiftyone as fo
            import fiftyone.zoo as foz
            from fiftyone import ViewField as F

            dataset = foz.load_zoo_dataset("quickstart")

            #
            # Create a new sample field
            #

            values = [random.random() for _ in range(len(dataset))]
            dataset.set_values("random", values)

            print(dataset.bounds("random"))

            #
            # Add a tag to all low confidence labels
            #

            view = dataset.filter_labels("predictions", F("confidence") < 0.06)

            detections = view.values("predictions.detections")
            for sample_detections in detections:
                for detection in sample_detections:
                    detection.tags.append("low_confidence")

            view.set_values("predictions.detections", detections)

            print(dataset.count_label_tags())

        Args:
            field_name: a field or ``embedded.field.name``
            values: an iterable of values, one for each sample in the
                collection. When setting frame fields, each element should be
                an iterable of values, one for each frame of the sample. If
                ``field_name`` contains array fields, the corresponding entries
                of ``values`` must be arrays of the same lengths
            skip_none (False): whether to treat None data in ``values`` as
                missing data that should not be set
            expand_schema (True): whether to dynamically add new sample/frame
                fields encountered to the dataset schema. If False, an error is
                raised if the root ``field_name`` does not exist
        """
        if expand_schema:
            self._expand_schema_from_values(field_name, values)

        (
            field_name,
            is_frame_field,
            list_fields,
            _,
            id_to_str,
        ) = self._parse_field_name(
            field_name, omit_terminal_lists=True, allow_missing=_allow_missing
        )

        to_mongo = None
        if id_to_str:
            to_mongo = lambda _id: ObjectId(_id)
        else:
            field_type = self._get_field_type(
                field_name,
                is_frame_field=is_frame_field,
                ignore_primitives=True,
            )
            if field_type is not None:
                to_mongo = field_type.to_mongo

        # Setting an entire label list document whose label elements have been
        # filtered is not allowed because this would delete the filtered labels
        if (
            isinstance(field_type, fof.EmbeddedDocumentField)
            and issubclass(field_type.document_type, fol._LABEL_LIST_FIELDS)
            and isinstance(self, fov.DatasetView)
        ):
            label_type = field_type.document_type
            list_field = label_type._LABEL_LIST_FIELD
            path = field_name + "." + list_field
            if is_frame_field:
                path = self._FRAMES_PREFIX + path

            # pylint: disable=no-member
            if path in self._get_filtered_fields():
                msg = (
                    "Detected a label list field '%s' with filtered elements; "
                    "only the list elements will be updated"
                ) % path
                warnings.warn(msg)

                fcn = lambda l: l[list_field]
                level = 1 + is_frame_field
                list_values = _transform_values(values, fcn, level=level)

                return self.set_values(
                    path,
                    list_values,
                    skip_none=skip_none,
                    expand_schema=expand_schema,
                    _allow_missing=_allow_missing,
                )

        # If we're directly updating a document list field of a dataset view,
        # then update list elements by ID in case the field has been filtered
        if (
            isinstance(field_type, fof.ListField)
            and isinstance(field_type.field, fof.EmbeddedDocumentField)
            and isinstance(self, fov.DatasetView)
        ):
            list_fields = sorted(set(list_fields + [field_name]))

        if is_frame_field:
            self._set_frame_values(
                field_name,
                values,
                list_fields,
                to_mongo=to_mongo,
                skip_none=skip_none,
            )
        else:
            self._set_sample_values(
                field_name,
                values,
                list_fields,
                to_mongo=to_mongo,
                skip_none=skip_none,
            )

    def _expand_schema_from_values(self, field_name, values):
        field_name, is_frame_field = self._handle_frame_field(field_name)
        root = field_name.split(".", 1)[0]

        if is_frame_field:
            schema = self._dataset.get_frame_field_schema(include_private=True)

            if root in schema:
                return

            if root != field_name:
                raise ValueError(
                    "Cannot infer an appropriate type for new frame "
                    "field '%s' when setting embedded field '%s'"
                    % (root, field_name)
                )

            value = _get_non_none_value(itertools.chain.from_iterable(values))

            if value is None:
                if list(values):
                    raise ValueError(
                        "Cannot infer an appropriate type for new frame "
                        "field '%s' because all provided values are None"
                        % field_name
                    )
                else:
                    raise ValueError(
                        "Cannot infer an appropriate type for new frame "
                        "field '%s' from empty values" % field_name
                    )

            self._dataset._add_implied_frame_field(field_name, value)
        else:
            schema = self._dataset.get_field_schema(include_private=True)

            if root in schema:
                return

            if root != field_name:
                raise ValueError(
                    "Cannot infer an appropriate type for new sample "
                    "field '%s' when setting embedded field '%s'"
                    % (root, field_name)
                )

            value = _get_non_none_value(values)

            if value is None:
                if list(values):
                    raise ValueError(
                        "Cannot infer an appropriate type for new sample "
                        "field '%s' because all provided values are None"
                        % field_name
                    )
                else:
                    raise ValueError(
                        "Cannot infer an appropriate type for new sample "
                        "field '%s' from empty values" % field_name
                    )

            self._dataset._add_implied_sample_field(field_name, value)

    def _set_sample_values(
        self, field_name, values, list_fields, to_mongo=None, skip_none=False
    ):
        if len(list_fields) > 1:
            raise ValueError(
                "At most one array field can be unwound when setting values"
            )

        sample_ids = self.values("_id")

        if list_fields:
            list_field = list_fields[0]
            elem_ids = self.values(list_field + "._id")

            self._set_list_values_by_id(
                field_name,
                sample_ids,
                elem_ids,
                values,
                list_field,
                to_mongo=to_mongo,
                skip_none=skip_none,
            )
        else:
            self._set_values(
                field_name,
                sample_ids,
                values,
                to_mongo=to_mongo,
                skip_none=skip_none,
            )

    def _set_frame_values(
        self, field_name, values, list_fields, to_mongo=None, skip_none=False
    ):
        if len(list_fields) > 1:
            raise ValueError(
                "At most one array field can be unwound when setting values"
            )

        frame_ids = self.values("frames._id")
        frame_ids = list(itertools.chain.from_iterable(frame_ids))

        values = list(itertools.chain.from_iterable(values))

        if list_fields:
            list_field = list_fields[0]
            elem_ids = self.values(self._FRAMES_PREFIX + list_field + "._id")
            elem_ids = list(itertools.chain.from_iterable(elem_ids))

            self._set_list_values_by_id(
                field_name,
                frame_ids,
                elem_ids,
                values,
                list_field,
                to_mongo=to_mongo,
                skip_none=skip_none,
                frames=True,
            )
        else:
            self._set_values(
                field_name,
                frame_ids,
                values,
                to_mongo=to_mongo,
                skip_none=skip_none,
                frames=True,
            )

    def _set_values(
        self,
        field_name,
        ids,
        values,
        to_mongo=None,
        skip_none=False,
        frames=False,
    ):
        ops = []
        for _id, value in zip(ids, values):
            if value is None and skip_none:
                continue

            if to_mongo is not None:
                value = to_mongo(value)

            ops.append(UpdateOne({"_id": _id}, {"$set": {field_name: value}}))

        self._dataset._bulk_write(ops, frames=frames)

    def _set_list_values_by_id(
        self,
        field_name,
        ids,
        elem_ids,
        values,
        list_field,
        to_mongo=None,
        skip_none=False,
        frames=False,
    ):
        root = list_field
        leaf = field_name[len(root) + 1 :]
        elem_id = root + "._id"
        if leaf:
            elem = root + ".$." + leaf
        else:
            elem = root + ".$"

        ops = []
        for _id, _elem_ids, _values in zip(ids, elem_ids, values):
            if not _elem_ids:
                continue

            for _elem_id, value in zip(_elem_ids, _values):
                if value is None and skip_none:
                    continue

                if to_mongo is not None:
                    value = to_mongo(value)

                if _elem_id is None:
                    raise ValueError(
                        "Can only set values of array documents with IDs"
                    )

                ops.append(
                    UpdateOne(
                        {"_id": _id, elem_id: _elem_id},
                        {"$set": {elem: value}},
                    )
                )

        self._dataset._bulk_write(ops, frames=frames)

    def _set_labels(self, field_name, sample_ids, label_docs):
        label_type = self._get_label_field_type(field_name)
        field_name, is_frame_field = self._handle_frame_field(field_name)

        ops = []
        if issubclass(label_type, fol._LABEL_LIST_FIELDS):
            root = field_name + "." + label_type._LABEL_LIST_FIELD
            elem_id = root + "._id"
            set_path = root + ".$"

            for _id, _docs in zip(sample_ids, label_docs):
                if not _docs:
                    continue

                if not isinstance(_docs, (list, tuple)):
                    _docs = [_docs]

                for doc in _docs:
                    ops.append(
                        UpdateOne(
                            {"_id": ObjectId(_id), elem_id: doc["_id"]},
                            {"$set": {set_path: doc}},
                        )
                    )
        else:
            elem_id = field_name + "._id"

            for _id, doc in zip(sample_ids, label_docs):
                ops.append(
                    UpdateOne(
                        {"_id": ObjectId(_id), elem_id: doc["_id"]},
                        {"$set": {field_name: doc}},
                    )
                )

        self._dataset._bulk_write(ops, frames=is_frame_field)

    def _delete_labels(self, ids, fields=None):
        self._dataset.delete_labels(ids=ids, fields=fields)

    def compute_metadata(
        self, overwrite=False, num_workers=None, skip_failures=True
    ):
        """Populates the ``metadata`` field of all samples in the collection.

        Any samples with existing metadata are skipped, unless
        ``overwrite == True``.

        Args:
            overwrite (False): whether to overwrite existing metadata
            num_workers (None): the number of processes to use. By default,
                ``multiprocessing.cpu_count()`` is used
            skip_failures (True): whether to gracefully continue without
                raising an error if metadata cannot be computed for a sample
        """
        fomt.compute_metadata(
            self,
            overwrite=overwrite,
            num_workers=num_workers,
            skip_failures=skip_failures,
        )

    def apply_model(
        self,
        model,
        label_field="predictions",
        confidence_thresh=None,
        store_logits=False,
        batch_size=None,
        num_workers=None,
        skip_failures=True,
        **trainer_kwargs,
    ):
        """Applies the :class:`FiftyOne model <fiftyone.core.models.Model>` or
        :class:`Lightning Flash model <flash:flash.core.model.Task>` to the
        samples in the collection.

        This method supports all of the following cases:

        -   Applying an image :class:`fiftyone.core.models.Model` to an image
            collection
        -   Applying an image :class:`fiftyone.core.models.Model` to the frames
            of a video collection
        -   Applying a video :class:`fiftyone.core.models.Model` to a video
            collection
        -   Applying a :class:`flash:flash.core.model.Task` to an image or
            video collection

        Args:
            model: a :class:`fiftyone.core.models.Model` or
                :class:`flash:flash.core.model.Task`
            label_field ("predictions"): the name of the field in which to
                store the model predictions. When performing inference on video
                frames, the "frames." prefix is optional
            confidence_thresh (None): an optional confidence threshold to apply
                to any applicable labels generated by the model
            store_logits (False): whether to store logits for the model
                predictions. This is only supported when the provided ``model``
                has logits, ``model.has_logits == True``
            batch_size (None): an optional batch size to use, if the model
                supports batching
            num_workers (None): the number of workers for the
                :class:`torch:torch.utils.data.DataLoader` to use. Only
                applicable for Torch-based models
            skip_failures (True): whether to gracefully continue without
                raising an error if predictions cannot be generated for a
                sample. Only applicable to :class:`fiftyone.core.models.Model`
                instances
            **trainer_kwargs: optional keyword arguments used to initialize the
                :mod:`Trainer <flash:flash.core.trainer>` when using Flash
                models. These can be used to, for example, configure the number
                of GPUs to use and other distributed inference parameters
        """
        fomo.apply_model(
            self,
            model,
            label_field=label_field,
            confidence_thresh=confidence_thresh,
            store_logits=store_logits,
            batch_size=batch_size,
            num_workers=num_workers,
            skip_failures=skip_failures,
            **trainer_kwargs,
        )

    def compute_embeddings(
        self,
        model,
        embeddings_field=None,
        batch_size=None,
        num_workers=None,
        skip_failures=True,
        **trainer_kwargs,
    ):
        """Computes embeddings for the samples in the collection using the
        given :class:`FiftyOne model <fiftyone.core.models.Model>` or
        :class:`Lightning Flash model <flash:flash.core.model.Task>`.

        This method supports all the following cases:

        -   Using an image :class:`fiftyone.core.models.Model` to compute
            embeddings for an image collection
        -   Using an image :class:`fiftyone.core.models.Model` to compute frame
            embeddings for a video collection
        -   Using a video :class:`fiftyone.core.models.Model` to compute
            embeddings for a video collection
        -   Using an :ref:`ImageEmbedder <flash:image_embedder>` to compute
            embeddings for an image collection

        When using a :class:`FiftyOne model <fiftyone.core.models.Model>`, the
        model must expose embeddings, i.e.,
        :meth:`fiftyone.core.models.Model.has_embeddings` must return ``True``.

        If an ``embeddings_field`` is provided, the embeddings are saved to the
        samples; otherwise, the embeddings are returned in-memory.

        Args:
            model: a :class:`fiftyone.core.models.Model` or
                :class:`flash:flash.core.model.Task`
            embeddings_field (None): the name of a field in which to store the
                embeddings. When computing video frame embeddings, the
                "frames." prefix is optional
            batch_size (None): an optional batch size to use, if the model
                supports batching
            num_workers (None): the number of workers for the
                :class:`torch:torch.utils.data.DataLoader` to use. Only
                applicable for Torch-based models
            skip_failures (True): whether to gracefully continue without
                raising an error if embeddings cannot be generated for a
                sample. Only applicable to :class:`fiftyone.core.models.Model`
                instances
            **trainer_kwargs: optional keyword arguments used to initialize the
                :mod:`Trainer <flash:flash.core.trainer>` when using Flash
                models. These can be used to, for example, configure the number
                of GPUs to use and other distributed inference parameters

        Returns:
            one of the following:

            -   ``None``, if an ``embeddings_field`` is provided
            -   a ``num_samples x num_dim`` array of embeddings, when computing
                embeddings for image/video collections with image/video models,
                respectively, and no ``embeddings_field`` is provided. If
                ``skip_failures`` is ``True`` and any errors are detected, a
                list of length ``num_samples`` is returned instead containing
                all successfully computed embedding vectors along with ``None``
                entries for samples for which embeddings could not be computed
            -   a dictionary mapping sample IDs to ``num_frames x num_dim``
                arrays of embeddings, when computing frame embeddings for video
                collections using an image model. If ``skip_failures`` is
                ``True`` and any errors are detected, the values of this
                dictionary will contain arrays of embeddings for all frames
                1, 2, ... until the error occurred, or ``None`` if no
                embeddings were computed at all
        """
        return fomo.compute_embeddings(
            self,
            model,
            embeddings_field=embeddings_field,
            batch_size=batch_size,
            num_workers=num_workers,
            skip_failures=skip_failures,
            **trainer_kwargs,
        )

    def compute_patch_embeddings(
        self,
        model,
        patches_field,
        embeddings_field=None,
        force_square=False,
        alpha=None,
        handle_missing="skip",
        batch_size=None,
        num_workers=None,
        skip_failures=True,
    ):
        """Computes embeddings for the image patches defined by
        ``patches_field`` of the samples in the collection using the given
        :class:`fiftyone.core.models.Model`.

        This method supports all the following cases:

        -   Using an image model to compute patch embeddings for an image
            collection
        -   Using an image model to compute frame patch embeddings for a video
            collection

        The ``model`` must expose embeddings, i.e.,
        :meth:`fiftyone.core.models.Model.has_embeddings` must return ``True``.

        If an ``embeddings_field`` is provided, the embeddings are saved to the
        samples; otherwise, the embeddings are returned in-memory.

        Args:
            model: a :class:`fiftyone.core.models.Model`
            patches_field: the name of the field defining the image patches in
                each sample to embed. Must be of type
                :class:`fiftyone.core.labels.Detection`,
                :class:`fiftyone.core.labels.Detections`,
                :class:`fiftyone.core.labels.Polyline`, or
                :class:`fiftyone.core.labels.Polylines`. When computing video
                frame embeddings, the "frames." prefix is optional
            embeddings_field (None): the name of a field in which to store the
                embeddings. When computing video frame embeddings, the
                "frames." prefix is optional
            force_square (False): whether to minimally manipulate the patch
                bounding boxes into squares prior to extraction
            alpha (None): an optional expansion/contraction to apply to the
                patches before extracting them, in ``[-1, inf)``. If provided,
                the length and width of the box are expanded (or contracted,
                when ``alpha < 0``) by ``(100 * alpha)%``. For example, set
                ``alpha = 1.1`` to expand the boxes by 10%, and set
                ``alpha = 0.9`` to contract the boxes by 10%
            handle_missing ("skip"): how to handle images with no patches.
                Supported values are:

                -   "skip": skip the image and assign its embedding as ``None``
                -   "image": use the whole image as a single patch
                -   "error": raise an error

            batch_size (None): an optional batch size to use, if the model
                supports batching
            num_workers (None): the number of workers for the
                :class:`torch:torch.utils.data.DataLoader` to use. Only
                applicable for Torch-based models
            skip_failures (True): whether to gracefully continue without
                raising an error if embeddings cannot be generated for a sample

        Returns:
            one of the following:

            -   ``None``, if an ``embeddings_field`` is provided
            -   a dict mapping sample IDs to ``num_patches x num_dim`` arrays
                of patch embeddings, when computing patch embeddings for image
                collections and no ``embeddings_field`` is provided. If
                ``skip_failures`` is ``True`` and any errors are detected, this
                dictionary will contain ``None`` values for any samples for
                which embeddings could not be computed
            -   a dict of dicts mapping sample IDs to frame numbers to
                ``num_patches x num_dim`` arrays of patch embeddings, when
                computing patch embeddings for the frames of video collections
                and no ``embeddings_field`` is provided. If ``skip_failures``
                is ``True`` and any errors are detected, this nested dict will
                contain missing or ``None`` values to indicate uncomputable
                embeddings
        """
        return fomo.compute_patch_embeddings(
            self,
            model,
            patches_field,
            embeddings_field=embeddings_field,
            batch_size=batch_size,
            num_workers=num_workers,
            force_square=force_square,
            alpha=alpha,
            handle_missing=handle_missing,
            skip_failures=skip_failures,
        )

    def evaluate_classifications(
        self,
        pred_field,
        gt_field="ground_truth",
        eval_key=None,
        classes=None,
        missing=None,
        method="simple",
        **kwargs,
    ):
        """Evaluates the classification predictions in this collection with
        respect to the specified ground truth labels.

        By default, this method simply compares the ground truth and prediction
        for each sample, but other strategies such as binary evaluation and
        top-k matching can be configured via the ``method`` parameter.

        You can customize the evaluation method by passing additional
        parameters for the method's config class as ``kwargs``.

        The supported ``method`` values and their associated configs are:

        -   ``"simple"``: :class:`fiftyone.utils.eval.classification.SimpleEvaluationConfig`
        -   ``"top-k"``: :class:`fiftyone.utils.eval.classification.TopKEvaluationConfig`
        -   ``"binary"``: :class:`fiftyone.utils.eval.classification.BinaryEvaluationConfig`

        If an ``eval_key`` is specified, then this method will record some
        statistics on each sample:

        -   When evaluating sample-level fields, an ``eval_key`` field will be
            populated on each sample recording whether that sample's prediction
            is correct.

        -   When evaluating frame-level fields, an ``eval_key`` field will be
            populated on each frame recording whether that frame's prediction
            is correct. In addition, an ``eval_key`` field will be populated on
            each sample that records the average accuracy of the frame
            predictions of the sample.

        Args:
            pred_field: the name of the field containing the predicted
                :class:`fiftyone.core.labels.Classification` instances
            gt_field ("ground_truth"): the name of the field containing the
                ground truth :class:`fiftyone.core.labels.Classification`
                instances
            eval_key (None): a string key to use to refer to this evaluation
            classes (None): the list of possible classes. If not provided,
                classes are loaded from
                :meth:`fiftyone.core.dataset.Dataset.classes` or
                :meth:`fiftyone.core.dataset.Dataset.default_classes` if
                possible, or else the observed ground truth/predicted labels
                are used
            missing (None): a missing label string. Any None-valued labels
                are given this label for results purposes
            method ("simple"): a string specifying the evaluation method to use.
                Supported values are ``("simple", "binary", "top-k")``
            **kwargs: optional keyword arguments for the constructor of the
                :class:`fiftyone.utils.eval.classification.ClassificationEvaluationConfig`
                being used

        Returns:
            a :class:`fiftyone.utils.eval.classification.ClassificationResults`
        """
        return foue.evaluate_classifications(
            self,
            pred_field,
            gt_field=gt_field,
            eval_key=eval_key,
            classes=classes,
            missing=missing,
            method=method,
            **kwargs,
        )

    def evaluate_detections(
        self,
        pred_field,
        gt_field="ground_truth",
        eval_key=None,
        classes=None,
        missing=None,
        method="coco",
        iou=0.50,
        use_masks=False,
        use_boxes=False,
        classwise=True,
        **kwargs,
    ):
        """Evaluates the specified predicted detections in this collection with
        respect to the specified ground truth detections.

        This method supports evaluating the following spatial data types:

        -   Object detections in :class:`fiftyone.core.labels.Detections`
            format
        -   Instance segmentations in :class:`fiftyone.core.labels.Detections`
            format with their ``mask`` attributes populated
        -   Polygons in :class:`fiftyone.core.labels.Polylines` format

        By default, this method uses COCO-style evaluation, but you can use the
        ``method`` parameter to select a different method, and you can
        optionally customize the method by passing additional parameters for
        the method's config class as ``kwargs``.

        The supported ``method`` values and their associated configs are:

        -   ``"coco"``: :class:`fiftyone.utils.eval.coco.COCOEvaluationConfig`
        -   ``"open-images"``: :class:`fiftyone.utils.eval.openimages.OpenImagesEvaluationConfig`

        If an ``eval_key`` is provided, a number of fields are populated at the
        object- and sample-level recording the results of the evaluation:

        -   True positive (TP), false positive (FP), and false negative (FN)
            counts for the each sample are saved in top-level fields of each
            sample::

                TP: sample.<eval_key>_tp
                FP: sample.<eval_key>_fp
                FN: sample.<eval_key>_fn

            In addition, when evaluating frame-level objects, TP/FP/FN counts
            are recorded for each frame::

                TP: frame.<eval_key>_tp
                FP: frame.<eval_key>_fp
                FN: frame.<eval_key>_fn

        -   The fields listed below are populated on each individual object;
            these fields tabulate the TP/FP/FN status of the object, the ID of
            the matching object (if any), and the matching IoU::

                TP/FP/FN: object.<eval_key>
                      ID: object.<eval_key>_id
                     IoU: object.<eval_key>_iou

        Args:
            pred_field: the name of the field containing the predicted
                :class:`fiftyone.core.labels.Detections` or
                :class:`fiftyone.core.labels.Polylines`
            gt_field ("ground_truth"): the name of the field containing the
                ground truth :class:`fiftyone.core.labels.Detections` or
                :class:`fiftyone.core.labels.Polylines`
            eval_key (None): a string key to use to refer to this evaluation
            classes (None): the list of possible classes. If not provided,
                classes are loaded from
                :meth:`fiftyone.core.dataset.Dataset.classes` or
                :meth:`fiftyone.core.dataset.Dataset.default_classes` if
                possible, or else the observed ground truth/predicted labels
                are used
            missing (None): a missing label string. Any unmatched objects are
                given this label for evaluation purposes
            method ("coco"): a string specifying the evaluation method to use.
                Supported values are ``("coco")``
            iou (0.50): the IoU threshold to use to determine matches
            use_masks (False): whether to compute IoUs using the instances
                masks in the ``mask`` attribute of the provided objects, which
                must be :class:`fiftyone.core.labels.Detection` instances
            use_boxes (False): whether to compute IoUs using the bounding boxes
                of the provided :class:`fiftyone.core.labels.Polyline`
                instances rather than using their actual geometries
            classwise (True): whether to only match objects with the same class
                label (True) or allow matches between classes (False)
            **kwargs: optional keyword arguments for the constructor of the
                :class:`fiftyone.utils.eval.detection.DetectionEvaluationConfig`
                being used

        Returns:
            a :class:`fiftyone.utils.eval.detection.DetectionResults`
        """
        return foue.evaluate_detections(
            self,
            pred_field,
            gt_field=gt_field,
            eval_key=eval_key,
            classes=classes,
            missing=missing,
            method=method,
            iou=iou,
            use_masks=use_masks,
            use_boxes=use_boxes,
            classwise=classwise,
            **kwargs,
        )

    def evaluate_segmentations(
        self,
        pred_field,
        gt_field="ground_truth",
        eval_key=None,
        mask_targets=None,
        method="simple",
        **kwargs,
    ):
        """Evaluates the specified semantic segmentation masks in this
        collection with respect to the specified ground truth masks.

        If the size of a predicted mask does not match the ground truth mask,
        it is resized to match the ground truth.

        By default, this method simply performs pixelwise evaluation of the
        full masks, but other strategies such as boundary-only evaluation can
        be configured by passing additional parameters for the method's
        config class as ``kwargs``.

        The supported ``method`` values and their associated configs are:

        -   ``"simple"``: :class:`fiftyone.utils.eval.segmentation.SimpleEvaluationConfig`

        If an ``eval_key`` is provided, the accuracy, precision, and recall of
        each sample is recorded in top-level fields of each sample::

             Accuracy: sample.<eval_key>_accuracy
            Precision: sample.<eval_key>_precision
               Recall: sample.<eval_key>_recall

        In addition, when evaluating frame-level masks, the accuracy,
        precision, and recall of each frame if recorded in the following
        frame-level fields::

             Accuracy: frame.<eval_key>_accuracy
            Precision: frame.<eval_key>_precision
               Recall: frame.<eval_key>_recall

        .. note::

            The mask value ``0`` is treated as a background class for the
            purposes of computing evaluation metrics like precision and recall.

        Args:
            pred_field: the name of the field containing the predicted
                :class:`fiftyone.core.labels.Segmentation` instances
            gt_field ("ground_truth"): the name of the field containing the
                ground truth :class:`fiftyone.core.labels.Segmentation`
                instances
            eval_key (None): a string key to use to refer to this evaluation
            mask_targets (None): a dict mapping mask values to labels. If not
                provided, mask targets are loaded from
                :meth:`fiftyone.core.dataset.Dataset.mask_targets` or
                :meth:`fiftyone.core.dataset.Dataset.default_mask_targets` if
                possible, or else the observed pixel values are used
            method ("simple"): a string specifying the evaluation method to
                use. Supported values are ``("simple")``
            **kwargs: optional keyword arguments for the constructor of the
                :class:`fiftyone.utils.eval.segmentation.SegmentationEvaluationConfig`
                being used

        Returns:
            a :class:`fiftyone.utils.eval.segmentation.SegmentationResults`
        """
        return foue.evaluate_segmentations(
            self,
            pred_field,
            gt_field=gt_field,
            eval_key=eval_key,
            mask_targets=mask_targets,
            method=method,
            **kwargs,
        )

    @property
    def has_evaluations(self):
        """Whether this colection has any evaluation results."""
        return bool(self.list_evaluations())

    def has_evaluation(self, eval_key):
        """Whether this collection has an evaluation with the given key.

        Args:
            eval_key: an evaluation key

        Returns:
            True/False
        """
        return eval_key in self.list_evaluations()

    def list_evaluations(self):
        """Returns a list of all evaluation keys on this collection.

        Returns:
            a list of evaluation keys
        """
        return foev.EvaluationMethod.list_runs(self)

    def get_evaluation_info(self, eval_key):
        """Returns information about the evaluation with the given key on this
        collection.

        Args:
            eval_key: an evaluation key

        Returns:
            an :class:`fiftyone.core.evaluation.EvaluationInfo`
        """
        return foev.EvaluationMethod.get_run_info(self, eval_key)

    def load_evaluation_results(self, eval_key):
        """Loads the results for the evaluation with the given key on this
        collection.

        Args:
            eval_key: an evaluation key

        Returns:
            a :class:`fiftyone.core.evaluation.EvaluationResults`
        """
        return foev.EvaluationMethod.load_run_results(self, eval_key)

    def load_evaluation_view(self, eval_key, select_fields=False):
        """Loads the :class:`fiftyone.core.view.DatasetView` on which the
        specified evaluation was performed on this collection.

        Args:
            eval_key: an evaluation key
            select_fields (False): whether to select only the fields involved
                in the evaluation

        Returns:
            a :class:`fiftyone.core.view.DatasetView`
        """
        return foev.EvaluationMethod.load_run_view(
            self, eval_key, select_fields=select_fields
        )

    def delete_evaluation(self, eval_key):
        """Deletes the evaluation results associated with the given evaluation
        key from this collection.

        Args:
            eval_key: an evaluation key
        """
        foev.EvaluationMethod.delete_run(self, eval_key)

    def delete_evaluations(self):
        """Deletes all evaluation results from this collection."""
        foev.EvaluationMethod.delete_runs(self)

    @property
    def has_brain_runs(self):
        """Whether this colection has any brain runs."""
        return bool(self.list_brain_runs())

    def has_brain_run(self, brain_key):
        """Whether this collection has a brain method run with the given key.

        Args:
            brain_key: a brain key

        Returns:
            True/False
        """
        return brain_key in self.list_brain_runs()

    def list_brain_runs(self):
        """Returns a list of all brain keys on this collection.

        Returns:
            a list of brain keys
        """
        return fob.BrainMethod.list_runs(self)

    def get_brain_info(self, brain_key):
        """Returns information about the brain method run with the given key on
        this collection.

        Args:
            brain_key: a brain key

        Returns:
            a :class:`fiftyone.core.brain.BrainInfo`
        """
        return fob.BrainMethod.get_run_info(self, brain_key)

    def load_brain_results(self, brain_key):
        """Loads the results for the brain method run with the given key on
        this collection.

        Args:
            brain_key: a brain key

        Returns:
            a :class:`fiftyone.core.brain.BrainResults`
        """
        return fob.BrainMethod.load_run_results(self, brain_key)

    def load_brain_view(self, brain_key, select_fields=False):
        """Loads the :class:`fiftyone.core.view.DatasetView` on which the
        specified brain method run was performed on this collection.

        Args:
            brain_key: a brain key
            select_fields (False): whether to select only the fields involved
                in the brain method run

        Returns:
            a :class:`fiftyone.core.view.DatasetView`
        """
        return fob.BrainMethod.load_run_view(
            self, brain_key, select_fields=select_fields
        )

    def delete_brain_run(self, brain_key):
        """Deletes the brain method run with the given key from this
        collection.

        Args:
            brain_key: a brain key
        """
        fob.BrainMethod.delete_run(self, brain_key)

    def delete_brain_runs(self):
        """Deletes all brain method runs from this collection."""
        fob.BrainMethod.delete_runs(self)

    def _get_similarity_keys(self, **kwargs):
        from fiftyone.brain import SimilarityConfig

        return self._get_brain_runs_with_type(SimilarityConfig, **kwargs)

    def _get_visualization_keys(self, **kwargs):
        from fiftyone.brain import VisualizationConfig

        return self._get_brain_runs_with_type(VisualizationConfig, **kwargs)

    def _get_brain_runs_with_type(self, run_type, **kwargs):
        brain_keys = []
        for brain_key in self.list_brain_runs():
            try:
                brain_info = self.get_brain_info(brain_key)
            except:
                logger.warning(
                    "Failed to load info for brain method run '%s'", brain_key
                )
                continue

            run_cls = etau.get_class(brain_info.config.cls)
            if not issubclass(run_cls, run_type):
                continue

            if any(
                getattr(brain_info.config, key, None) != value
                for key, value in kwargs.items()
            ):
                continue

            brain_keys.append(brain_key)

        return brain_keys

    @classmethod
    def list_view_stages(cls):
        """Returns a list of all available methods on this collection that
        apply :class:`fiftyone.core.stages.ViewStage` operations to this
        collection.

        Returns:
            a list of :class:`SampleCollection` method names
        """
        return list(view_stage.all)

    def add_stage(self, stage):
        """Applies the given :class:`fiftyone.core.stages.ViewStage` to the
        collection.

        Args:
            stage: a :class:`fiftyone.core.stages.ViewStage`

        Returns:
            a :class:`fiftyone.core.view.DatasetView`
        """
        return self._add_view_stage(stage)

    @view_stage
    def exclude(self, sample_ids):
        """Excludes the samples with the given IDs from the collection.

        Examples::

            import fiftyone as fo

            dataset = fo.Dataset()
            dataset.add_samples(
                [
                    fo.Sample(filepath="/path/to/image1.png"),
                    fo.Sample(filepath="/path/to/image2.png"),
                    fo.Sample(filepath="/path/to/image3.png"),
                ]
            )

            #
            # Exclude the first sample from the dataset
            #

            sample_id = dataset.first().id
            view = dataset.exclude(sample_id)

            #
            # Exclude the first and last samples from the dataset
            #

            sample_ids = [dataset.first().id, dataset.last().id]
            view = dataset.exclude(sample_ids)

        Args:
            sample_ids: the samples to exclude. Can be any of the following:

                -   a sample ID
                -   an iterable of sample IDs
                -   a :class:`fiftyone.core.sample.Sample` or
                    :class:`fiftyone.core.sample.SampleView`
                -   an iterable of sample IDs
                -   a :class:`fiftyone.core.collections.SampleCollection`
                -   an iterable of :class:`fiftyone.core.sample.Sample` or
                    :class:`fiftyone.core.sample.SampleView` instances

        Returns:
            a :class:`fiftyone.core.view.DatasetView`
        """
        return self._add_view_stage(fos.Exclude(sample_ids))

    @view_stage
    def exclude_by(self, field, values):
        """Excludes the samples with the given field values from the
        collection.

        This stage is typically used to work with categorical fields (strings,
        ints, and bools). If you want to exclude samples based on floating
        point fields, use :meth:`match`.

        Examples::

            import fiftyone as fo

            dataset = fo.Dataset()
            dataset.add_samples(
                [
                    fo.Sample(filepath="image%d.jpg" % i, int=i, str=str(i))
                    for i in range(10)
                ]
            )

            #
            # Create a view excluding samples whose `int` field have the given
            # values
            #

            view = dataset.exclude_by("int", [1, 9, 3, 7, 5])
            print(view.head(5))

            #
            # Create a view excluding samples whose `str` field have the given
            # values
            #

            view = dataset.exclude_by("str", ["1", "9", "3", "7", "5"])
            print(view.head(5))

        Args:
            field: a field or ``embedded.field.name``
            values: a value or iterable of values to exclude by

        Returns:
            a :class:`fiftyone.core.view.DatasetView`
        """
        return self._add_view_stage(fos.ExcludeBy(field, values))

    @view_stage
    def exclude_fields(self, field_names, _allow_missing=False):
        """Excludes the fields with the given names from the samples in the
        collection.

        Note that default fields cannot be excluded.

        Examples::

            import fiftyone as fo

            dataset = fo.Dataset()
            dataset.add_samples(
                [
                    fo.Sample(
                        filepath="/path/to/image1.png",
                        ground_truth=fo.Classification(label="cat"),
                        predictions=fo.Classification(label="cat", confidence=0.9),
                    ),
                    fo.Sample(
                        filepath="/path/to/image2.png",
                        ground_truth=fo.Classification(label="dog"),
                        predictions=fo.Classification(label="dog", confidence=0.8),
                    ),
                    fo.Sample(
                        filepath="/path/to/image3.png",
                        ground_truth=None,
                        predictions=None,
                    ),
                ]
            )

            #
            # Exclude the `predictions` field from all samples
            #

            view = dataset.exclude_fields("predictions")

        Args:
            field_names: a field name or iterable of field names to exclude

        Returns:
            a :class:`fiftyone.core.view.DatasetView`
        """
        return self._add_view_stage(
            fos.ExcludeFields(field_names, _allow_missing=_allow_missing)
        )

    @view_stage
    def exclude_frames(self, frame_ids, omit_empty=True):
        """Excludes the frames with the given IDs from the video collection.

        Examples::

            import fiftyone as fo
            import fiftyone.zoo as foz

            dataset = foz.load_zoo_dataset("quickstart-video")

            #
            # Exclude some specific frames
            #

            frame_ids = [
                dataset.first().frames.first().id,
                dataset.last().frames.last().id,
            ]

            view = dataset.exclude_frames(frame_ids)

            print(dataset.count("frames"))
            print(view.count("frames"))

        Args:
            frame_ids: the frames to exclude. Can be any of the following:

                -   a frame ID
                -   an iterable of frame IDs
                -   a :class:`fiftyone.core.frame.Frame` or
                    :class:`fiftyone.core.frame.FrameView`
                -   an iterable of :class:`fiftyone.core.frame.Frame` or
                    :class:`fiftyone.core.frame.FrameView` instances
                -   a :class:`fiftyone.core.collections.SampleCollection`, in
                    which case the frame IDs in the collection are used

            omit_empty (True): whether to omit samples that have no frames
                after excluding the specified frames

        Returns:
            a :class:`fiftyone.core.view.DatasetView`
        """
        return self._add_view_stage(
            fos.ExcludeFrames(frame_ids, omit_empty=omit_empty)
        )

    @view_stage
    def exclude_labels(
        self, labels=None, ids=None, tags=None, fields=None, omit_empty=True
    ):
        """Excludes the specified labels from the collection.

        The returned view will omit samples, sample fields, and individual
        labels that do not match the specified selection criteria.

        You can perform an exclusion via one or more of the following methods:

        -   Provide the ``labels`` argument, which should contain a list of
            dicts in the format returned by
            :meth:`fiftyone.core.session.Session.selected_labels`, to exclude
            specific labels

        -   Provide the ``ids`` argument to exclude labels with specific IDs

        -   Provide the ``tags`` argument to exclude labels with specific tags

        If multiple criteria are specified, labels must match all of them in
        order to be excluded.

        By default, the exclusion is applied to all
        :class:`fiftyone.core.labels.Label` fields, but you can provide the
        ``fields`` argument to explicitly define the field(s) in which to
        exclude.

        Examples::

            import fiftyone as fo
            import fiftyone.zoo as foz

            dataset = foz.load_zoo_dataset("quickstart")

            #
            # Exclude the labels currently selected in the App
            #

            session = fo.launch_app(dataset)

            # Select some labels in the App...

            view = dataset.exclude_labels(labels=session.selected_labels)

            #
            # Exclude labels with the specified IDs
            #

            # Grab some label IDs
            ids = [
                dataset.first().ground_truth.detections[0].id,
                dataset.last().predictions.detections[0].id,
            ]

            view = dataset.exclude_labels(ids=ids)

            print(dataset.count("ground_truth.detections"))
            print(view.count("ground_truth.detections"))

            print(dataset.count("predictions.detections"))
            print(view.count("predictions.detections"))

            #
            # Exclude labels with the specified tags
            #

            # Grab some label IDs
            ids = [
                dataset.first().ground_truth.detections[0].id,
                dataset.last().predictions.detections[0].id,
            ]

            # Give the labels a "test" tag
            dataset = dataset.clone()  # create copy since we're modifying data
            dataset.select_labels(ids=ids).tag_labels("test")

            print(dataset.count_values("ground_truth.detections.tags"))
            print(dataset.count_values("predictions.detections.tags"))

            # Exclude the labels via their tag
            view = dataset.exclude_labels(tags="test")

            print(dataset.count("ground_truth.detections"))
            print(view.count("ground_truth.detections"))

            print(dataset.count("predictions.detections"))
            print(view.count("predictions.detections"))

        Args:
            labels (None): a list of dicts specifying the labels to exclude in
                the format returned by
                :meth:`fiftyone.core.session.Session.selected_labels`
            ids (None): an ID or iterable of IDs of the labels to exclude
            tags (None): a tag or iterable of tags of labels to exclude
            fields (None): a field or iterable of fields from which to exclude
            omit_empty (True): whether to omit samples that have no labels
                after filtering

        Returns:
            a :class:`fiftyone.core.view.DatasetView`
        """
        return self._add_view_stage(
            fos.ExcludeLabels(
                labels=labels,
                ids=ids,
                tags=tags,
                fields=fields,
                omit_empty=omit_empty,
            )
        )

    @view_stage
    def exists(self, field, bool=True):
        """Returns a view containing the samples in the collection that have
        (or do not have) a non-``None`` value for the given field or embedded
        field.

        Examples::

            import fiftyone as fo

            dataset = fo.Dataset()
            dataset.add_samples(
                [
                    fo.Sample(
                        filepath="/path/to/image1.png",
                        ground_truth=fo.Classification(label="cat"),
                        predictions=fo.Classification(label="cat", confidence=0.9),
                    ),
                    fo.Sample(
                        filepath="/path/to/image2.png",
                        ground_truth=fo.Classification(label="dog"),
                        predictions=fo.Classification(label="dog", confidence=0.8),
                    ),
                    fo.Sample(
                        filepath="/path/to/image3.png",
                        ground_truth=fo.Classification(label="dog"),
                        predictions=fo.Classification(label="dog"),
                    ),
                    fo.Sample(
                        filepath="/path/to/image4.png",
                        ground_truth=None,
                        predictions=None,
                    ),
                    fo.Sample(filepath="/path/to/image5.png"),
                ]
            )

            #
            # Only include samples that have a value in their `predictions`
            # field
            #

            view = dataset.exists("predictions")

            #
            # Only include samples that do NOT have a value in their
            # `predictions` field
            #

            view = dataset.exists("predictions", False)

            #
            # Only include samples that have prediction confidences
            #

            view = dataset.exists("predictions.confidence")

        Args:
            field: the field name or ``embedded.field.name``
            bool (True): whether to check if the field exists (True) or does
                not exist (False)

        Returns:
            a :class:`fiftyone.core.view.DatasetView`
        """
        return self._add_view_stage(fos.Exists(field, bool=bool))

    @view_stage
    def filter_field(self, field, filter, only_matches=True):
        """Filters the values of a field or embedded field of each sample in
        the collection.

        Values of ``field`` for which ``filter`` returns ``False`` are
        replaced with ``None``.

        Examples::

            import fiftyone as fo
            from fiftyone import ViewField as F

            dataset = fo.Dataset()
            dataset.add_samples(
                [
                    fo.Sample(
                        filepath="/path/to/image1.png",
                        ground_truth=fo.Classification(label="cat"),
                        predictions=fo.Classification(label="cat", confidence=0.9),
                        numeric_field=1.0,
                    ),
                    fo.Sample(
                        filepath="/path/to/image2.png",
                        ground_truth=fo.Classification(label="dog"),
                        predictions=fo.Classification(label="dog", confidence=0.8),
                        numeric_field=-1.0,
                    ),
                    fo.Sample(
                        filepath="/path/to/image3.png",
                        ground_truth=None,
                        predictions=None,
                        numeric_field=None,
                    ),
                ]
            )

            #
            # Only include classifications in the `predictions` field
            # whose `label` is "cat"
            #

            view = dataset.filter_field("predictions", F("label") == "cat")

            #
            # Only include samples whose `numeric_field` value is positive
            #

            view = dataset.filter_field("numeric_field", F() > 0)

        Args:
            field: the field name or ``embedded.field.name``
            filter: a :class:`fiftyone.core.expressions.ViewExpression` or
                `MongoDB expression <https://docs.mongodb.com/manual/meta/aggregation-quick-reference/#aggregation-expressions>`_
                that returns a boolean describing the filter to apply
            only_matches (True): whether to only include samples that match
                the filter (True) or include all samples (False)

        Returns:
            a :class:`fiftyone.core.view.DatasetView`
        """
        return self._add_view_stage(
            fos.FilterField(field, filter, only_matches=only_matches)
        )

    @view_stage
    def filter_labels(self, field, filter, only_matches=True):
        """Filters the :class:`fiftyone.core.labels.Label` field of each
        sample in the collection.

        If the specified ``field`` is a single
        :class:`fiftyone.core.labels.Label` type, fields for which ``filter``
        returns ``False`` are replaced with ``None``:

        -   :class:`fiftyone.core.labels.Classification`
        -   :class:`fiftyone.core.labels.Detection`
        -   :class:`fiftyone.core.labels.Polyline`
        -   :class:`fiftyone.core.labels.Keypoint`

        If the specified ``field`` is a :class:`fiftyone.core.labels.Label`
        list type, the label elements for which ``filter`` returns ``False``
        are omitted from the view:

        -   :class:`fiftyone.core.labels.Classifications`
        -   :class:`fiftyone.core.labels.Detections`
        -   :class:`fiftyone.core.labels.Polylines`
        -   :class:`fiftyone.core.labels.Keypoints`

        Classifications Examples::

            import fiftyone as fo
            from fiftyone import ViewField as F

            dataset = fo.Dataset()
            dataset.add_samples(
                [
                    fo.Sample(
                        filepath="/path/to/image1.png",
                        predictions=fo.Classification(label="cat", confidence=0.9),
                    ),
                    fo.Sample(
                        filepath="/path/to/image2.png",
                        predictions=fo.Classification(label="dog", confidence=0.8),
                    ),
                    fo.Sample(
                        filepath="/path/to/image3.png",
                        predictions=fo.Classification(label="rabbit"),
                    ),
                    fo.Sample(
                        filepath="/path/to/image4.png",
                        predictions=None,
                    ),
                ]
            )

            #
            # Only include classifications in the `predictions` field whose
            # `confidence` is greater than 0.8
            #

            view = dataset.filter_labels("predictions", F("confidence") > 0.8)

            #
            # Only include classifications in the `predictions` field whose
            # `label` is "cat" or "dog"
            #

            view = dataset.filter_labels(
                "predictions", F("label").is_in(["cat", "dog"])
            )

        Detections Examples::

            import fiftyone as fo
            from fiftyone import ViewField as F

            dataset = fo.Dataset()
            dataset.add_samples(
                [
                    fo.Sample(
                        filepath="/path/to/image1.png",
                        predictions=fo.Detections(
                            detections=[
                                fo.Detection(
                                    label="cat",
                                    bounding_box=[0.1, 0.1, 0.5, 0.5],
                                    confidence=0.9,
                                ),
                                fo.Detection(
                                    label="dog",
                                    bounding_box=[0.2, 0.2, 0.3, 0.3],
                                    confidence=0.8,
                                ),
                            ]
                        ),
                    ),
                    fo.Sample(
                        filepath="/path/to/image2.png",
                        predictions=fo.Detections(
                            detections=[
                                fo.Detection(
                                    label="cat",
                                    bounding_box=[0.5, 0.5, 0.4, 0.4],
                                    confidence=0.95,
                                ),
                                fo.Detection(label="rabbit"),
                            ]
                        ),
                    ),
                    fo.Sample(
                        filepath="/path/to/image3.png",
                        predictions=fo.Detections(
                            detections=[
                                fo.Detection(
                                    label="squirrel",
                                    bounding_box=[0.25, 0.25, 0.5, 0.5],
                                    confidence=0.5,
                                ),
                            ]
                        ),
                    ),
                    fo.Sample(
                        filepath="/path/to/image4.png",
                        predictions=None,
                    ),
                ]
            )

            #
            # Only include detections in the `predictions` field whose
            # `confidence` is greater than 0.8
            #

            view = dataset.filter_labels("predictions", F("confidence") > 0.8)

            #
            # Only include detections in the `predictions` field whose `label`
            # is "cat" or "dog"
            #

            view = dataset.filter_labels(
                "predictions", F("label").is_in(["cat", "dog"])
            )

            #
            # Only include detections in the `predictions` field whose bounding
            # box area is smaller than 0.2
            #

            # Bboxes are in [top-left-x, top-left-y, width, height] format
            bbox_area = F("bounding_box")[2] * F("bounding_box")[3]

            view = dataset.filter_labels("predictions", bbox_area < 0.2)

        Polylines Examples::

            import fiftyone as fo
            from fiftyone import ViewField as F

            dataset = fo.Dataset()
            dataset.add_samples(
                [
                    fo.Sample(
                        filepath="/path/to/image1.png",
                        predictions=fo.Polylines(
                            polylines=[
                                fo.Polyline(
                                    label="lane",
                                    points=[[(0.1, 0.1), (0.1, 0.6)]],
                                    filled=False,
                                ),
                                fo.Polyline(
                                    label="road",
                                    points=[[(0.2, 0.2), (0.5, 0.5), (0.2, 0.5)]],
                                    filled=True,
                                ),
                            ]
                        ),
                    ),
                    fo.Sample(
                        filepath="/path/to/image2.png",
                        predictions=fo.Polylines(
                            polylines=[
                                fo.Polyline(
                                    label="lane",
                                    points=[[(0.4, 0.4), (0.9, 0.4)]],
                                    filled=False,
                                ),
                                fo.Polyline(
                                    label="road",
                                    points=[[(0.6, 0.6), (0.9, 0.9), (0.6, 0.9)]],
                                    filled=True,
                                ),
                            ]
                        ),
                    ),
                    fo.Sample(
                        filepath="/path/to/image3.png",
                        predictions=None,
                    ),
                ]
            )

            #
            # Only include polylines in the `predictions` field that are filled
            #

            view = dataset.filter_labels("predictions", F("filled") == True)

            #
            # Only include polylines in the `predictions` field whose `label`
            # is "lane"
            #

            view = dataset.filter_labels("predictions", F("label") == "lane")

            #
            # Only include polylines in the `predictions` field with at least
            # 3 vertices
            #

            num_vertices = F("points").map(F().length()).sum()
            view = dataset.filter_labels("predictions", num_vertices >= 3)

        Keypoints Examples::

            import fiftyone as fo
            from fiftyone import ViewField as F

            dataset = fo.Dataset()
            dataset.add_samples(
                [
                    fo.Sample(
                        filepath="/path/to/image1.png",
                        predictions=fo.Keypoint(
                            label="house",
                            points=[(0.1, 0.1), (0.1, 0.9), (0.9, 0.9), (0.9, 0.1)],
                        ),
                    ),
                    fo.Sample(
                        filepath="/path/to/image2.png",
                        predictions=fo.Keypoint(
                            label="window",
                            points=[(0.4, 0.4), (0.5, 0.5), (0.6, 0.6)],
                        ),
                    ),
                    fo.Sample(
                        filepath="/path/to/image3.png",
                        predictions=None,
                    ),
                ]
            )

            #
            # Only include keypoints in the `predictions` field whose `label`
            # is "house"
            #

            view = dataset.filter_labels("predictions", F("label") == "house")

            #
            # Only include keypoints in the `predictions` field with less than
            # four points
            #

            view = dataset.filter_labels("predictions", F("points").length() < 4)

        Args:
            field: the label field to filter
            filter: a :class:`fiftyone.core.expressions.ViewExpression` or
                `MongoDB expression <https://docs.mongodb.com/manual/meta/aggregation-quick-reference/#aggregation-expressions>`_
                that returns a boolean describing the filter to apply
            only_matches (True): whether to only include samples with at least
                one label after filtering (True) or include all samples (False)

        Returns:
            a :class:`fiftyone.core.view.DatasetView`
        """
        return self._add_view_stage(
            fos.FilterLabels(field, filter, only_matches=only_matches)
        )

    @deprecated(reason="Use filter_labels() instead")
    @view_stage
    def filter_classifications(self, field, filter, only_matches=True):
        """Filters the :class:`fiftyone.core.labels.Classification` elements in
        the specified :class:`fiftyone.core.labels.Classifications` field of
        each sample in the collection.

        .. warning::

            This method is deprecated and will be removed in a future release.
            Use the drop-in replacement :meth:`filter_labels` instead.

        Args:
            field: the field to filter, which must be a
                :class:`fiftyone.core.labels.Classifications`
            filter: a :class:`fiftyone.core.expressions.ViewExpression` or
                `MongoDB expression <https://docs.mongodb.com/manual/meta/aggregation-quick-reference/#aggregation-expressions>`_
                that returns a boolean describing the filter to apply
            only_matches (True): whether to only include samples with at least
                one classification after filtering (True) or include all
                samples (False)

        Returns:
            a :class:`fiftyone.core.view.DatasetView`
        """
        return self._add_view_stage(
            fos.FilterClassifications(field, filter, only_matches=only_matches)
        )

    @deprecated(reason="Use filter_labels() instead")
    @view_stage
    def filter_detections(self, field, filter, only_matches=True):
        """Filters the :class:`fiftyone.core.labels.Detection` elements in the
        specified :class:`fiftyone.core.labels.Detections` field of each sample
        in the collection.

        .. warning::

            This method is deprecated and will be removed in a future release.
            Use the drop-in replacement :meth:`filter_labels` instead.

        Args:
            field: the :class:`fiftyone.core.labels.Detections` field
            filter: a :class:`fiftyone.core.expressions.ViewExpression` or
                `MongoDB expression <https://docs.mongodb.com/manual/meta/aggregation-quick-reference/#aggregation-expressions>`_
                that returns a boolean describing the filter to apply
            only_matches (True): whether to only include samples with at least
                one detection after filtering (True) or include all samples
                (False)

        Returns:
            a :class:`fiftyone.core.view.DatasetView`
        """
        return self._add_view_stage(
            fos.FilterDetections(field, filter, only_matches=only_matches)
        )

    @deprecated(reason="Use filter_labels() instead")
    @view_stage
    def filter_polylines(self, field, filter, only_matches=True):
        """Filters the :class:`fiftyone.core.labels.Polyline` elements in the
        specified :class:`fiftyone.core.labels.Polylines` field of each sample
        in the collection.

        .. warning::

            This method is deprecated and will be removed in a future release.
            Use the drop-in replacement :meth:`filter_labels` instead.

        Args:
            field: the :class:`fiftyone.core.labels.Polylines` field
            filter: a :class:`fiftyone.core.expressions.ViewExpression` or
                `MongoDB expression <https://docs.mongodb.com/manual/meta/aggregation-quick-reference/#aggregation-expressions>`_
                that returns a boolean describing the filter to apply
            only_matches (True): whether to only include samples with at least
                one polyline after filtering (True) or include all samples
                (False)

        Returns:
            a :class:`fiftyone.core.view.DatasetView`
        """
        return self._add_view_stage(
            fos.FilterPolylines(field, filter, only_matches=only_matches)
        )

    @deprecated(reason="Use filter_labels() instead")
    @view_stage
    def filter_keypoints(self, field, filter, only_matches=True):
        """Filters the :class:`fiftyone.core.labels.Keypoint` elements in the
        specified :class:`fiftyone.core.labels.Keypoints` field of each sample
        in the collection.

        .. warning::

            This method is deprecated and will be removed in a future release.
            Use the drop-in replacement :meth:`filter_labels` instead.

        Args:
            field: the :class:`fiftyone.core.labels.Keypoints` field
            filter: a :class:`fiftyone.core.expressions.ViewExpression` or
                `MongoDB expression <https://docs.mongodb.com/manual/meta/aggregation-quick-reference/#aggregation-expressions>`_
                that returns a boolean describing the filter to apply
            only_matches (True): whether to only include samples with at least
                one keypoint after filtering (True) or include all samples
                (False)

        Returns:
            a :class:`fiftyone.core.view.DatasetView`
        """
        return self._add_view_stage(
            fos.FilterKeypoints(field, filter, only_matches=only_matches)
        )

    @view_stage
    def geo_near(
        self,
        point,
        location_field=None,
        min_distance=None,
        max_distance=None,
        query=None,
    ):
        """Sorts the samples in the collection by their proximity to a
        specified geolocation.

        .. note::

            This stage must be the **first stage** in any
            :class:`fiftyone.core.view.DatasetView` in which it appears.

        Examples::

            import fiftyone as fo
            import fiftyone.zoo as foz

            TIMES_SQUARE = [-73.9855, 40.7580]

            dataset = foz.load_zoo_dataset("quickstart-geo")

            #
            # Sort the samples by their proximity to Times Square
            #

            view = dataset.geo_near(TIMES_SQUARE)

            #
            # Sort the samples by their proximity to Times Square, and only
            # include samples within 5km
            #

            view = dataset.geo_near(TIMES_SQUARE, max_distance=5000)

            #
            # Sort the samples by their proximity to Times Square, and only
            # include samples that are in Manhattan
            #

            import fiftyone.utils.geojson as foug

            in_manhattan = foug.geo_within(
                "location.point",
                [
                    [
                        [-73.949701, 40.834487],
                        [-73.896611, 40.815076],
                        [-73.998083, 40.696534],
                        [-74.031751, 40.715273],
                        [-73.949701, 40.834487],
                    ]
                ]
            )

            view = dataset.geo_near(
                TIMES_SQUARE, location_field="location", query=in_manhattan
            )

        Args:
            point: the reference point to compute distances to. Can be any of
                the following:

                -   A ``[longitude, latitude]`` list
                -   A GeoJSON dict with ``Point`` type
                -   A :class:`fiftyone.core.labels.GeoLocation` instance whose
                    ``point`` attribute contains the point

            location_field (None): the location data of each sample to use. Can
                be any of the following:

                -   The name of a :class:`fiftyone.core.fields.GeoLocation`
                    field whose ``point`` attribute to use as location data
                -   An ``embedded.field.name`` containing GeoJSON data to use
                    as location data
                -   ``None``, in which case there must be a single
                    :class:`fiftyone.core.fields.GeoLocation` field on the
                    samples, which is used by default

            min_distance (None): filter samples that are less than this
                distance (in meters) from ``point``
            max_distance (None): filter samples that are greater than this
                distance (in meters) from ``point``
            query (None): an optional dict defining a
                `MongoDB read query <https://docs.mongodb.com/manual/tutorial/query-documents/#read-operations-query-argument>`_
                that samples must match in order to be included in this view

        Returns:
            a :class:`fiftyone.core.view.DatasetView`
        """
        return self._add_view_stage(
            fos.GeoNear(
                point,
                location_field=location_field,
                min_distance=min_distance,
                max_distance=max_distance,
                query=query,
            )
        )

    @view_stage
    def geo_within(self, boundary, location_field=None, strict=True):
        """Filters the samples in this collection to only include samples whose
        geolocation is within a specified boundary.

        Examples::

            import fiftyone as fo
            import fiftyone.zoo as foz

            MANHATTAN = [
                [
                    [-73.949701, 40.834487],
                    [-73.896611, 40.815076],
                    [-73.998083, 40.696534],
                    [-74.031751, 40.715273],
                    [-73.949701, 40.834487],
                ]
            ]

            dataset = foz.load_zoo_dataset("quickstart-geo")

            #
            # Create a view that only contains samples in Manhattan
            #

            view = dataset.geo_within(MANHATTAN)

        Args:
            boundary: a :class:`fiftyone.core.labels.GeoLocation`,
                :class:`fiftyone.core.labels.GeoLocations`, GeoJSON dict, or
                list of coordinates that define a ``Polygon`` or
                ``MultiPolygon`` to search within
            location_field (None): the location data of each sample to use. Can
                be any of the following:

                -   The name of a :class:`fiftyone.core.fields.GeoLocation`
                    field whose ``point`` attribute to use as location data
                -   An ``embedded.field.name`` that directly contains the
                    GeoJSON location data to use
                -   ``None``, in which case there must be a single
                    :class:`fiftyone.core.fields.GeoLocation` field on the
                    samples, which is used by default

            strict (True): whether a sample's location data must strictly fall
                within boundary (True) in order to match, or whether any
                intersection suffices (False)

        Returns:
            a :class:`fiftyone.core.view.DatasetView`
        """
        return self._add_view_stage(
            fos.GeoWithin(
                boundary, location_field=location_field, strict=strict
            )
        )

    @view_stage
    def group_by(self, field_or_expr, sort_expr=None, reverse=False):
        """Creates a view that reorganizes the samples in the collection so
        that they are grouped by a specified field or expression.

        Examples::

            import fiftyone as fo
            import fiftyone.zoo as foz
            from fiftyone import ViewField as F

            dataset = foz.load_zoo_dataset("cifar10", split="test")

            # Take a random sample of 1000 samples and organize them by ground
            # truth label with groups arranged in decreasing order of size
            view = dataset.take(1000).group_by(
                "ground_truth.label",
                sort_expr=F().length(),
                reverse=True,
            )

            print(view.values("ground_truth.label"))
            print(
                sorted(
                    view.count_values("ground_truth.label").items(),
                    key=lambda kv: kv[1],
                    reverse=True,
                )
            )

        Args:
            field_or_expr: the field or ``embedded.field.name`` to group by, or
                a :class:`fiftyone.core.expressions.ViewExpression` or
                `MongoDB aggregation expression <https://docs.mongodb.com/manual/meta/aggregation-quick-reference/#aggregation-expressions>`_
                that defines the value to group by
            sort_expr (None): an optional
                :class:`fiftyone.core.expressions.ViewExpression` or
                `MongoDB aggregation expression <https://docs.mongodb.com/manual/meta/aggregation-quick-reference/#aggregation-expressions>`_
                that defines how to sort the groups in the output view. If
                provided, this expression will be evaluated on the list of
                samples in each group
            reverse (False): whether to return the results in descending order

        Returns:
            a :class:`fiftyone.core.view.DatasetView`
        """
        return self._add_view_stage(
            fos.GroupBy(field_or_expr, sort_expr=sort_expr, reverse=reverse)
        )

    @view_stage
    def limit(self, limit):
        """Returns a view with at most the given number of samples.

        Examples::

            import fiftyone as fo

            dataset = fo.Dataset()
            dataset.add_samples(
                [
                    fo.Sample(
                        filepath="/path/to/image1.png",
                        ground_truth=fo.Classification(label="cat"),
                    ),
                    fo.Sample(
                        filepath="/path/to/image2.png",
                        ground_truth=fo.Classification(label="dog"),
                    ),
                    fo.Sample(
                        filepath="/path/to/image3.png",
                        ground_truth=None,
                    ),
                ]
            )

            #
            # Only include the first 2 samples in the view
            #

            view = dataset.limit(2)

        Args:
            limit: the maximum number of samples to return. If a non-positive
                number is provided, an empty view is returned

        Returns:
            a :class:`fiftyone.core.view.DatasetView`
        """
        return self._add_view_stage(fos.Limit(limit))

    @view_stage
    def limit_labels(self, field, limit):
        """Limits the number of :class:`fiftyone.core.labels.Label` instances
        in the specified labels list field of each sample in the collection.

        The specified ``field`` must be one of the following types:

        -   :class:`fiftyone.core.labels.Classifications`
        -   :class:`fiftyone.core.labels.Detections`
        -   :class:`fiftyone.core.labels.Keypoints`
        -   :class:`fiftyone.core.labels.Polylines`

        Examples::

            import fiftyone as fo
            from fiftyone import ViewField as F

            dataset = fo.Dataset()
            dataset.add_samples(
                [
                    fo.Sample(
                        filepath="/path/to/image1.png",
                        predictions=fo.Detections(
                            detections=[
                                fo.Detection(
                                    label="cat",
                                    bounding_box=[0.1, 0.1, 0.5, 0.5],
                                    confidence=0.9,
                                ),
                                fo.Detection(
                                    label="dog",
                                    bounding_box=[0.2, 0.2, 0.3, 0.3],
                                    confidence=0.8,
                                ),
                            ]
                        ),
                    ),
                    fo.Sample(
                        filepath="/path/to/image2.png",
                        predictions=fo.Detections(
                            detections=[
                                fo.Detection(
                                    label="cat",
                                    bounding_box=[0.5, 0.5, 0.4, 0.4],
                                    confidence=0.95,
                                ),
                                fo.Detection(label="rabbit"),
                            ]
                        ),
                    ),
                    fo.Sample(
                        filepath="/path/to/image4.png",
                        predictions=None,
                    ),
                ]
            )

            #
            # Only include the first detection in the `predictions` field of
            # each sample
            #

            view = dataset.limit_labels("predictions", 1)

        Args:
            field: the labels list field to filter
            limit: the maximum number of labels to include in each labels list.
                If a non-positive number is provided, all lists will be empty

        Returns:
            a :class:`fiftyone.core.view.DatasetView`
        """
        return self._add_view_stage(fos.LimitLabels(field, limit))

    @view_stage
    def map_labels(self, field, map):
        """Maps the ``label`` values of a :class:`fiftyone.core.labels.Label`
        field to new values for each sample in the collection.

        Examples::

            import fiftyone as fo
            from fiftyone import ViewField as F

            dataset = fo.Dataset()
            dataset.add_samples(
                [
                    fo.Sample(
                        filepath="/path/to/image1.png",
                        weather=fo.Classification(label="sunny"),
                        predictions=fo.Detections(
                            detections=[
                                fo.Detection(
                                    label="cat",
                                    bounding_box=[0.1, 0.1, 0.5, 0.5],
                                    confidence=0.9,
                                ),
                                fo.Detection(
                                    label="dog",
                                    bounding_box=[0.2, 0.2, 0.3, 0.3],
                                    confidence=0.8,
                                ),
                            ]
                        ),
                    ),
                    fo.Sample(
                        filepath="/path/to/image2.png",
                        weather=fo.Classification(label="cloudy"),
                        predictions=fo.Detections(
                            detections=[
                                fo.Detection(
                                    label="cat",
                                    bounding_box=[0.5, 0.5, 0.4, 0.4],
                                    confidence=0.95,
                                ),
                                fo.Detection(label="rabbit"),
                            ]
                        ),
                    ),
                    fo.Sample(
                        filepath="/path/to/image3.png",
                        weather=fo.Classification(label="partly cloudy"),
                        predictions=fo.Detections(
                            detections=[
                                fo.Detection(
                                    label="squirrel",
                                    bounding_box=[0.25, 0.25, 0.5, 0.5],
                                    confidence=0.5,
                                ),
                            ]
                        ),
                    ),
                    fo.Sample(
                        filepath="/path/to/image4.png",
                        predictions=None,
                    ),
                ]
            )

            #
            # Map the "partly cloudy" weather label to "cloudy"
            #

            view = dataset.map_labels("weather", {"partly cloudy": "cloudy"})

            #
            # Map "rabbit" and "squirrel" predictions to "other"
            #

            view = dataset.map_labels(
                "predictions", {"rabbit": "other", "squirrel": "other"}
            )

        Args:
            field: the labels field to map
            map: a dict mapping label values to new label values

        Returns:
            a :class:`fiftyone.core.view.DatasetView`
        """
        return self._add_view_stage(fos.MapLabels(field, map))

    @view_stage
    def set_field(self, field, expr, _allow_missing=False):
        """Sets a field or embedded field on each sample in a collection by
        evaluating the given expression.

        This method can process embedded list fields. To do so, simply append
        ``[]`` to any list component(s) of the field path.

        .. note::

            There are two cases where FiftyOne will automatically unwind array
            fields without requiring you to explicitly specify this via the
            ``[]`` syntax:

            **Top-level lists:** when you specify a ``field`` path that refers
            to a top-level list field of a dataset; i.e., ``list_field`` is
            automatically coerced to ``list_field[]``, if necessary.

            **List fields:** When you specify a ``field`` path that refers to
            the list field of a |Label| class, such as the
            :attr:`Detections.detections <fiftyone.core.labels.Detections.detections>`
            attribute; i.e., ``ground_truth.detections.label`` is automatically
            coerced to ``ground_truth.detections[].label``, if necessary.

            See the examples below for demonstrations of this behavior.

        The provided ``expr`` is interpreted relative to the document on which
        the embedded field is being set. For example, if you are setting a
        nested field ``field="embedded.document.field"``, then the expression
        ``expr`` you provide will be applied to the ``embedded.document``
        document. Note that you can override this behavior by defining an
        expression that is bound to the root document by prepending ``"$"`` to
        any field name(s) in the expression.

        See the examples below for more information.

        .. note::

            Note that you cannot set a non-existing top-level field using this
            stage, since doing so would violate the dataset's schema. You can,
            however, first declare a new field via
            :meth:`fiftyone.core.dataset.Dataset.add_sample_field` and then
            populate it in a view via this stage.

        Examples::

            import fiftyone as fo
            import fiftyone.zoo as foz
            from fiftyone import ViewField as F

            dataset = foz.load_zoo_dataset("quickstart")

            #
            # Replace all values of the `uniqueness` field that are less than
            # 0.5 with `None`
            #

            view = dataset.set_field(
                "uniqueness",
                (F("uniqueness") >= 0.5).if_else(F("uniqueness"), None)
            )
            print(view.bounds("uniqueness"))

            #
            # Lower bound all object confidences in the `predictions` field at
            # 0.5
            #

            view = dataset.set_field(
                "predictions.detections.confidence", F("confidence").max(0.5)
            )
            print(view.bounds("predictions.detections.confidence"))

            #
            # Add a `num_predictions` property to the `predictions` field that
            # contains the number of objects in the field
            #

            view = dataset.set_field(
                "predictions.num_predictions",
                F("$predictions.detections").length(),
            )
            print(view.bounds("predictions.num_predictions"))

            #
            # Set an `is_animal` field on each object in the `predictions` field
            # that indicates whether the object is an animal
            #

            ANIMALS = [
                "bear", "bird", "cat", "cow", "dog", "elephant", "giraffe",
                "horse", "sheep", "zebra"
            ]

            view = dataset.set_field(
                "predictions.detections.is_animal", F("label").is_in(ANIMALS)
            )
            print(view.count_values("predictions.detections.is_animal"))

        Args:
            field: the field or ``embedded.field.name`` to set
            expr: a :class:`fiftyone.core.expressions.ViewExpression` or
                `MongoDB expression <https://docs.mongodb.com/manual/meta/aggregation-quick-reference/#aggregation-expressions>`_
                that defines the field value to set

        Returns:
            a :class:`fiftyone.core.view.DatasetView`
        """
        return self._add_view_stage(
            fos.SetField(field, expr, _allow_missing=_allow_missing)
        )

    @view_stage
    def match(self, filter):
        """Filters the samples in the collection by the given filter.

        Examples::

            import fiftyone as fo
            from fiftyone import ViewField as F

            dataset = fo.Dataset()
            dataset.add_samples(
                [
                    fo.Sample(
                        filepath="/path/to/image1.png",
                        weather=fo.Classification(label="sunny"),
                        predictions=fo.Detections(
                            detections=[
                                fo.Detection(
                                    label="cat",
                                    bounding_box=[0.1, 0.1, 0.5, 0.5],
                                    confidence=0.9,
                                ),
                                fo.Detection(
                                    label="dog",
                                    bounding_box=[0.2, 0.2, 0.3, 0.3],
                                    confidence=0.8,
                                ),
                            ]
                        ),
                    ),
                    fo.Sample(
                        filepath="/path/to/image2.jpg",
                        weather=fo.Classification(label="cloudy"),
                        predictions=fo.Detections(
                            detections=[
                                fo.Detection(
                                    label="cat",
                                    bounding_box=[0.5, 0.5, 0.4, 0.4],
                                    confidence=0.95,
                                ),
                                fo.Detection(label="rabbit"),
                            ]
                        ),
                    ),
                    fo.Sample(
                        filepath="/path/to/image3.png",
                        weather=fo.Classification(label="partly cloudy"),
                        predictions=fo.Detections(
                            detections=[
                                fo.Detection(
                                    label="squirrel",
                                    bounding_box=[0.25, 0.25, 0.5, 0.5],
                                    confidence=0.5,
                                ),
                            ]
                        ),
                    ),
                    fo.Sample(
                        filepath="/path/to/image4.jpg",
                        predictions=None,
                    ),
                ]
            )

            #
            # Only include samples whose `filepath` ends with ".jpg"
            #

            view = dataset.match(F("filepath").ends_with(".jpg"))

            #
            # Only include samples whose `weather` field is "sunny"
            #

            view = dataset.match(F("weather").label == "sunny")

            #
            # Only include samples with at least 2 objects in their
            # `predictions` field
            #

            view = dataset.match(F("predictions").detections.length() >= 2)

            #
            # Only include samples whose `predictions` field contains at least
            # one object with area smaller than 0.2
            #

            # Bboxes are in [top-left-x, top-left-y, width, height] format
            bbox = F("bounding_box")
            bbox_area = bbox[2] * bbox[3]

            small_boxes = F("predictions.detections").filter(bbox_area < 0.2)
            view = dataset.match(small_boxes.length() > 0)

        Args:
            filter: a :class:`fiftyone.core.expressions.ViewExpression` or
                `MongoDB expression <https://docs.mongodb.com/manual/meta/aggregation-quick-reference/#aggregation-expressions>`_
                that returns a boolean describing the filter to apply

        Returns:
            a :class:`fiftyone.core.view.DatasetView`
        """
        return self._add_view_stage(fos.Match(filter))

    @view_stage
    def match_frames(self, filter, omit_empty=True):
        """Filters the frames in the video collection by the given filter.

        Examples::

            import fiftyone as fo
            import fiftyone.zoo as foz
            from fiftyone import ViewField as F

            dataset = foz.load_zoo_dataset("quickstart-video")

            #
            # Match frames with at least 10 detections
            #

            num_objects = F("detections.detections").length()
            view = dataset.match_frames(num_objects > 10)

            print(dataset.count())
            print(view.count())

            print(dataset.count("frames"))
            print(view.count("frames"))

        Args:
            filter: a :class:`fiftyone.core.expressions.ViewExpression` or
                `MongoDB aggregation expression <https://docs.mongodb.com/manual/meta/aggregation-quick-reference/#aggregation-expressions>`_
                that returns a boolean describing the filter to apply

        Returns:
            a :class:`fiftyone.core.view.DatasetView`
        """
        return self._add_view_stage(
            fos.MatchFrames(filter, omit_empty=omit_empty)
        )

    @view_stage
    def match_labels(
        self, labels=None, ids=None, tags=None, filter=None, fields=None
    ):
        """Selects the samples from the collection that contain the specified
        labels.

        The returned view will only contain samples that have at least one
        label that matches the specified selection criteria.

        Note that, unlike :meth:`select_labels` and :meth:`filter_labels`, this
        stage will not filter the labels themselves; it only selects the
        corresponding samples.

        You can perform a selection via one or more of the following methods:

        -   Provide the ``labels`` argument, which should contain a list of
            dicts in the format returned by
            :meth:`fiftyone.core.session.Session.selected_labels`, to match
            specific labels

        -   Provide the ``ids`` argument to match labels with specific IDs

        -   Provide the ``tags`` argument to match labels with specific tags

        -   Provide the ``filter`` argument to match labels based on a boolean
            :class:`fiftyone.core.expressions.ViewExpression` that is applied
            to each individual :class:`fiftyone.core.labels.Label` element

        If multiple criteria are specified, labels must match all of them in
        order to trigger a sample match.

        By default, the selection is applied to all
        :class:`fiftyone.core.labels.Label` fields, but you can provide the
        ``fields`` argument to explicitly define the field(s) in which to
        search.

        Examples::

            import fiftyone as fo
            import fiftyone.zoo as foz
            from fiftyone import ViewField as F

            dataset = foz.load_zoo_dataset("quickstart")

            #
            # Only show samples whose labels are currently selected in the App
            #

            session = fo.launch_app(dataset)

            # Select some labels in the App...

            view = dataset.match_labels(labels=session.selected_labels)

            #
            # Only include samples that contain labels with the specified IDs
            #

            # Grab some label IDs
            ids = [
                dataset.first().ground_truth.detections[0].id,
                dataset.last().predictions.detections[0].id,
            ]

            view = dataset.match_labels(ids=ids)

            print(len(view))
            print(view.count("ground_truth.detections"))
            print(view.count("predictions.detections"))

            #
            # Only include samples that contain labels with the specified tags
            #

            # Grab some label IDs
            ids = [
                dataset.first().ground_truth.detections[0].id,
                dataset.last().predictions.detections[0].id,
            ]

            # Give the labels a "test" tag
            dataset = dataset.clone()  # create copy since we're modifying data
            dataset.select_labels(ids=ids).tag_labels("test")

            print(dataset.count_values("ground_truth.detections.tags"))
            print(dataset.count_values("predictions.detections.tags"))

            # Retrieve the labels via their tag
            view = dataset.match_labels(tags="test")

            print(len(view))
            print(view.count("ground_truth.detections"))
            print(view.count("predictions.detections"))

            #
            # Only include samples that contain labels matching a filter
            #

            filter = F("confidence") > 0.99
            view = dataset.match_labels(filter=filter, fields="predictions")

            print(len(view))
            print(view.count("ground_truth.detections"))
            print(view.count("predictions.detections"))

        Args:
            labels (None): a list of dicts specifying the labels to select in
                the format returned by
                :meth:`fiftyone.core.session.Session.selected_labels`
            ids (None): an ID or iterable of IDs of the labels to select
            tags (None): a tag or iterable of tags of labels to select
            filter (None): a :class:`fiftyone.core.expressions.ViewExpression`
                or `MongoDB aggregation expression <https://docs.mongodb.com/manual/meta/aggregation-quick-reference/#aggregation-expressions>`_
                that returns a boolean describing whether to select a given
                label. In the case of list fields like
                :class:`fiftyone.core.labels.Detections`, the filter is applied
                to the list elements, not the root field
            fields (None): a field or iterable of fields from which to select

        Returns:
            a :class:`fiftyone.core.view.DatasetView`
        """
        return self._add_view_stage(
            fos.MatchLabels(
                labels=labels, ids=ids, tags=tags, filter=filter, fields=fields
            )
        )

    @view_stage
    def match_tags(self, tags, bool=True):
        """Returns a view containing the samples in the collection that have
        (or do not have) any of the given tag(s).

        To match samples that must contain multiple tags, chain multiple
        :meth:`match_tags` calls together.

        Examples::

            import fiftyone as fo

            dataset = fo.Dataset()
            dataset.add_samples(
                [
                    fo.Sample(
                        filepath="/path/to/image1.png",
                        tags=["train"],
                        ground_truth=fo.Classification(label="cat"),
                    ),
                    fo.Sample(
                        filepath="/path/to/image2.png",
                        tags=["test"],
                        ground_truth=fo.Classification(label="cat"),
                    ),
                    fo.Sample(
                        filepath="/path/to/image3.png",
                        ground_truth=None,
                    ),
                ]
            )

            #
            # Only include samples that have the "test" tag
            #

            view = dataset.match_tags("test")

            #
            # Only include samples that have either the "test" or "train" tag
            #

            view = dataset.match_tags(["test", "train"])

            #
            # Only include samples that do not have the "train" tag
            #

            view = dataset.match_tags("train", bool=False)

        Args:
            tags: the tag or iterable of tags to match
            bool (True): whether to match samples that have (True) or do not
                have (False) the given tags

        Returns:
            a :class:`fiftyone.core.view.DatasetView`
        """
        return self._add_view_stage(fos.MatchTags(tags, bool=bool))

    @view_stage
    def mongo(self, pipeline):
        """Adds a view stage defined by a raw MongoDB aggregation pipeline.

        See `MongoDB aggregation pipelines <https://docs.mongodb.com/manual/core/aggregation-pipeline/>`_
        for more details.

        Examples::

            import fiftyone as fo

            dataset = fo.Dataset()
            dataset.add_samples(
                [
                    fo.Sample(
                        filepath="/path/to/image1.png",
                        predictions=fo.Detections(
                            detections=[
                                fo.Detection(
                                    label="cat",
                                    bounding_box=[0.1, 0.1, 0.5, 0.5],
                                    confidence=0.9,
                                ),
                                fo.Detection(
                                    label="dog",
                                    bounding_box=[0.2, 0.2, 0.3, 0.3],
                                    confidence=0.8,
                                ),
                            ]
                        ),
                    ),
                    fo.Sample(
                        filepath="/path/to/image2.png",
                        predictions=fo.Detections(
                            detections=[
                                fo.Detection(
                                    label="cat",
                                    bounding_box=[0.5, 0.5, 0.4, 0.4],
                                    confidence=0.95,
                                ),
                                fo.Detection(label="rabbit"),
                            ]
                        ),
                    ),
                    fo.Sample(
                        filepath="/path/to/image3.png",
                        predictions=fo.Detections(
                            detections=[
                                fo.Detection(
                                    label="squirrel",
                                    bounding_box=[0.25, 0.25, 0.5, 0.5],
                                    confidence=0.5,
                                ),
                            ]
                        ),
                    ),
                    fo.Sample(
                        filepath="/path/to/image4.png",
                        predictions=None,
                    ),
                ]
            )

            #
            # Extract a view containing the second and third samples in the
            # dataset
            #

            view = dataset.mongo([{"$skip": 1}, {"$limit": 2}])

            #
            # Sort by the number of objects in the `precictions` field
            #

            view = dataset.mongo([
                {
                    "$addFields": {
                        "_sort_field": {
                            "$size": {"$ifNull": ["$predictions.detections", []]}
                        }
                    }
                },
                {"$sort": {"_sort_field": -1}},
                {"$unset": "_sort_field"}
            ])

        Args:
            pipeline: a MongoDB aggregation pipeline (list of dicts)

        Returns:
            a :class:`fiftyone.core.view.DatasetView`
        """
        return self._add_view_stage(fos.Mongo(pipeline))

    @view_stage
    def select(self, sample_ids, ordered=False):
        """Selects the samples with the given IDs from the collection.

        Examples::

            import fiftyone as fo
            import fiftyone.zoo as foz

            dataset = foz.load_zoo_dataset("quickstart")

            #
            # Create a view containing the currently selected samples in the App
            #

            session = fo.launch_app(dataset)

            # Select samples in the App...

            view = dataset.select(session.selected)

        Args:
            sample_ids: the samples to select. Can be any of the following:

                -   a sample ID
                -   an iterable of sample IDs
                -   a :class:`fiftyone.core.sample.Sample` or
                    :class:`fiftyone.core.sample.SampleView`
                -   an iterable of sample IDs
                -   a :class:`fiftyone.core.collections.SampleCollection`
                -   an iterable of :class:`fiftyone.core.sample.Sample` or
                    :class:`fiftyone.core.sample.SampleView` instances

        ordered (False): whether to sort the samples in the returned view to
            match the order of the provided IDs

        Returns:
            a :class:`fiftyone.core.view.DatasetView`
        """
        return self._add_view_stage(fos.Select(sample_ids, ordered=ordered))

    @view_stage
    def select_by(self, field, values, ordered=False):
        """Selects the samples with the given field values from the collection.

        This stage is typically used to work with categorical fields (strings,
        ints, and bools). If you want to select samples based on floating point
        fields, use :meth:`match`.

        Examples::

            import fiftyone as fo

            dataset = fo.Dataset()
            dataset.add_samples(
                [
                    fo.Sample(filepath="image%d.jpg" % i, int=i, str=str(i))
                    for i in range(100)
                ]
            )

            #
            # Create a view containing samples whose `int` field have the given
            # values
            #

            view = dataset.select_by("int", [1, 51, 11, 41, 21, 31])
            print(view.head(6))

            #
            # Create a view containing samples whose `str` field have the given
            # values, in order
            #

            view = dataset.select_by(
                "str", ["1", "51", "11", "41", "21", "31"], ordered=True
            )
            print(view.head(6))

        Args:
            field: a field or ``embedded.field.name``
            values: a value or iterable of values to select by
            ordered (False): whether to sort the samples in the returned view
                to match the order of the provided values

        Returns:
            a :class:`fiftyone.core.view.DatasetView`
        """
        return self._add_view_stage(
            fos.SelectBy(field, values, ordered=ordered)
        )

    @view_stage
    def select_fields(self, field_names=None, _allow_missing=False):
        """Selects only the fields with the given names from the samples in the
        collection. All other fields are excluded.

        Note that default sample fields are always selected.

        Examples::

            import fiftyone as fo

            dataset = fo.Dataset()
            dataset.add_samples(
                [
                    fo.Sample(
                        filepath="/path/to/image1.png",
                        numeric_field=1.0,
                        numeric_list_field=[-1, 0, 1],
                    ),
                    fo.Sample(
                        filepath="/path/to/image2.png",
                        numeric_field=-1.0,
                        numeric_list_field=[-2, -1, 0, 1],
                    ),
                    fo.Sample(
                        filepath="/path/to/image3.png",
                        numeric_field=None,
                    ),
                ]
            )

            #
            # Include only the default fields on each sample
            #

            view = dataset.select_fields()

            #
            # Include only the `numeric_field` field (and the default fields)
            # on each sample
            #

            view = dataset.select_fields("numeric_field")

        Args:
            field_names (None): a field name or iterable of field names to
                select

        Returns:
            a :class:`fiftyone.core.view.DatasetView`
        """
        return self._add_view_stage(
            fos.SelectFields(field_names, _allow_missing=_allow_missing)
        )

    @view_stage
    def select_frames(self, frame_ids, omit_empty=True):
        """Selects the frames with the given IDs from the video collection.

        Examples::

            import fiftyone as fo
            import fiftyone.zoo as foz

            dataset = foz.load_zoo_dataset("quickstart-video")

            #
            # Select some specific frames
            #

            frame_ids = [
                dataset.first().frames.first().id,
                dataset.last().frames.last().id,
            ]

            view = dataset.select_frames(frame_ids)

            print(dataset.count())
            print(view.count())

            print(dataset.count("frames"))
            print(view.count("frames"))

        Args:
            frame_ids: the frames to select. Can be any of the following:

                -   a frame ID
                -   an iterable of frame IDs
                -   a :class:`fiftyone.core.frame.Frame` or
                    :class:`fiftyone.core.frame.FrameView`
                -   an iterable of :class:`fiftyone.core.frame.Frame` or
                    :class:`fiftyone.core.frame.FrameView` instances
                -   a :class:`fiftyone.core.collections.SampleCollection`, in
                    which case the frame IDs in the collection are used

            omit_empty (True): whether to omit samples that have no frames
                after selecting the specified frames

        Returns:
            a :class:`fiftyone.core.view.DatasetView`
        """
        return self._add_view_stage(
            fos.SelectFrames(frame_ids, omit_empty=omit_empty)
        )

    @view_stage
    def select_labels(
        self, labels=None, ids=None, tags=None, fields=None, omit_empty=True
    ):
        """Selects only the specified labels from the collection.

        The returned view will omit samples, sample fields, and individual
        labels that do not match the specified selection criteria.

        You can perform a selection via one or more of the following methods:

        -   Provide the ``labels`` argument, which should contain a list of
            dicts in the format returned by
            :meth:`fiftyone.core.session.Session.selected_labels`, to select
            specific labels

        -   Provide the ``ids`` argument to select labels with specific IDs

        -   Provide the ``tags`` argument to select labels with specific tags

        If multiple criteria are specified, labels must match all of them in
        order to be selected.

        By default, the selection is applied to all
        :class:`fiftyone.core.labels.Label` fields, but you can provide the
        ``fields`` argument to explicitly define the field(s) in which to
        select.

        Examples::

            import fiftyone as fo
            import fiftyone.zoo as foz

            dataset = foz.load_zoo_dataset("quickstart")

            #
            # Only include the labels currently selected in the App
            #

            session = fo.launch_app(dataset)

            # Select some labels in the App...

            view = dataset.select_labels(labels=session.selected_labels)

            #
            # Only include labels with the specified IDs
            #

            # Grab some label IDs
            ids = [
                dataset.first().ground_truth.detections[0].id,
                dataset.last().predictions.detections[0].id,
            ]

            view = dataset.select_labels(ids=ids)

            print(view.count("ground_truth.detections"))
            print(view.count("predictions.detections"))

            #
            # Only include labels with the specified tags
            #

            # Grab some label IDs
            ids = [
                dataset.first().ground_truth.detections[0].id,
                dataset.last().predictions.detections[0].id,
            ]

            # Give the labels a "test" tag
            dataset = dataset.clone()  # create copy since we're modifying data
            dataset.select_labels(ids=ids).tag_labels("test")

            print(dataset.count_label_tags())

            # Retrieve the labels via their tag
            view = dataset.select_labels(tags="test")

            print(view.count("ground_truth.detections"))
            print(view.count("predictions.detections"))

        Args:
            labels (None): a list of dicts specifying the labels to select in
                the format returned by
                :meth:`fiftyone.core.session.Session.selected_labels`
            ids (None): an ID or iterable of IDs of the labels to select
            tags (None): a tag or iterable of tags of labels to select
            fields (None): a field or iterable of fields from which to select
            omit_empty (True): whether to omit samples that have no labels
                after filtering

        Returns:
            a :class:`fiftyone.core.view.DatasetView`
        """
        return self._add_view_stage(
            fos.SelectLabels(
                labels=labels,
                ids=ids,
                tags=tags,
                fields=fields,
                omit_empty=omit_empty,
            )
        )

    @view_stage
    def shuffle(self, seed=None):
        """Randomly shuffles the samples in the collection.

        Examples::

            import fiftyone as fo

            dataset = fo.Dataset()
            dataset.add_samples(
                [
                    fo.Sample(
                        filepath="/path/to/image1.png",
                        ground_truth=fo.Classification(label="cat"),
                    ),
                    fo.Sample(
                        filepath="/path/to/image2.png",
                        ground_truth=fo.Classification(label="dog"),
                    ),
                    fo.Sample(
                        filepath="/path/to/image3.png",
                        ground_truth=None,
                    ),
                ]
            )

            #
            # Return a view that contains a randomly shuffled version of the
            # samples in the dataset
            #

            view = dataset.shuffle()

            #
            # Shuffle the samples with a fixed random seed
            #

            view = dataset.shuffle(seed=51)

        Args:
            seed (None): an optional random seed to use when shuffling the
                samples

        Returns:
            a :class:`fiftyone.core.view.DatasetView`
        """
        return self._add_view_stage(fos.Shuffle(seed=seed))

    @view_stage
    def skip(self, skip):
        """Omits the given number of samples from the head of the collection.

        Examples::

            import fiftyone as fo

            dataset = fo.Dataset()
            dataset.add_samples(
                [
                    fo.Sample(
                        filepath="/path/to/image1.png",
                        ground_truth=fo.Classification(label="cat"),
                    ),
                    fo.Sample(
                        filepath="/path/to/image2.png",
                        ground_truth=fo.Classification(label="dog"),
                    ),
                    fo.Sample(
                        filepath="/path/to/image3.png",
                        ground_truth=fo.Classification(label="rabbit"),
                    ),
                    fo.Sample(
                        filepath="/path/to/image4.png",
                        ground_truth=None,
                    ),
                ]
            )

            #
            # Omit the first two samples from the dataset
            #

            view = dataset.skip(2)

        Args:
            skip: the number of samples to skip. If a non-positive number is
                provided, no samples are omitted

        Returns:
            a :class:`fiftyone.core.view.DatasetView`
        """
        return self._add_view_stage(fos.Skip(skip))

    @view_stage
    def sort_by(self, field_or_expr, reverse=False):
        """Sorts the samples in the collection by the given field(s) or
        expression(s).

        Examples::

            import fiftyone as fo
            import fiftyone.zoo as foz
            from fiftyone import ViewField as F

            dataset = foz.load_zoo_dataset("quickstart")

            #
            # Sort the samples by their `uniqueness` field in ascending order
            #

            view = dataset.sort_by("uniqueness", reverse=False)

            #
            # Sorts the samples in descending order by the number of detections
            # in their `predictions` field whose bounding box area is less than
            # 0.2
            #

            # Bboxes are in [top-left-x, top-left-y, width, height] format
            bbox = F("bounding_box")
            bbox_area = bbox[2] * bbox[3]

            small_boxes = F("predictions.detections").filter(bbox_area < 0.2)
            view = dataset.sort_by(small_boxes.length(), reverse=True)

            #
            # Performs a compound sort where samples are first sorted in
            # descending or by number of detections and then in ascending order
            # of uniqueness for samples with the same number of predictions
            #

            view = dataset.sort_by(
                [
                    (F("predictions.detections").length(), -1),
                    ("uniqueness", 1),
                ]
            )

            num_objects, uniqueness = view[:5].values(
                [F("predictions.detections").length(), "uniqueness"]
            )
            print(list(zip(num_objects, uniqueness)))

        Args:
            field_or_expr: the field(s) or expression(s) to sort by. This can
                be any of the following:

                -   a field to sort by
                -   an ``embedded.field.name`` to sort by
                -   a :class:`fiftyone.core.expressions.ViewExpression` or a
                    `MongoDB aggregation expression <https://docs.mongodb.com/manual/meta/aggregation-quick-reference/#aggregation-expressions>`_
                    that defines the quantity to sort by
                -   a list of ``(field_or_expr, order)`` tuples defining a
                    compound sort criteria, where ``field_or_expr`` is a field
                    or expression as defined above, and ``order`` can be 1 or
                    any string starting with "a" for ascending order, or -1 or
                    any string starting with "d" for descending order

            reverse (False): whether to return the results in descending order

        Returns:
            a :class:`fiftyone.core.view.DatasetView`
        """
        return self._add_view_stage(fos.SortBy(field_or_expr, reverse=reverse))

    @view_stage
    def sort_by_similarity(
        self, query_ids, k=None, reverse=False, brain_key=None
    ):
        """Sorts the samples in the collection by visual similiarity to a
        specified set of query ID(s).

        In order to use this stage, you must first use
        :meth:`fiftyone.brain.compute_similarity` to index your dataset by
        visual similiarity.

        Examples::

            import fiftyone as fo
            import fiftyone.brain as fob
            import fiftyone.zoo as foz

            dataset = foz.load_zoo_dataset("quickstart")

            fob.compute_similarity(dataset, brain_key="similarity")

            #
            # Sort the samples by their visual similarity to the first sample
            # in the dataset
            #

            query_id = dataset.first().id
            view = dataset.sort_by_similarity(query_id)

        Args:
            query_ids: an ID or iterable of query IDs. These may be sample IDs
                or label IDs depending on ``brain_key``
            k (None): the number of matches to return. By default, the entire
                collection is sorted
            reverse (False): whether to sort by least similarity
            brain_key (None): the brain key of an existing
                :meth:`fiftyone.brain.compute_similarity` run on the dataset.
                If not specified, the dataset must have an applicable run,
                which will be used by default

        Returns:
            a :class:`fiftyone.core.view.DatasetView`
        """
        return self._add_view_stage(
            fos.SortBySimilarity(
                query_ids, k=k, reverse=reverse, brain_key=brain_key
            )
        )

    @view_stage
    def take(self, size, seed=None):
        """Randomly samples the given number of samples from the collection.

        Examples::

            import fiftyone as fo

            dataset = fo.Dataset()
            dataset.add_samples(
                [
                    fo.Sample(
                        filepath="/path/to/image1.png",
                        ground_truth=fo.Classification(label="cat"),
                    ),
                    fo.Sample(
                        filepath="/path/to/image2.png",
                        ground_truth=fo.Classification(label="dog"),
                    ),
                    fo.Sample(
                        filepath="/path/to/image3.png",
                        ground_truth=fo.Classification(label="rabbit"),
                    ),
                    fo.Sample(
                        filepath="/path/to/image4.png",
                        ground_truth=None,
                    ),
                ]
            )

            #
            # Take two random samples from the dataset
            #

            view = dataset.take(2)

            #
            # Take two random samples from the dataset with a fixed seed
            #

            view = dataset.take(2, seed=51)

        Args:
            size: the number of samples to return. If a non-positive number is
                provided, an empty view is returned
            seed (None): an optional random seed to use when selecting the
                samples

        Returns:
            a :class:`fiftyone.core.view.DatasetView`
        """
        return self._add_view_stage(fos.Take(size, seed=seed))

    @view_stage
    def to_patches(self, field, **kwargs):
        """Creates a view that contains one sample per object patch in the
        specified field of the collection.

        Fields other than ``field`` and the default sample fields will not be
        included in the returned view. A ``sample_id`` field will be added that
        records the sample ID from which each patch was taken.

        Examples::

            import fiftyone as fo
            import fiftyone.zoo as foz

            dataset = foz.load_zoo_dataset("quickstart")

            session = fo.launch_app(dataset)

            #
            # Create a view containing the ground truth patches
            #

            view = dataset.to_patches("ground_truth")
            print(view)

            session.view = view

        Args:
            field: the patches field, which must be of type
                :class:`fiftyone.core.labels.Detections` or
                :class:`fiftyone.core.labels.Polylines`
            **kwargs: optional keyword arguments for
                :meth:`fiftyone.core.patches.make_patches_dataset` specifying
                how to perform the conversion

        Returns:
            a :class:`fiftyone.core.patches.PatchesView`
        """
        return self._add_view_stage(fos.ToPatches(field, **kwargs))

    @view_stage
    def to_evaluation_patches(self, eval_key, **kwargs):
        """Creates a view based on the results of the evaluation with the
        given key that contains one sample for each true positive, false
        positive, and false negative example in the collection, respectively.

        True positive examples will result in samples with both their ground
        truth and predicted fields populated, while false positive/negative
        examples will only have one of their corresponding predicted/ground
        truth fields populated, respectively.

        If multiple predictions are matched to a ground truth object (e.g., if
        the evaluation protocol includes a crowd attribute), then all matched
        predictions will be stored in the single sample along with the ground
        truth object.

        The returned dataset will also have top-level ``type`` and ``iou``
        fields populated based on the evaluation results for that example, as
        well as a ``sample_id`` field recording the sample ID of the example,
        and a ``crowd`` field if the evaluation protocol defines a crowd
        attribute.

        .. note::

            The returned view will contain patches for the contents of this
            collection, which may differ from the view on which the
            ``eval_key`` evaluation was performed. This may exclude some labels
            that were evaluated and/or include labels that were not evaluated.

            If you would like to see patches for the exact view on which an
            evaluation was performed, first call :meth:`load_evaluation_view`
            to load the view and then convert to patches.

        Examples::

            import fiftyone as fo
            import fiftyone.zoo as foz

            dataset = foz.load_zoo_dataset("quickstart")
            dataset.evaluate_detections("predictions", eval_key="eval")

            session = fo.launch_app(dataset)

            #
            # Create a patches view for the evaluation results
            #

            view = dataset.to_evaluation_patches("eval")
            print(view)

            session.view = view

        Args:
            eval_key: an evaluation key that corresponds to the evaluation of
                ground truth/predicted fields that are of type
                :class:`fiftyone.core.labels.Detections` or
                :class:`fiftyone.core.labels.Polylines`
            **kwargs: optional keyword arguments for
                :meth:`fiftyone.core.patches.make_evaluation_patches_dataset`
                specifying how to perform the conversion

        Returns:
            a :class:`fiftyone.core.patches.EvaluationPatchesView`
        """
        return self._add_view_stage(
            fos.ToEvaluationPatches(eval_key, **kwargs)
        )

    @view_stage
    def to_clips(self, field_or_expr, **kwargs):
        """Creates a view that contains one sample per clip defined by the
        given field or expression in the video collection.

        The returned view will contain:

        -   A ``sample_id`` field that records the sample ID from which each
            clip was taken
        -   A ``support`` field that records the ``[first, last]`` frame
            support of each clip
        -   All frame-level information from the underlying dataset of the
            input collection

        Refer to :meth:`fiftyone.core.clips.make_clips_dataset` to see the
        available configuration options for generating clips.

        .. note::

            The clip generation logic will respect any frame-level
            modifications defined in the input collection, but the output clips
            will always contain all frame-level labels.

        Examples::

            import fiftyone as fo
            import fiftyone.zoo as foz
            from fiftyone import ViewField as F

            dataset = foz.load_zoo_dataset("quickstart-video")

            #
            # Create a clips view that contains one clip for each contiguous
            # segment that contains at least one road sign in every frame
            #

            clips = (
                dataset
                .filter_labels("frames.detections", F("label") == "road sign")
                .to_clips("frames.detections")
            )
            print(clips)

            #
            # Create a clips view that contains one clip for each contiguous
            # segment that contains at least two road signs in every frame
            #

            signs = F("detections.detections").filter(F("label") == "road sign")
            clips = dataset.to_clips(signs.length() >= 2)
            print(clips)

        Args:
            field_or_expr: can be any of the following:

<<<<<<< HEAD
                -   a :class:`fiftyone.core.labels.VideoClassification` or
                    :class:`fiftyone.core.labels.VideoClassifications` field
=======
                -   a :class:`fiftyone.core.labels.VideoClassification`,
                    :class:`fiftyone.core.labels.VideoClassifications`, or
                    :class:`fiftyone.core.fields.FrameSupportField` field
>>>>>>> 193bebae
                -   a frame-level label list field of any of the following
                    types:
                    -   :class:`fiftyone.core.labels.Classifications`
                    -   :class:`fiftyone.core.labels.Detections`
                    -   :class:`fiftyone.core.labels.Polylines`
                    -   :class:`fiftyone.core.labels.Keypoints`
                -   a :class:`fiftyone.core.expressions.ViewExpression` that
                    returns a boolean to apply to each frame of the input
                    collection to determine if the frame should be clipped
                -   a list of ``[(first1, last1), (first2, last2), ...]`` lists
                    defining the frame numbers of the clips to extract from
                    each sample
            **kwargs: optional keyword arguments for
                :meth:`fiftyone.core.clips.make_clips_dataset` specifying how
                to perform the conversion

        Returns:
            a :class:`fiftyone.core.video.FramesView`
        """
        return self._add_view_stage(fos.ToClips(field_or_expr, **kwargs))

    @view_stage
    def to_frames(self, **kwargs):
        """Creates a view that contains one sample per frame in the video
        collection.

        By default, samples will be generated for every frame of each video,
        based on the total frame count of the video files, but this method is
        highly customizable. Refer to
        :meth:`fiftyone.core.video.make_frames_dataset` to see the available
        configuration options.

        .. note::

            Unless you have configured otherwise, creating frame views will
            sample the necessary frames from the input video collection into
            directories of per-frame images. **For large video datasets,
            this may take some time and require substantial disk space.**

            Frames that have previously been sampled will not be resampled, so
            creating frame views into the same dataset will become faster after
            the frames have been sampled.

        Examples::

            import fiftyone as fo
            import fiftyone.zoo as foz
            from fiftyone import ViewField as F

            dataset = foz.load_zoo_dataset("quickstart-video")

            session = fo.launch_app(dataset)

            #
            # Create a frames view for an entire video dataset
            #

            frames = dataset.to_frames()
            print(frames)

            session.view = frames

            #
            # Create a frames view that only contains frames with at least 10
            # objects, sampled at a maximum frame rate of 1fps
            #

            num_objects = F("detections.detections").length()
            view = dataset.match_frames(num_objects > 10)

            frames = view.to_frames(max_fps=1, sparse=True)
            print(frames)

            session.view = frames

        Args:
            **kwargs: optional keyword arguments for
                :meth:`fiftyone.core.video.make_frames_dataset` specifying how
                to perform the conversion

        Returns:
            a :class:`fiftyone.core.video.FramesView`
        """
        return self._add_view_stage(fos.ToFrames(**kwargs))

    @classmethod
    def list_aggregations(cls):
        """Returns a list of all available methods on this collection that
        apply :class:`fiftyone.core.aggregations.Aggregation` operations to
        this collection.

        Returns:
            a list of :class:`SampleCollection` method names
        """
        return list(aggregation.all)

    @aggregation
    def bounds(self, field_or_expr, expr=None):
        """Computes the bounds of a numeric field of the collection.

        ``None``-valued fields are ignored.

        This aggregation is typically applied to *numeric* field types (or
        lists of such types):

        -   :class:`fiftyone.core.fields.IntField`
        -   :class:`fiftyone.core.fields.FloatField`

        Examples::

            import fiftyone as fo
            from fiftyone import ViewField as F

            dataset = fo.Dataset()
            dataset.add_samples(
                [
                    fo.Sample(
                        filepath="/path/to/image1.png",
                        numeric_field=1.0,
                        numeric_list_field=[1, 2, 3],
                    ),
                    fo.Sample(
                        filepath="/path/to/image2.png",
                        numeric_field=4.0,
                        numeric_list_field=[1, 2],
                    ),
                    fo.Sample(
                        filepath="/path/to/image3.png",
                        numeric_field=None,
                        numeric_list_field=None,
                    ),
                ]
            )

            #
            # Compute the bounds of a numeric field
            #

            bounds = dataset.bounds("numeric_field")
            print(bounds)  # (min, max)

            #
            # Compute the a bounds of a numeric list field
            #

            bounds = dataset.bounds("numeric_list_field")
            print(bounds)  # (min, max)

            #
            # Compute the bounds of a transformation of a numeric field
            #

            bounds = dataset.bounds(2 * (F("numeric_field") + 1))
            print(bounds)  # (min, max)

        Args:
            field_or_expr: a field name, ``embedded.field.name``,
                :class:`fiftyone.core.expressions.ViewExpression`, or
                `MongoDB expression <https://docs.mongodb.com/manual/meta/aggregation-quick-reference/#aggregation-expressions>`_
                defining the field or expression to aggregate. This can also
                be a list or tuple of such arguments, in which case a tuple of
                corresponding aggregation results (each receiving the same
                additional keyword arguments, if any) will be returned
            expr (None): a :class:`fiftyone.core.expressions.ViewExpression` or
                `MongoDB expression <https://docs.mongodb.com/manual/meta/aggregation-quick-reference/#aggregation-expressions>`_
                to apply to ``field_or_expr`` (which must be a field) before
                aggregating

        Returns:
            the ``(min, max)`` bounds
        """
        make = lambda field_or_expr: foa.Bounds(field_or_expr, expr=expr)
        return self._make_and_aggregate(make, field_or_expr)

    @aggregation
    def count(self, field_or_expr=None, expr=None):
        """Counts the number of field values in the collection.

        ``None``-valued fields are ignored.

        If no field is provided, the samples themselves are counted.

        Examples::

            import fiftyone as fo
            from fiftyone import ViewField as F

            dataset = fo.Dataset()
            dataset.add_samples(
                [
                    fo.Sample(
                        filepath="/path/to/image1.png",
                        predictions=fo.Detections(
                            detections=[
                                fo.Detection(label="cat"),
                                fo.Detection(label="dog"),
                            ]
                        ),
                    ),
                    fo.Sample(
                        filepath="/path/to/image2.png",
                        predictions=fo.Detections(
                            detections=[
                                fo.Detection(label="cat"),
                                fo.Detection(label="rabbit"),
                                fo.Detection(label="squirrel"),
                            ]
                        ),
                    ),
                    fo.Sample(
                        filepath="/path/to/image3.png",
                        predictions=None,
                    ),
                ]
            )

            #
            # Count the number of samples in the dataset
            #

            count = dataset.count()
            print(count)  # the count

            #
            # Count the number of samples with `predictions`
            #

            count = dataset.count("predictions")
            print(count)  # the count

            #
            # Count the number of objects in the `predictions` field
            #

            count = dataset.count("predictions.detections")
            print(count)  # the count

            #
            # Count the number of objects in samples with > 2 predictions
            #

            count = dataset.count(
                (F("predictions.detections").length() > 2).if_else(
                    F("predictions.detections"), None
                )
            )
            print(count)  # the count

        Args:
            field_or_expr (None): a field name, ``embedded.field.name``,
                :class:`fiftyone.core.expressions.ViewExpression`, or
                `MongoDB expression <https://docs.mongodb.com/manual/meta/aggregation-quick-reference/#aggregation-expressions>`_
                defining the field or expression to aggregate. If neither
                ``field_or_expr`` or ``expr`` is provided, the samples
                themselves are counted. This can also be a list or tuple of
                such arguments, in which case a tuple of corresponding
                aggregation results (each receiving the same additional keyword
                arguments, if any) will be returned
            expr (None): a :class:`fiftyone.core.expressions.ViewExpression` or
                `MongoDB expression <https://docs.mongodb.com/manual/meta/aggregation-quick-reference/#aggregation-expressions>`_
                to apply to ``field_or_expr`` (which must be a field) before
                aggregating

        Returns:
            the count
        """
        make = lambda field_or_expr: foa.Count(field_or_expr, expr=expr)
        return self._make_and_aggregate(make, field_or_expr)

    @aggregation
    def count_values(self, field_or_expr, expr=None):
        """Counts the occurrences of field values in the collection.

        This aggregation is typically applied to *countable* field types (or
        lists of such types):

        -   :class:`fiftyone.core.fields.BooleanField`
        -   :class:`fiftyone.core.fields.IntField`
        -   :class:`fiftyone.core.fields.StringField`

        Examples::

            import fiftyone as fo
            from fiftyone import ViewField as F

            dataset = fo.Dataset()
            dataset.add_samples(
                [
                    fo.Sample(
                        filepath="/path/to/image1.png",
                        tags=["sunny"],
                        predictions=fo.Detections(
                            detections=[
                                fo.Detection(label="cat"),
                                fo.Detection(label="dog"),
                            ]
                        ),
                    ),
                    fo.Sample(
                        filepath="/path/to/image2.png",
                        tags=["cloudy"],
                        predictions=fo.Detections(
                            detections=[
                                fo.Detection(label="cat"),
                                fo.Detection(label="rabbit"),
                            ]
                        ),
                    ),
                    fo.Sample(
                        filepath="/path/to/image3.png",
                        predictions=None,
                    ),
                ]
            )

            #
            # Compute the tag counts in the dataset
            #

            counts = dataset.count_values("tags")
            print(counts)  # dict mapping values to counts

            #
            # Compute the predicted label counts in the dataset
            #

            counts = dataset.count_values("predictions.detections.label")
            print(counts)  # dict mapping values to counts

            #
            # Compute the predicted label counts after some normalization
            #

            counts = dataset.count_values(
                F("predictions.detections.label").map_values(
                    {"cat": "pet", "dog": "pet"}
                ).upper()
            )
            print(counts)  # dict mapping values to counts

        Args:
            field_or_expr: a field name, ``embedded.field.name``,
                :class:`fiftyone.core.expressions.ViewExpression`, or
                `MongoDB expression <https://docs.mongodb.com/manual/meta/aggregation-quick-reference/#aggregation-expressions>`_
                defining the field or expression to aggregate. This can also
                be a list or tuple of such arguments, in which case a tuple of
                corresponding aggregation results (each receiving the same
                additional keyword arguments, if any) will be returned
            expr (None): a :class:`fiftyone.core.expressions.ViewExpression` or
                `MongoDB expression <https://docs.mongodb.com/manual/meta/aggregation-quick-reference/#aggregation-expressions>`_
                to apply to ``field_or_expr`` (which must be a field) before
                aggregating

        Returns:
            a dict mapping values to counts
        """
        make = lambda field_or_expr: foa.CountValues(field_or_expr, expr=expr)
        return self._make_and_aggregate(make, field_or_expr)

    @aggregation
    def distinct(self, field_or_expr, expr=None):
        """Computes the distinct values of a field in the collection.

        ``None``-valued fields are ignored.

        This aggregation is typically applied to *countable* field types (or
        lists of such types):

        -   :class:`fiftyone.core.fields.BooleanField`
        -   :class:`fiftyone.core.fields.IntField`
        -   :class:`fiftyone.core.fields.StringField`

        Examples::

            import fiftyone as fo
            from fiftyone import ViewField as F

            dataset = fo.Dataset()
            dataset.add_samples(
                [
                    fo.Sample(
                        filepath="/path/to/image1.png",
                        tags=["sunny"],
                        predictions=fo.Detections(
                            detections=[
                                fo.Detection(label="cat"),
                                fo.Detection(label="dog"),
                            ]
                        ),
                    ),
                    fo.Sample(
                        filepath="/path/to/image2.png",
                        tags=["sunny", "cloudy"],
                        predictions=fo.Detections(
                            detections=[
                                fo.Detection(label="cat"),
                                fo.Detection(label="rabbit"),
                            ]
                        ),
                    ),
                    fo.Sample(
                        filepath="/path/to/image3.png",
                        predictions=None,
                    ),
                ]
            )

            #
            # Get the distinct tags in a dataset
            #

            values = dataset.distinct("tags")
            print(values)  # list of distinct values

            #
            # Get the distinct predicted labels in a dataset
            #

            values = dataset.distinct("predictions.detections.label")
            print(values)  # list of distinct values

            #
            # Get the distinct predicted labels after some normalization
            #

            values = dataset.distinct(
                F("predictions.detections.label").map_values(
                    {"cat": "pet", "dog": "pet"}
                ).upper()
            )
            print(values)  # list of distinct values

        Args:
            field_or_expr: a field name, ``embedded.field.name``,
                :class:`fiftyone.core.expressions.ViewExpression`, or
                `MongoDB expression <https://docs.mongodb.com/manual/meta/aggregation-quick-reference/#aggregation-expressions>`_
                defining the field or expression to aggregate. This can also
                be a list or tuple of such arguments, in which case a tuple of
                corresponding aggregation results (each receiving the same
                additional keyword arguments, if any) will be returned
            expr (None): a :class:`fiftyone.core.expressions.ViewExpression` or
                `MongoDB expression <https://docs.mongodb.com/manual/meta/aggregation-quick-reference/#aggregation-expressions>`_
                to apply to ``field_or_expr`` (which must be a field) before
                aggregating

        Returns:
            a sorted list of distinct values
        """
        make = lambda field_or_expr: foa.Distinct(field_or_expr, expr=expr)
        return self._make_and_aggregate(make, field_or_expr)

    @aggregation
    def histogram_values(
        self, field_or_expr, expr=None, bins=None, range=None, auto=False
    ):
        """Computes a histogram of the field values in the collection.

        This aggregation is typically applied to *numeric* field types (or
        lists of such types):

        -   :class:`fiftyone.core.fields.IntField`
        -   :class:`fiftyone.core.fields.FloatField`

        Examples::

            import numpy as np
            import matplotlib.pyplot as plt

            import fiftyone as fo
            from fiftyone import ViewField as F

            samples = []
            for idx in range(100):
                samples.append(
                    fo.Sample(
                        filepath="/path/to/image%d.png" % idx,
                        numeric_field=np.random.randn(),
                        numeric_list_field=list(np.random.randn(10)),
                    )
                )

            dataset = fo.Dataset()
            dataset.add_samples(samples)

            def plot_hist(counts, edges):
                counts = np.asarray(counts)
                edges = np.asarray(edges)
                left_edges = edges[:-1]
                widths = edges[1:] - edges[:-1]
                plt.bar(left_edges, counts, width=widths, align="edge")

            #
            # Compute a histogram of a numeric field
            #

            counts, edges, other = dataset.histogram_values(
                "numeric_field", bins=50, range=(-4, 4)
            )

            plot_hist(counts, edges)
            plt.show(block=False)

            #
            # Compute the histogram of a numeric list field
            #

            counts, edges, other = dataset.histogram_values(
                "numeric_list_field", bins=50
            )

            plot_hist(counts, edges)
            plt.show(block=False)

            #
            # Compute the histogram of a transformation of a numeric field
            #

            counts, edges, other = dataset.histogram_values(
                2 * (F("numeric_field") + 1), bins=50
            )

            plot_hist(counts, edges)
            plt.show(block=False)

        Args:
            field_or_expr: a field name, ``embedded.field.name``,
                :class:`fiftyone.core.expressions.ViewExpression`, or
                `MongoDB expression <https://docs.mongodb.com/manual/meta/aggregation-quick-reference/#aggregation-expressions>`_
                defining the field or expression to aggregate. This can also
                be a list or tuple of such arguments, in which case a tuple of
                corresponding aggregation results (each receiving the same
                additional keyword arguments, if any) will be returned
            expr (None): a :class:`fiftyone.core.expressions.ViewExpression` or
                `MongoDB expression <https://docs.mongodb.com/manual/meta/aggregation-quick-reference/#aggregation-expressions>`_
                to apply to ``field_or_expr`` (which must be a field) before
                aggregating
            bins (None): can be either an integer number of bins to generate or
                a monotonically increasing sequence specifying the bin edges to
                use. By default, 10 bins are created. If ``bins`` is an integer
                and no ``range`` is specified, bin edges are automatically
                distributed in an attempt to evenly distribute the counts in
                each bin
            range (None): a ``(lower, upper)`` tuple specifying a range in
                which to generate equal-width bins. Only applicable when
                ``bins`` is an integer
            auto (False): whether to automatically choose bin edges in an
                attempt to evenly distribute the counts in each bin. If this
                option is chosen, ``bins`` will only be used if it is an
                integer, and the ``range`` parameter is ignored

        Returns:
            a tuple of

            -   counts: a list of counts in each bin
            -   edges: an increasing list of bin edges of length
                ``len(counts) + 1``. Note that each bin is treated as having an
                inclusive lower boundary and exclusive upper boundary,
                ``[lower, upper)``, including the rightmost bin
            -   other: the number of items outside the bins
        """
        make = lambda field_or_expr: foa.HistogramValues(
            field_or_expr, expr=expr, bins=bins, range=range, auto=auto
        )
        return self._make_and_aggregate(make, field_or_expr)

    @aggregation
    def mean(self, field_or_expr, expr=None):
        """Computes the arithmetic mean of the field values of the collection.

        ``None``-valued fields are ignored.

        This aggregation is typically applied to *numeric* field types (or
        lists of such types):

        -   :class:`fiftyone.core.fields.IntField`
        -   :class:`fiftyone.core.fields.FloatField`

        Examples::

            import fiftyone as fo
            from fiftyone import ViewField as F

            dataset = fo.Dataset()
            dataset.add_samples(
                [
                    fo.Sample(
                        filepath="/path/to/image1.png",
                        numeric_field=1.0,
                        numeric_list_field=[1, 2, 3],
                    ),
                    fo.Sample(
                        filepath="/path/to/image2.png",
                        numeric_field=4.0,
                        numeric_list_field=[1, 2],
                    ),
                    fo.Sample(
                        filepath="/path/to/image3.png",
                        numeric_field=None,
                        numeric_list_field=None,
                    ),
                ]
            )

            #
            # Compute the mean of a numeric field
            #

            mean = dataset.mean("numeric_field")
            print(mean)  # the mean

            #
            # Compute the mean of a numeric list field
            #

            mean = dataset.mean("numeric_list_field")
            print(mean)  # the mean

            #
            # Compute the mean of a transformation of a numeric field
            #

            mean = dataset.mean(2 * (F("numeric_field") + 1))
            print(mean)  # the mean

        Args:
            field_or_expr: a field name, ``embedded.field.name``,
                :class:`fiftyone.core.expressions.ViewExpression`, or
                `MongoDB expression <https://docs.mongodb.com/manual/meta/aggregation-quick-reference/#aggregation-expressions>`_
                defining the field or expression to aggregate. This can also
                be a list or tuple of such arguments, in which case a tuple of
                corresponding aggregation results (each receiving the same
                additional keyword arguments, if any) will be returned
            expr (None): a :class:`fiftyone.core.expressions.ViewExpression` or
                `MongoDB expression <https://docs.mongodb.com/manual/meta/aggregation-quick-reference/#aggregation-expressions>`_
                to apply to ``field_or_expr`` (which must be a field) before
                aggregating

        Returns:
            the mean
        """
        make = lambda field_or_expr: foa.Mean(field_or_expr, expr=expr)
        return self._make_and_aggregate(make, field_or_expr)

    @aggregation
    def std(self, field_or_expr, expr=None, sample=False):
        """Computes the standard deviation of the field values of the
        collection.

        ``None``-valued fields are ignored.

        This aggregation is typically applied to *numeric* field types (or
        lists of such types):

        -   :class:`fiftyone.core.fields.IntField`
        -   :class:`fiftyone.core.fields.FloatField`

        Examples::

            import fiftyone as fo
            from fiftyone import ViewField as F

            dataset = fo.Dataset()
            dataset.add_samples(
                [
                    fo.Sample(
                        filepath="/path/to/image1.png",
                        numeric_field=1.0,
                        numeric_list_field=[1, 2, 3],
                    ),
                    fo.Sample(
                        filepath="/path/to/image2.png",
                        numeric_field=4.0,
                        numeric_list_field=[1, 2],
                    ),
                    fo.Sample(
                        filepath="/path/to/image3.png",
                        numeric_field=None,
                        numeric_list_field=None,
                    ),
                ]
            )

            #
            # Compute the standard deviation of a numeric field
            #

            std = dataset.std("numeric_field")
            print(std)  # the standard deviation

            #
            # Compute the standard deviation of a numeric list field
            #

            std = dataset.std("numeric_list_field")
            print(std)  # the standard deviation

            #
            # Compute the standard deviation of a transformation of a numeric field
            #

            std = dataset.std(2 * (F("numeric_field") + 1))
            print(std)  # the standard deviation

        Args:
            field_or_expr: a field name, ``embedded.field.name``,
                :class:`fiftyone.core.expressions.ViewExpression`, or
                `MongoDB expression <https://docs.mongodb.com/manual/meta/aggregation-quick-reference/#aggregation-expressions>`_
                defining the field or expression to aggregate. This can also
                be a list or tuple of such arguments, in which case a tuple of
                corresponding aggregation results (each receiving the same
                additional keyword arguments, if any) will be returned
            expr (None): a :class:`fiftyone.core.expressions.ViewExpression` or
                `MongoDB expression <https://docs.mongodb.com/manual/meta/aggregation-quick-reference/#aggregation-expressions>`_
                to apply to ``field_or_expr`` (which must be a field) before
                aggregating
            sample (False): whether to compute the sample standard deviation rather
                than the population standard deviation

        Returns:
            the standard deviation
        """
        make = lambda field_or_expr: foa.Std(
            field_or_expr, expr=expr, sample=sample
        )
        return self._make_and_aggregate(make, field_or_expr)

    @aggregation
    def sum(self, field_or_expr, expr=None):
        """Computes the sum of the field values of the collection.

        ``None``-valued fields are ignored.

        This aggregation is typically applied to *numeric* field types (or
        lists of such types):

        -   :class:`fiftyone.core.fields.IntField`
        -   :class:`fiftyone.core.fields.FloatField`

        Examples::

            import fiftyone as fo
            from fiftyone import ViewField as F

            dataset = fo.Dataset()
            dataset.add_samples(
                [
                    fo.Sample(
                        filepath="/path/to/image1.png",
                        numeric_field=1.0,
                        numeric_list_field=[1, 2, 3],
                    ),
                    fo.Sample(
                        filepath="/path/to/image2.png",
                        numeric_field=4.0,
                        numeric_list_field=[1, 2],
                    ),
                    fo.Sample(
                        filepath="/path/to/image3.png",
                        numeric_field=None,
                        numeric_list_field=None,
                    ),
                ]
            )

            #
            # Compute the sum of a numeric field
            #

            total = dataset.sum("numeric_field")
            print(total)  # the sum

            #
            # Compute the sum of a numeric list field
            #

            total = dataset.sum("numeric_list_field")
            print(total)  # the sum

            #
            # Compute the sum of a transformation of a numeric field
            #

            total = dataset.sum(2 * (F("numeric_field") + 1))
            print(total)  # the sum

        Args:
            field_or_expr: a field name, ``embedded.field.name``,
                :class:`fiftyone.core.expressions.ViewExpression`, or
                `MongoDB expression <https://docs.mongodb.com/manual/meta/aggregation-quick-reference/#aggregation-expressions>`_
                defining the field or expression to aggregate. This can also
                be a list or tuple of such arguments, in which case a tuple of
                corresponding aggregation results (each receiving the same
                additional keyword arguments, if any) will be returned
            expr (None): a :class:`fiftyone.core.expressions.ViewExpression` or
                `MongoDB expression <https://docs.mongodb.com/manual/meta/aggregation-quick-reference/#aggregation-expressions>`_
                to apply to ``field_or_expr`` (which must be a field) before
                aggregating

        Returns:
            the sum
        """
        make = lambda field_or_expr: foa.Sum(field_or_expr, expr=expr)
        return self._make_and_aggregate(make, field_or_expr)

    @aggregation
    def values(
        self,
        field_or_expr,
        expr=None,
        missing_value=None,
        unwind=False,
        _allow_missing=False,
        _big_result=True,
        _raw=False,
    ):
        """Extracts the values of a field from all samples in the collection.

        Values aggregations are useful for efficiently extracting a slice of
        field or embedded field values across all samples in a collection. See
        the examples below for more details.

        The dual function of :meth:`values` is :meth:`set_values`, which can be
        used to efficiently set a field or embedded field of all samples in a
        collection by providing lists of values of same structure returned by
        this aggregation.

        .. note::

            Unlike other aggregations, :meth:`values` does not automatically
            unwind list fields, which ensures that the returned values match
            the potentially-nested structure of the documents.

            You can opt-in to unwinding specific list fields using the ``[]``
            syntax, or you can pass the optional ``unwind=True`` parameter to
            unwind all supported list fields. See
            :ref:`aggregations-list-fields` for more information.

        Examples::

            import fiftyone as fo
            import fiftyone.zoo as foz
            from fiftyone import ViewField as F

            dataset = fo.Dataset()
            dataset.add_samples(
                [
                    fo.Sample(
                        filepath="/path/to/image1.png",
                        numeric_field=1.0,
                        numeric_list_field=[1, 2, 3],
                    ),
                    fo.Sample(
                        filepath="/path/to/image2.png",
                        numeric_field=4.0,
                        numeric_list_field=[1, 2],
                    ),
                    fo.Sample(
                        filepath="/path/to/image3.png",
                        numeric_field=None,
                        numeric_list_field=None,
                    ),
                ]
            )

            #
            # Get all values of a field
            #

            values = dataset.values("numeric_field")
            print(values)  # [1.0, 4.0, None]

            #
            # Get all values of a list field
            #

            values = dataset.values("numeric_list_field")
            print(values)  # [[1, 2, 3], [1, 2], None]

            #
            # Get all values of transformed field
            #

            values = dataset.values(2 * (F("numeric_field") + 1))
            print(values)  # [4.0, 10.0, None]

            #
            # Get values from a label list field
            #

            dataset = foz.load_zoo_dataset("quickstart")

            # list of `Detections`
            detections = dataset.values("ground_truth")

            # list of lists of `Detection` instances
            detections = dataset.values("ground_truth.detections")

            # list of lists of detection labels
            labels = dataset.values("ground_truth.detections.label")

        Args:
            field_or_expr: a field name, ``embedded.field.name``,
                :class:`fiftyone.core.expressions.ViewExpression`, or
                `MongoDB expression <https://docs.mongodb.com/manual/meta/aggregation-quick-reference/#aggregation-expressions>`_
                defining the field or expression to aggregate. This can also
                be a list or tuple of such arguments, in which case a tuple of
                corresponding aggregation results (each receiving the same
                additional keyword arguments, if any) will be returned
            expr (None): a :class:`fiftyone.core.expressions.ViewExpression` or
                `MongoDB expression <https://docs.mongodb.com/manual/meta/aggregation-quick-reference/#aggregation-expressions>`_
                to apply to ``field_or_expr`` (which must be a field) before
                aggregating
            missing_value (None): a value to insert for missing or
                ``None``-valued fields
            unwind (False): whether to automatically unwind all recognized list
                fields

        Returns:
            the list of values
        """
        make = lambda field_or_expr: foa.Values(
            field_or_expr,
            expr=expr,
            missing_value=missing_value,
            unwind=unwind,
            _allow_missing=_allow_missing,
            _big_result=_big_result,
            _raw=_raw,
        )
        return self._make_and_aggregate(make, field_or_expr)

    def draw_labels(
        self, output_dir, label_fields=None, overwrite=False, config=None,
    ):
        """Renders annotated versions of the media in the collection with the
        specified label data overlaid to the given directory.

        The filenames of the sample media are maintained, unless a name
        conflict would occur in ``output_dir``, in which case an index of the
        form ``"-%d" % count`` is appended to the base filename.

        Images are written in format ``fo.config.default_image_ext``, and
        videos are written in format ``fo.config.default_video_ext``.

        Args:
            output_dir: the directory to write the annotated media
            label_fields (None): a list of label fields to render. By default,
                all :class:`fiftyone.core.labels.Label` fields are drawn
            overwrite (False): whether to delete ``output_dir`` if it exists
                before rendering
            config (None): an optional
                :class:`fiftyone.utils.annotations.DrawConfig` configuring how
                to draw the labels

        Returns:
            the list of paths to the rendered media
        """
        if os.path.isdir(output_dir):
            if overwrite:
                etau.delete_dir(output_dir)
            else:
                logger.warning(
                    "Directory '%s' already exists; outputs will be merged "
                    "with existing files",
                    output_dir,
                )

        if label_fields is None:
            label_fields = self._get_label_fields()

        if self.media_type == fom.VIDEO:
            return foua.draw_labeled_videos(
                self, output_dir, label_fields=label_fields, config=config
            )

        return foua.draw_labeled_images(
            self, output_dir, label_fields=label_fields, config=config
        )

    def export(
        self,
        export_dir=None,
        dataset_type=None,
        data_path=None,
        labels_path=None,
        export_media=None,
        dataset_exporter=None,
        label_field=None,
        frame_labels_field=None,
        overwrite=False,
        **kwargs,
    ):
        """Exports the samples in the collection to disk.

        You can perform exports with this method via the following basic
        patterns:

        (a) Provide ``export_dir`` and ``dataset_type`` to export the content
            to a directory in the default layout for the specified format, as
            documented in :ref:`this page <exporting-datasets>`

        (b) Provide ``dataset_type`` along with ``data_path``, ``labels_path``,
            and/or ``export_media`` to directly specify where to export the
            source media and/or labels (if applicable) in your desired format.
            This syntax provides the flexibility to, for example, perform
            workflows like labels-only exports

        (c) Provide a ``dataset_exporter`` to which to feed samples to perform
            a fully-customized export

        In all workflows, the remaining parameters of this method can be
        provided to further configure the export.

        See :ref:`this page <exporting-datasets>` for more information about
        the available export formats and examples of using this method.

        See :ref:`this guide <custom-dataset-exporter>` for more details about
        exporting datasets in custom formats by defining your own
        :class:`fiftyone.utils.data.exporters.DatasetExporter`.

        This method will automatically coerce the data to match the requested
        export in the following cases:

        -   When exporting in either an unlabeled image or image classification
            format, if a spatial label field is provided
            (:class:`fiftyone.core.labels.Detection`,
            :class:`fiftyone.core.labels.Detections`,
            :class:`fiftyone.core.labels.Polyline`, or
            :class:`fiftyone.core.labels.Polylines`), then the
            **image patches** of the provided samples will be exported

        -   When exporting in labeled image dataset formats that expect
            list-type labels (:class:`fiftyone.core.labels.Classifications`,
            :class:`fiftyone.core.labels.Detections`,
            :class:`fiftyone.core.labels.Keypoints`, or
            :class:`fiftyone.core.labels.Polylines`), if a label field contains
            labels in non-list format
            (e.g., :class:`fiftyone.core.labels.Classification`), the labels
            will be automatically upgraded to single-label lists

        -   When exporting in labeled image dataset formats that expect
            :class:`fiftyone.core.labels.Detections` labels, if a
            :class:`fiftyone.core.labels.Classification` field is provided, the
            labels will be automatically upgraded to detections that span the
            entire images

        Args:
            export_dir (None): the directory to which to export the samples in
                format ``dataset_type``. This parameter may be omitted if you
                have provided appropriate values for the ``data_path`` and/or
                ``labels_path`` parameters. Alternatively, this can also be an
                archive path with one of the following extensions::

                    .zip, .tar, .tar.gz, .tgz, .tar.bz, .tbz

                If an archive path is specified, the export is performed in a
                directory of same name (minus extension) and then automatically
                archived and the directory then deleted
            dataset_type (None): the
                :class:`fiftyone.types.dataset_types.Dataset` type to write. If
                not specified, the default type for ``label_field`` is used
            data_path (None): an optional parameter that enables explicit
                control over the location of the exported media for certain
                export formats. Can be any of the following:

                -   a folder name like ``"data"`` or ``"data/"`` specifying a
                    subfolder of ``export_dir`` in which to export the media
                -   an absolute directory path in which to export the media. In
                    this case, the ``export_dir`` has no effect on the location
                    of the data
                -   a filename like ``"data.json"`` specifying the filename of
                    a JSON manifest file in ``export_dir`` generated when
                    ``export_media`` is ``"manifest"``
                -   an absolute filepath specifying the location to write the
                    JSON manifest file when ``export_media`` is ``"manifest"``.
                    In this case, ``export_dir`` has no effect on the location
                    of the data

                If None, a default value of this parameter will be chosen based
                on the value of the ``export_media`` parameter. Note that this
                parameter is not applicable to certain export formats such as
                binary types like TF records
            labels_path (None): an optional parameter that enables explicit
                control over the location of the exported labels. Only
                applicable when exporting in certain labeled dataset formats.
                Can be any of the following:

                -   a type-specific folder name like ``"labels"`` or
                    ``"labels/"`` or a filename like ``"labels.json"`` or
                    ``"labels.xml"`` specifying the location in ``export_dir``
                    in which to export the labels
                -   an absolute directory or filepath in which to export the
                    labels. In this case, the ``export_dir`` has no effect on
                    the location of the labels

                For labeled datasets, the default value of this parameter will
                be chosen based on the export format so that the labels will be
                exported into ``export_dir``
            export_media (None): controls how to export the raw media. The
                supported values are:

                -   ``True``: copy all media files into the output directory
                -   ``False``: don't export media. This option is only useful
                    when exporting labeled datasets whose label format stores
                    sufficient information to locate the associated media
                -   ``"move"``: move all media files into the output directory
                -   ``"symlink"``: create symlinks to the media files in the
                    output directory
                -   ``"manifest"``: create a ``data.json`` in the output
                    directory that maps UUIDs used in the labels files to the
                    filepaths of the source media, rather than exporting the
                    actual media

                If None, an appropriate default value of this parameter will be
                chosen based on the value of the ``data_path`` parameter. Note
                that some dataset formats may not support certain values for
                this parameter (e.g., when exporting in binary formats such as
                TF records, "symlink" is not an option)
            dataset_exporter (None): a
                :class:`fiftyone.utils.data.exporters.DatasetExporter` to use
                to export the samples. When provided, parameters such as
                ``export_dir``, ``dataset_type``, ``data_path``, and
                ``labels_path`` have no effect
            label_field (None): controls the label field(s) to export. Only
                applicable to labeled image datasets or labeled video datasets
                with sample-level labels. Can be any of the following:

                -   the name of a label field to export
                -   a glob pattern of label field(s) to export
                -   a list or tuple of label field(s) to export
                -   a dictionary mapping label field names to keys to use when
                    constructing the label dictionaries to pass to the exporter

                Note that multiple fields can only be specified when the
                exporter used can handle dictionaries of labels. By default,
                the first field of compatible type for the exporter is used
            frame_labels_field (None): controls the frame label field(s) to
                export. Only applicable to labeled video datasets. Can be any
                of the following:

                -   the name of a frame label field to export
                -   a glob pattern of frame label field(s) to export
                -   a list or tuple of frame label field(s) to export
                -   a dictionary mapping frame label field names to keys to use
                    when constructing the frame label dictionaries to pass to
                    the exporter

                Note that multiple fields can only be specified when the
                exporter used can handle dictionaries of frame labels. By
                default, the first field of compatible type for the exporter is
                used
            overwrite (False): whether to delete existing directories before
                performing the export (True) or to merge the export with
                existing files and directories (False). Not applicable when a
                ``dataset_exporter`` was provided
            **kwargs: optional keyword arguments to pass to the dataset
                exporter's constructor. If you are exporting image patches,
                this can also contain keyword arguments for
                :class:`fiftyone.utils.patches.ImagePatchesExtractor`
        """
        if export_dir is not None and etau.is_archive(export_dir):
            archive_path = export_dir
            export_dir = etau.split_archive(archive_path)[0]
        else:
            archive_path = None

        if dataset_type is None and dataset_exporter is None:
            raise ValueError(
                "Either `dataset_type` or `dataset_exporter` must be provided"
            )

        # If no dataset exporter was provided, construct one
        if dataset_exporter is None:
            _handle_existing_dirs(
                export_dir, data_path, labels_path, export_media, overwrite
            )

            dataset_exporter, kwargs = foud.build_dataset_exporter(
                dataset_type,
                warn_unused=False,  # don't warn yet, might be patches kwargs
                export_dir=export_dir,
                data_path=data_path,
                labels_path=labels_path,
                export_media=export_media,
                **kwargs,
            )

        # Get label field(s) to export
        if isinstance(dataset_exporter, foud.LabeledImageDatasetExporter):
            # Labeled images
            label_field = self._parse_label_field(
                label_field,
                dataset_exporter=dataset_exporter,
                allow_coercion=True,
                required=True,
            )
            frame_labels_field = None
        elif isinstance(dataset_exporter, foud.LabeledVideoDatasetExporter):
            # Labeled videos
            label_field = self._parse_label_field(
                label_field,
                dataset_exporter=dataset_exporter,
                allow_coercion=True,
                required=False,
            )
            frame_labels_field = self._parse_frame_labels_field(
                frame_labels_field,
                dataset_exporter=dataset_exporter,
                allow_coercion=True,
                required=False,
            )

            if label_field is None and frame_labels_field is None:
                raise ValueError(
                    "Unable to locate compatible sample or frame-level "
                    "field(s) to export"
                )

        # Perform the export
        foud.export_samples(
            self,
            dataset_exporter=dataset_exporter,
            label_field=label_field,
            frame_labels_field=frame_labels_field,
            **kwargs,
        )

        # Archive, if requested
        if archive_path is not None:
            etau.make_archive(export_dir, archive_path, cleanup=True)

    def annotate(
        self,
        anno_key,
        label_schema=None,
        label_field=None,
        label_type=None,
        classes=None,
        attributes=True,
        media_field="filepath",
        backend=None,
        launch_editor=False,
        **kwargs,
    ):
        """Exports the samples and optional label field(s) in this collection
        to the given annotation backend.

        The ``backend`` parameter controls which annotation backend to use.
        Depending on the backend you use, you may want/need to provide extra
        keyword arguments to this function for the constructor of the backend's
        :class:`fiftyone.utils.annotations.AnnotationBackendConfig` class.

        The natively provided backends and their associated config classes are:

        -   ``"cvat"``: :class:`fiftyone.utils.cvat.CVATBackendConfig`

        See :ref:`this page <requesting-annotations>` for more information
        about using this method, including how to define label schemas and how
        to configure login credentials for your annotation provider.

        Args:
            anno_key: a string key to use to refer to this annotation run
            label_schema (None): a dictionary defining the label schema to use.
                If this argument is provided, it takes precedence over the
                other schema-related arguments
            label_field (None): a string indicating a new or existing label
                field to annotate
            label_type (None): a string or type indicating the type of labels
                to annotate. The possible label strings/types are:

                -   ``"classification"``: :class:`fiftyone.core.labels.Classification`
                -   ``"classifications"``: :class:`fiftyone.core.labels.Classifications`
                -   ``"detection"``: :class:`fiftyone.core.labels.Detection`
                -   ``"detections"``: :class:`fiftyone.core.labels.Detections`
                -   ``"polyline"``: :class:`fiftyone.core.labels.Polyline`
                -   ``"polylines"``: :class:`fiftyone.core.labels.Polylines`
                -   ``"keypoint"``: :class:`fiftyone.core.labels.Keypoint`
                -   ``"keypoints"``: :class:`fiftyone.core.labels.Keypoints`

                You can also specify ``"scalar"`` for a primitive scalar field
                or pass any of the supported scalar field types:

                -   :class:`fiftyone.core.fields.IntField`
                -   :class:`fiftyone.core.fields.FloatField`
                -   :class:`fiftyone.core.fields.StringField`
                -   :class:`fiftyone.core.fields.BooleanField`

                All new label fields must have their type specified via this
                argument or in ``label_schema``. Note that annotation backends
                may not support all label types
            classes (None): a list of strings indicating the class options for
                ``label_field`` or all fields in ``label_schema`` without
                classes specified. All new label fields must have a class list
                provided via one of the supported methods. For existing label
                fields, if classes are not provided by this argument nor
                ``label_schema``, they are parsed from :meth:`classes` or
                :meth:`default_classes`
            attributes (True): specifies the label attributes of each label
                field to include (other than their ``label``, which is always
                included) in the annotation export. Can be any of the
                following:

                -   ``True``: export all label attributes
                -   ``False``: don't export any custom label attributes
                -   a list of label attributes to export
                -   a dict mapping attribute names to dicts specifying the
                    ``type``, ``values``, and ``default`` for each attribute

                If provided, this parameter will apply to all label fields in
                ``label_schema`` that do not define their attributes
            media_field ("filepath"): the field containing the paths to the
                media files to upload
            backend (None): the annotation backend to use. The supported values
                are ``fiftyone.annotation_config.backends.keys()`` and the
                default is ``fiftyone.annotation_config.default_backend``
            launch_editor (False): whether to launch the annotation backend's
                editor after uploading the samples
            **kwargs: keyword arguments for the
                :class:`fiftyone.utils.annotations.AnnotationBackendConfig`

        Returns:
            an :class:`fiftyone.utils.annotations.AnnnotationResults`
        """
        return foua.annotate(
            self,
            anno_key,
            label_schema=label_schema,
            label_field=label_field,
            label_type=label_type,
            classes=classes,
            attributes=attributes,
            media_field=media_field,
            backend=backend,
            launch_editor=launch_editor,
            **kwargs,
        )

    @property
    def has_annotation_runs(self):
        """Whether this colection has any annotation runs."""
        return bool(self.list_annotation_runs())

    def has_annotation_run(self, anno_key):
        """Whether this collection has an annotation run with the given key.

        Args:
            anno_key: an annotation key

        Returns:
            True/False
        """
        return anno_key in self.list_annotation_runs()

    def list_annotation_runs(self):
        """Returns a list of all annotation keys on this collection.

        Returns:
            a list of annotation keys
        """
        return foan.AnnotationMethod.list_runs(self)

    def get_annotation_info(self, anno_key):
        """Returns information about the annotation run with the given key on
        this collection.

        Args:
            anno_key: an annotation key

        Returns:
            a :class:`fiftyone.core.annotation.AnnotationInfo`
        """
        return foan.AnnotationMethod.get_run_info(self, anno_key)

    def load_annotation_results(self, anno_key, **kwargs):
        """Loads the results for the annotation run with the given key on this
        collection.

        The :class:`fiftyone.utils.annotations.AnnotationResults` object
        returned by this method will provide a variety of backend-specific
        methods allowing you to perform actions such as checking the status and
        deleting this run from the annotation backend.

        Use :meth:`load_annotations` to load the labels from an annotation
        run onto your FiftyOne dataset.

        Args:
            anno_key: an annotation key
            **kwargs: optional keyword arguments for
                :meth:`fiftyone.utils.annotations.AnnotationResults.load_credentials`

        Returns:
            a :class:`fiftyone.utils.annotations.AnnotationResults`
        """
        results = foan.AnnotationMethod.load_run_results(self, anno_key)
        results.load_credentials(**kwargs)
        return results

    def load_annotation_view(self, anno_key, select_fields=False):
        """Loads the :class:`fiftyone.core.view.DatasetView` on which the
        specified annotation run was performed on this collection.

        Args:
            anno_key: an annotation key
            select_fields (False): whether to select only the fields involved
                in the annotation run

        Returns:
            a :class:`fiftyone.core.view.DatasetView`
        """
        return foan.AnnotationMethod.load_run_view(
            self, anno_key, select_fields=select_fields
        )

    def load_annotations(
        self, anno_key, skip_unexpected=False, cleanup=False, **kwargs
    ):
        """Downloads the labels from the given annotation run from the
        annotation backend and merges them into this collection.

        See :ref:`this page <loading-annotations>` for more information
        about using this method to import annotations that you have scheduled
        by calling :meth:`annotate`.

        Args:
            anno_key: an annotation key
            skip_unexpected (False): whether to skip any unexpected labels that
                don't match the run's label schema when merging. If False and
                unexpected labels are encountered, you will be presented an
                interactive prompt to deal with them
            cleanup (False): whether to delete any informtation regarding this
                run from the annotation backend after loading the annotations
            **kwargs: optional keyword arguments for
                :meth:`fiftyone.utils.annotations.AnnotationResults.load_credentials`
        """
        foua.load_annotations(
            self,
            anno_key,
            skip_unexpected=skip_unexpected,
            cleanup=cleanup,
            **kwargs,
        )

    def delete_annotation_run(self, anno_key):
        """Deletes the annotation run with the given key from this collection.

        Calling this method only deletes the **record** of the annotation run
        from the collection; it will not delete any annotations loaded onto
        your dataset via :meth:`load_annotations`, nor will it delete any
        associated information from the annotation backend.

        Use :meth:`load_annotation_results` to programmatically manage/delete
        a run from the annotation backend.

        Args:
            anno_key: an annotation key
        """
        foan.AnnotationMethod.delete_run(self, anno_key)

    def delete_annotation_runs(self):
        """Deletes all annotation runs from this collection.

        Calling this method only deletes the **records** of the annotation runs
        from this collection; it will not delete any annotations loaded onto
        your dataset via :meth:`load_annotations`, nor will it delete any
        associated information from the annotation backend.

        Use :meth:`load_annotation_results` to programmatically manage/delete
        runs in the annotation backend.
        """
        foan.AnnotationMethod.delete_runs(self)

    def list_indexes(self):
        """Returns the list of index names on this collection.

        Single-field indexes are referenced by their field name, while compound
        indexes are referenced by more complicated strings. See
        :meth:`pymongo:pymongo.collection.Collection.index_information` for
        details on the compound format.

        Returns:
            the list of index names
        """
        return list(self.get_index_information().keys())

    def get_index_information(self):
        """Returns a dictionary of information about the indexes on this
        collection.

        See :meth:`pymongo:pymongo.collection.Collection.index_information` for
        details on the structure of this dictionary.

        Returns:
            a dict mapping index names to info dicts
        """
        index_info = {}

        # Sample-level indexes
        fields_map = self._get_db_fields_map(reverse=True)
        sample_info = self._dataset._sample_collection.index_information()
        for key, info in sample_info.items():
            if len(info["key"]) == 1:
                field = info["key"][0][0]
                key = fields_map.get(field, field)

            index_info[key] = info

        if self.media_type == fom.VIDEO:
            # Frame-level indexes
            fields_map = self._get_db_fields_map(frames=True, reverse=True)
            frame_info = self._dataset._frame_collection.index_information()
            for key, info in frame_info.items():
                if len(info["key"]) == 1:
                    field = info["key"][0][0]
                    key = fields_map.get(field, field)

                index_info[self._FRAMES_PREFIX + key] = info

        return index_info

    def create_index(self, field_or_spec, unique=False, **kwargs):
        """Creates an index on the given field or with the given specification,
        if necessary.

        Indexes enable efficient sorting, merging, and other such operations.

        Frame-level fields can be indexed by prepending ``"frames."`` to the
        field name.

        If you are indexing a single field and it already has a unique
        constraint, it will be retained regardless of the ``unique`` value you
        specify. Conversely, if the given field already has a non-unique index
        but you requested a unique index, the existing index will be replaced
        with a unique index. Use :meth:`drop_index` to drop an existing index
        first if you wish to modify an existing index in other ways.

        Args:
            field_or_spec: the field name, ``embedded.field.name``, or index
                specification list. See
                :meth:`pymongo:pymongo.collection.Collection.create_index` for
                supported values
            unique (False): whether to add a uniqueness constraint to the index
            **kwargs: optional keyword arguments for
                :meth:`pymongo:pymongo.collection.Collection.create_index`

        Returns:
            the name of the index
        """
        if etau.is_str(field_or_spec):
            input_spec = [(field_or_spec, 1)]
        else:
            input_spec = list(field_or_spec)

        single_field_index = len(input_spec) == 1

        # For single field indexes, provide special handling based on `unique`
        # constraint
        if single_field_index:
            field = input_spec[0][0]

            index_info = self.get_index_information()
            if field in index_info:
                _unique = index_info[field].get("unique", False)
                if _unique or (unique == _unique):
                    # Satisfactory index already exists
                    return field

                _field, is_frame_field = self._handle_frame_field(field)

                if _field == "id":
                    # For some reason ID indexes are not reported by
                    # `get_index_information()` as being unique like other
                    # manually created indexes, but they are, so nothing needs
                    # to be done here
                    return field

                if _field in self._get_default_indexes(frames=is_frame_field):
                    raise ValueError(
                        "Cannot modify default index '%s'" % field
                    )

                # We need to drop existing index and replace with a unique one
                self.drop_index(field)

        is_frame_fields = []
        index_spec = []
        for field, option in input_spec:
            self._validate_root_field(field, include_private=True)
            _field, is_frame_field = self._get_db_field(field)
            is_frame_fields.append(is_frame_field)
            index_spec.append((_field, option))

        if len(set(is_frame_fields)) > 1:
            raise ValueError(
                "Fields in a compound index must be either all sample-level "
                "or all frame-level fields"
            )

        is_frame_index = all(is_frame_fields)

        if is_frame_index:
            coll = self._dataset._frame_collection
        else:
            coll = self._dataset._sample_collection

        name = coll.create_index(index_spec, unique=unique, **kwargs)

        if single_field_index:
            name = input_spec[0][0]
        elif is_frame_index:
            name = self._FRAMES_PREFIX + name

        return name

    def drop_index(self, field_or_name):
        """Drops the index for the given field or name.

        Args:
            field_or_name: a field name, ``embedded.field.name``, or compound
                index name. Use :meth:`list_indexes` to see the available
                indexes
        """
        name, is_frame_index = self._handle_frame_field(field_or_name)

        if is_frame_index:
            if name in self._get_default_indexes(frames=True):
                raise ValueError("Cannot drop default frame index '%s'" % name)

            coll = self._dataset._frame_collection
        else:
            if name in self._get_default_indexes():
                raise ValueError("Cannot drop default index '%s'" % name)

            coll = self._dataset._sample_collection

        index_map = {}
        fields_map = self._get_db_fields_map(
            frames=is_frame_index, reverse=True
        )
        for key, info in coll.index_information().items():
            if len(info["key"]) == 1:
                # We use field name, not pymongo name, for single field indexes
                field = info["key"][0][0]
                index_map[fields_map.get(field, field)] = key
            else:
                index_map[key] = key

        if name not in index_map:
            itype = "frame index" if is_frame_index else "index"
            raise ValueError(
                "%s has no %s '%s'" % (self.__class__.__name__, itype, name)
            )

        coll.drop_index(index_map[name])

    def _get_default_indexes(self, frames=False):
        if frames:
            if self.media_type == fom.VIDEO:
                return ["id", "_sample_id_1_frame_number_1"]

            return []

        return ["id", "filepath"]

    def reload(self):
        """Reloads the collection from the database."""
        raise NotImplementedError("Subclass must implement reload()")

    def to_dict(self, rel_dir=None, frame_labels_dir=None, pretty_print=False):
        """Returns a JSON dictionary representation of the collection.

        Args:
            rel_dir (None): a relative directory to remove from the
                ``filepath`` of each sample, if possible. The path is converted
                to an absolute path (if necessary) via
                ``os.path.abspath(os.path.expanduser(rel_dir))``. The typical
                use case for this argument is that your source data lives in
                a single directory and you wish to serialize relative, rather
                than absolute, paths to the data within that directory
            frame_labels_dir (None): a directory in which to write per-sample
                JSON files containing the frame labels for video samples. If
                omitted, frame labels will be included directly in the returned
                JSON dict (which can be quite quite large for video datasets
                containing many frames). Only applicable to video datasets
            pretty_print (False): whether to render frame labels JSON in human
                readable format with newlines and indentations. Only applicable
                to video datasets when a ``frame_labels_dir`` is provided

        Returns:
            a JSON dict
        """
        if rel_dir is not None:
            rel_dir = (
                os.path.abspath(os.path.expanduser(rel_dir)) + os.path.sep
            )
            len_rel_dir = len(rel_dir)

        is_video = self.media_type == fom.VIDEO
        write_frame_labels = is_video and frame_labels_dir is not None

        d = {
            "name": self.name,
            "media_type": self.media_type,
            "num_samples": len(self),
            "sample_fields": self._serialize_field_schema(),
        }

        if is_video:
            d["frame_fields"] = self._serialize_frame_field_schema()

        d["info"] = self.info

        if self.classes:
            d["classes"] = self.classes

        if self.default_classes:
            d["default_classes"] = self.default_classes

        if self.mask_targets:
            d["mask_targets"] = self._serialize_mask_targets()

        if self.default_mask_targets:
            d["default_mask_targets"] = self._serialize_default_mask_targets()

        # Serialize samples
        samples = []
        for sample in self.iter_samples(progress=True):
            sd = sample.to_dict(include_frames=True)

            if write_frame_labels:
                frames = {"frames": sd.pop("frames", {})}
                filename = sample.id + ".json"
                sd["frames"] = filename
                frames_path = os.path.join(frame_labels_dir, filename)
                etas.write_json(frames, frames_path, pretty_print=pretty_print)

            if rel_dir and sd["filepath"].startswith(rel_dir):
                sd["filepath"] = sd["filepath"][len_rel_dir:]

            samples.append(sd)

        d["samples"] = samples

        return d

    def to_json(self, rel_dir=None, frame_labels_dir=None, pretty_print=False):
        """Returns a JSON string representation of the collection.

        The samples will be written as a list in a top-level ``samples`` field
        of the returned dictionary.

        Args:
            rel_dir (None): a relative directory to remove from the
                ``filepath`` of each sample, if possible. The path is converted
                to an absolute path (if necessary) via
                ``os.path.abspath(os.path.expanduser(rel_dir))``. The typical
                use case for this argument is that your source data lives in
                a single directory and you wish to serialize relative, rather
                than absolute, paths to the data within that directory
            frame_labels_dir (None): a directory in which to write per-sample
                JSON files containing the frame labels for video samples. If
                omitted, frame labels will be included directly in the returned
                JSON dict (which can be quite quite large for video datasets
                containing many frames). Only applicable to video datasets
            pretty_print (False): whether to render the JSON in human readable
                format with newlines and indentations

        Returns:
            a JSON string
        """
        d = self.to_dict(
            rel_dir=rel_dir,
            frame_labels_dir=frame_labels_dir,
            pretty_print=pretty_print,
        )
        return etas.json_to_str(d, pretty_print=pretty_print)

    def write_json(
        self,
        json_path,
        rel_dir=None,
        frame_labels_dir=None,
        pretty_print=False,
    ):
        """Writes the colllection to disk in JSON format.

        Args:
            json_path: the path to write the JSON
            rel_dir (None): a relative directory to remove from the
                ``filepath`` of each sample, if possible. The path is converted
                to an absolute path (if necessary) via
                ``os.path.abspath(os.path.expanduser(rel_dir))``. The typical
                use case for this argument is that your source data lives in
                a single directory and you wish to serialize relative, rather
                than absolute, paths to the data within that directory
            frame_labels_dir (None): a directory in which to write per-sample
                JSON files containing the frame labels for video samples. If
                omitted, frame labels will be included directly in the returned
                JSON dict (which can be quite quite large for video datasets
                containing many frames). Only applicable to video datasets
            pretty_print (False): whether to render the JSON in human readable
                format with newlines and indentations
        """
        d = self.to_dict(
            rel_dir=rel_dir,
            frame_labels_dir=frame_labels_dir,
            pretty_print=pretty_print,
        )
        etas.write_json(d, json_path, pretty_print=pretty_print)

    def _add_view_stage(self, stage):
        """Returns a :class:`fiftyone.core.view.DatasetView` containing the
        contents of the collection with the given
        :class:fiftyone.core.stages.ViewStage` appended to its aggregation
        pipeline.

        Subclasses are responsible for performing any validation on the view
        stage to ensure that it is a valid stage to add to this collection.

        Args:
            stage: a :class:fiftyone.core.stages.ViewStage`

        Returns:
            a :class:`fiftyone.core.view.DatasetView`
        """
        raise NotImplementedError("Subclass must implement _add_view_stage()")

    def aggregate(self, aggregations):
        """Aggregates one or more
        :class:`fiftyone.core.aggregations.Aggregation` instances.

        Note that it is best practice to group aggregations into a single call
        to :meth:`aggregate`, as this will be more efficient than performing
        multiple aggregations in series.

        Args:
            aggregations: an :class:`fiftyone.core.aggregations.Aggregation` or
                iterable of :class:`fiftyone.core.aggregations.Aggregation`
                instances

        Returns:
            an aggregation result or list of aggregation results corresponding
            to the input aggregation(s)
        """
        if not aggregations:
            return []

        scalar_result = isinstance(aggregations, foa.Aggregation)

        if scalar_result:
            aggregations = [aggregations]

        # Partition aggregations by type
        big_aggs, batch_aggs, facet_aggs = self._parse_aggregations(
            aggregations, allow_big=True
        )

        # Placeholder to store results
        results = [None] * len(aggregations)

        idx_map = {}
        pipelines = []

        # Build batch pipeline
        if batch_aggs:
            pipeline = self._build_batch_pipeline(batch_aggs)
            pipelines.append(pipeline)

        # Build big pipelines
        for idx, aggregation in big_aggs.items():
            pipeline = self._build_big_pipeline(aggregation)
            idx_map[idx] = len(pipelines)
            pipelines.append(pipeline)

        # Build facet-able pipelines
        facet_pipelines = self._build_faceted_pipelines(facet_aggs)
        for idx, pipeline in facet_pipelines.items():
            idx_map[idx] = len(pipelines)
            pipelines.append(pipeline)

        # Run all aggregations
        _results = foo.aggregate(self._dataset._sample_collection, pipelines)

        # Parse batch results
        if batch_aggs:
            result = list(_results[0])

            for idx, aggregation in batch_aggs.items():
                results[idx] = self._parse_big_result(aggregation, result)

        # Parse big results
        for idx, aggregation in big_aggs.items():
            result = list(_results[idx_map[idx]])
            results[idx] = self._parse_big_result(aggregation, result)

        # Parse facet-able results
        for idx, aggregation in facet_aggs.items():
            result = list(_results[idx_map[idx]])
            results[idx] = self._parse_faceted_result(aggregation, result)

        return results[0] if scalar_result else results

    async def _async_aggregate(self, aggregations):
        if not aggregations:
            return []

        scalar_result = isinstance(aggregations, foa.Aggregation)

        if scalar_result:
            aggregations = [aggregations]

        _, _, facet_aggs = self._parse_aggregations(
            aggregations, allow_big=False
        )

        # Placeholder to store results
        results = [None] * len(aggregations)

        idx_map = {}
        pipelines = []

        if facet_aggs:
            # Build facet-able pipelines
            facet_pipelines = self._build_faceted_pipelines(facet_aggs)
            for idx, pipeline in facet_pipelines.items():
                idx_map[idx] = len(pipelines)
                pipelines.append(pipeline)

            # Run all aggregations
            coll_name = self._dataset._sample_collection_name
            collection = foo.get_async_db_conn()[coll_name]
            _results = await foo.aggregate(collection, pipelines)

            # Parse facet-able results
            for idx, aggregation in facet_aggs.items():
                result = list(_results[idx_map[idx]])
                results[idx] = self._parse_faceted_result(aggregation, result)

        return results[0] if scalar_result else results

    def _parse_aggregations(self, aggregations, allow_big=True):
        big_aggs = {}
        batch_aggs = {}
        facet_aggs = {}
        for idx, aggregation in enumerate(aggregations):
            if aggregation._is_big_batchable:
                batch_aggs[idx] = aggregation
            elif aggregation._has_big_result:
                big_aggs[idx] = aggregation
            else:
                facet_aggs[idx] = aggregation

        if not allow_big and (big_aggs or batch_aggs):
            raise ValueError(
                "This method does not support aggregations that return big "
                "results"
            )

        return big_aggs, batch_aggs, facet_aggs

    def _build_batch_pipeline(self, aggs_map):
        project = {}
        attach_frames = False
        for idx, aggregation in aggs_map.items():
            big_field = "value%d" % idx

            _pipeline = aggregation.to_mongo(self, big_field=big_field)
            attach_frames |= aggregation._needs_frames(self)

            try:
                assert len(_pipeline) == 1
                project[big_field] = _pipeline[0]["$project"][big_field]
            except:
                raise ValueError(
                    "Batchable aggregations must have pipelines with a single "
                    "$project stage; found %s" % _pipeline
                )

        return self._pipeline(
            pipeline=[{"$project": project}], attach_frames=attach_frames
        )

    def _build_big_pipeline(self, aggregation):
        return self._pipeline(
            pipeline=aggregation.to_mongo(self, big_field="values"),
            attach_frames=aggregation._needs_frames(self),
        )

    def _build_faceted_pipelines(self, aggs_map):
        pipelines = {}
        for idx, aggregation in aggs_map.items():
            pipelines[idx] = self._pipeline(
                pipeline=aggregation.to_mongo(self),
                attach_frames=aggregation._needs_frames(self),
            )

        return pipelines

    def _parse_big_result(self, aggregation, result):
        if result:
            return aggregation.parse_result(result)

        return aggregation.default_result()

    def _parse_faceted_result(self, aggregation, result):
        if result:
            return aggregation.parse_result(result[0])

        return aggregation.default_result()

    def _pipeline(
        self,
        pipeline=None,
        attach_frames=False,
        detach_frames=False,
        frames_only=False,
    ):
        """Returns the MongoDB aggregation pipeline for the collection.

        Args:
            pipeline (None): a MongoDB aggregation pipeline (list of dicts) to
                append to the current pipeline
            attach_frames (False): whether to attach the frame documents prior
                to executing the pipeline. Only applicable to video datasets
            detach_frames (False): whether to detach the frame documents at the
                end of the pipeline. Only applicable to video datasets
            frames_only (False): whether to generate a pipeline that contains
                *only* the frames in the collection

        Returns:
            the aggregation pipeline
        """
        raise NotImplementedError("Subclass must implement _pipeline()")

    def _aggregate(
        self,
        pipeline=None,
        attach_frames=False,
        detach_frames=False,
        frames_only=False,
    ):
        """Runs the MongoDB aggregation pipeline on the collection and returns
        the result.

        Args:
            pipeline (None): a MongoDB aggregation pipeline (list of dicts) to
                append to the current pipeline
            attach_frames (False): whether to attach the frame documents prior
                to executing the pipeline. Only applicable to video datasets
            detach_frames (False): whether to detach the frame documents at the
                end of the pipeline. Only applicable to video datasets
            frames_only (False): whether to generate a pipeline that contains
                *only* the frames in the collection

        Returns:
            the aggregation result dict
        """
        raise NotImplementedError("Subclass must implement _aggregate()")

    def _make_and_aggregate(self, make, args):
        if isinstance(args, (list, tuple)):
            return tuple(self.aggregate([make(arg) for arg in args]))

        return self.aggregate(make(args))

    def _build_aggregation(self, aggregations):
        scalar_result = isinstance(aggregations, foa.Aggregation)
        if scalar_result:
            aggregations = [aggregations]
        elif not aggregations:
            return False, [], None

        pipelines = {}
        for idx, agg in enumerate(aggregations):
            if not isinstance(agg, foa.Aggregation):
                raise TypeError(
                    "'%s' is not an %s" % (agg.__class__, foa.Aggregation)
                )

            pipelines[str(idx)] = agg.to_mongo(self)

        return scalar_result, aggregations, [{"$facet": pipelines}]

    def _process_aggregations(self, aggregations, result, scalar_result):
        results = []
        for idx, agg in enumerate(aggregations):
            _result = result[str(idx)]
            if _result:
                results.append(agg.parse_result(_result[0]))
            else:
                results.append(agg.default_result())

        return results[0] if scalar_result else results

    def _serialize(self):
        # pylint: disable=no-member
        return self._doc.to_dict(extended=True)

    def _serialize_field_schema(self):
        return self._serialize_schema(self.get_field_schema())

    def _serialize_frame_field_schema(self):
        return self._serialize_schema(self.get_frame_field_schema())

    def _serialize_schema(self, schema):
        return {field_name: str(field) for field_name, field in schema.items()}

    def _serialize_mask_targets(self):
        return self._root_dataset._doc.field_to_mongo("mask_targets")

    def _serialize_default_mask_targets(self):
        return self._root_dataset._doc.field_to_mongo("default_mask_targets")

    def _parse_mask_targets(self, mask_targets):
        if not mask_targets:
            return mask_targets

        return self._root_dataset._doc.field_to_python(
            "mask_targets", mask_targets
        )

    def _parse_default_mask_targets(self, default_mask_targets):
        if not default_mask_targets:
            return default_mask_targets

        return self._root_dataset._doc.field_to_python(
            "default_mask_targets", default_mask_targets
        )

    def _to_fields_str(self, field_schema):
        max_len = max([len(field_name) for field_name in field_schema]) + 1
        return "\n".join(
            "    %s %s" % ((field_name + ":").ljust(max_len), str(field))
            for field_name, field in field_schema.items()
        )

    def _split_frame_fields(self, fields):
        if etau.is_str(fields):
            fields = [fields]

        if self.media_type != fom.VIDEO:
            return fields, []

        return fou.split_frame_fields(fields)

    def _parse_field_name(
        self,
        field_name,
        auto_unwind=True,
        omit_terminal_lists=False,
        allow_missing=False,
    ):
        return _parse_field_name(
            self, field_name, auto_unwind, omit_terminal_lists, allow_missing
        )

    def _has_field(self, field_name):
        field_name, is_frame_field = self._handle_frame_field(field_name)
        if is_frame_field:
            return field_name in self.get_frame_field_schema()

        return field_name in self.get_field_schema()

    def _handle_id_fields(self, field_name):
        return _handle_id_fields(self, field_name)

    def _handle_frame_field(self, field_name):
        is_frame_field = self._is_frame_field(field_name)
        if is_frame_field:
            field_name = field_name[len(self._FRAMES_PREFIX) :]

        return field_name, is_frame_field

    def _is_frame_field(self, field_name):
        return (self.media_type == fom.VIDEO) and (
            field_name.startswith(self._FRAMES_PREFIX)
            or field_name == "frames"
        )

    def _is_label_field(self, field_name, label_type_or_types):
        try:
            label_type = self._get_label_field_type(field_name)
        except:
            return False

        try:
            iter(label_type_or_types)
        except:
            label_type_or_types = (label_type_or_types,)

        return any(issubclass(label_type, t) for t in label_type_or_types)

    def _parse_label_field(
        self,
        label_field,
        dataset_exporter=None,
        allow_coercion=False,
        force_dict=False,
        required=False,
    ):
        return _parse_label_field(
            self,
            label_field,
            dataset_exporter=dataset_exporter,
            allow_coercion=allow_coercion,
            force_dict=force_dict,
            required=required,
        )

    def _parse_frame_labels_field(
        self,
        frame_labels_field,
        dataset_exporter=None,
        allow_coercion=False,
        force_dict=False,
        required=False,
    ):
        return _parse_frame_labels_field(
            self,
            frame_labels_field,
            dataset_exporter=dataset_exporter,
            allow_coercion=allow_coercion,
            force_dict=force_dict,
            required=required,
        )

    def _get_db_field(self, field_name):
        field, is_frame_field = self._handle_frame_field(field_name)
        fields_map = self._get_db_fields_map(frames=is_frame_field)
        db_field = fields_map.get(field, field)
        return db_field, is_frame_field

    def _get_db_fields_map(
        self, include_private=False, frames=False, reverse=False
    ):
        if frames:
            schema = self.get_frame_field_schema(
                include_private=include_private
            )
        else:
            schema = self.get_field_schema(include_private=include_private)

        if schema is None:
            return None

        fields_map = {}
        for field_name, field in schema.items():
            if field.db_field != field_name:
                if reverse:
                    fields_map[field.db_field] = field_name
                else:
                    fields_map[field_name] = field.db_field

        return fields_map

    def _get_label_fields(self):
        fields = self._get_sample_label_fields()

        if self.media_type == fom.VIDEO:
            fields.extend(self._get_frame_label_fields())

        return fields

    def _get_sample_label_fields(self):
        return list(
            self.get_field_schema(
                ftype=fof.EmbeddedDocumentField, embedded_doc_type=fol.Label
            ).keys()
        )

    def _get_frame_label_fields(self):
        if self.media_type != fom.VIDEO:
            return None

        return [
            self._FRAMES_PREFIX + field
            for field in self.get_frame_field_schema(
                ftype=fof.EmbeddedDocumentField, embedded_doc_type=fol.Label
            ).keys()
        ]

    def _validate_root_field(self, field_name, include_private=False):
        _ = self._get_root_field_type(
            field_name, include_private=include_private
        )

    def _get_root_field_type(self, field_name, include_private=False):
        field_name, is_frame_field = self._handle_frame_field(field_name)

        if is_frame_field:
            schema = self.get_frame_field_schema(
                include_private=include_private
            )
        else:
            schema = self.get_field_schema(include_private=include_private)

        root = field_name.split(".", 1)[0]

        if root not in schema:
            ftype = "frame field" if is_frame_field else "field"
            raise ValueError(
                "%s has no %s '%s'" % (self.__class__.__name__, ftype, root)
            )

        return schema[root]

    def _get_label_field_type(self, field_name):
        field_name, is_frame_field = self._handle_frame_field(field_name)
        if is_frame_field:
            schema = self.get_frame_field_schema()
        else:
            schema = self.get_field_schema()

        if field_name not in schema:
            ftype = "frame field" if is_frame_field else "field"
            raise ValueError(
                "%s has no %s '%s'"
                % (self.__class__.__name__, ftype, field_name)
            )

        field = schema[field_name]

        if not isinstance(field, fof.EmbeddedDocumentField) or not issubclass(
            field.document_type, fol.Label
        ):
            raise ValueError(
                "Field '%s' is not a Label type; found %s"
                % (field_name, field)
            )

        return field.document_type

    def _get_label_field_path(self, field_name, subfield=None):
        label_type = self._get_label_field_type(field_name)

        if issubclass(label_type, fol._LABEL_LIST_FIELDS):
            field_name += "." + label_type._LABEL_LIST_FIELD

        if subfield:
            field_path = field_name + "." + subfield
        else:
            field_path = field_name

        return label_type, field_path

    def _get_geo_location_field(self):
        geo_schema = self.get_field_schema(
            ftype=fof.EmbeddedDocumentField, embedded_doc_type=fol.GeoLocation
        )
        if not geo_schema:
            raise ValueError("No %s field found to use" % fol.GeoLocation)

        if len(geo_schema) > 1:
            raise ValueError(
                "Multiple %s fields found; you must specify which to use"
                % fol.GeoLocation
            )

        return next(iter(geo_schema.keys()))

    def _get_field_type(
        self, field_name, is_frame_field=None, ignore_primitives=False
    ):
        return _get_field_type(
            self,
            field_name,
            is_frame_field=is_frame_field,
            ignore_primitives=ignore_primitives,
        )

    def _unwind_values(self, field_name, values):
        if values is None:
            return None

        list_fields = self._parse_field_name(field_name, auto_unwind=False)[-2]
        level = len(list_fields)

        while level > 0:
            values = list(
                itertools.chain.from_iterable(v for v in values if v)
            )
            level -= 1

        return values

    def _make_set_field_pipeline(
        self, field, expr, embedded_root=False, allow_missing=False
    ):
        return _make_set_field_pipeline(
            self, field, expr, embedded_root, allow_missing=allow_missing
        )


def _parse_label_field(
    sample_collection,
    label_field,
    dataset_exporter=None,
    allow_coercion=False,
    force_dict=False,
    required=False,
):
    if isinstance(label_field, dict):
        return label_field

    if _is_glob_pattern(label_field):
        label_field = _get_matching_fields(sample_collection, label_field)

    if etau.is_container(label_field):
        return {f: f for f in label_field}

    if label_field is None and dataset_exporter is not None:
        label_field = _get_default_label_fields_for_exporter(
            sample_collection,
            dataset_exporter,
            allow_coercion=allow_coercion,
            required=required,
        )

    if label_field is None and required:
        raise ValueError(
            "Unable to find any label fields matching the provided arguments"
        )

    if (
        force_dict
        and label_field is not None
        and not isinstance(label_field, dict)
    ):
        return {label_field: label_field}

    return label_field


def _parse_frame_labels_field(
    sample_collection,
    frame_labels_field,
    dataset_exporter=None,
    allow_coercion=False,
    force_dict=False,
    required=False,
):
    if isinstance(frame_labels_field, dict):
        return frame_labels_field

    if _is_glob_pattern(frame_labels_field):
        frame_labels_field = _get_matching_fields(
            sample_collection, frame_labels_field, frames=True
        )

    if etau.is_container(frame_labels_field):
        return {f: f for f in frame_labels_field}

    if frame_labels_field is None and dataset_exporter is not None:
        frame_labels_field = _get_default_frame_label_fields_for_exporter(
            sample_collection,
            dataset_exporter,
            allow_coercion=allow_coercion,
            required=required,
        )

    if frame_labels_field is None and required:
        raise ValueError(
            "Unable to find any frame label fields matching the provided "
            "arguments"
        )

    if (
        force_dict
        and frame_labels_field is not None
        and not isinstance(frame_labels_field, dict)
    ):
        return {frame_labels_field: frame_labels_field}

    return frame_labels_field


def _is_glob_pattern(s):
    if not etau.is_str(s):
        return False

    return "*" in s or "?" in s or "[" in s


def _get_matching_fields(sample_collection, patt, frames=False):
    if frames:
        schema = sample_collection.get_frame_field_schema()
    else:
        schema = sample_collection.get_field_schema()

    return fnmatch.filter(list(schema.keys()), patt)


def _get_default_label_fields_for_exporter(
    sample_collection, dataset_exporter, allow_coercion=True, required=True
):
    label_cls = dataset_exporter.label_cls

    if label_cls is None:
        if required:
            raise ValueError(
                "Cannot select a default field when exporter does not provide "
                "a `label_cls`"
            )

        return None

    media_type = sample_collection.media_type
    label_schema = sample_collection.get_field_schema(
        ftype=fof.EmbeddedDocumentField, embedded_doc_type=fol.Label
    )

    label_field_or_dict = _get_fields_with_types(
        media_type,
        label_schema,
        label_cls,
        frames=False,
        allow_coercion=allow_coercion,
    )

    if label_field_or_dict is not None:
        return label_field_or_dict

    if required:
        raise ValueError("No compatible field(s) of type %s found" % label_cls)

    return None


def _get_default_frame_label_fields_for_exporter(
    sample_collection, dataset_exporter, allow_coercion=True, required=True
):
    frame_labels_cls = dataset_exporter.frame_labels_cls

    if frame_labels_cls is None:
        if required:
            raise ValueError(
                "Cannot select a default frame field when exporter does not "
                "provide a `frame_labels_cls`"
            )

        return None

    media_type = sample_collection.media_type
    frame_label_schema = sample_collection.get_frame_field_schema(
        ftype=fof.EmbeddedDocumentField, embedded_doc_type=fol.Label
    )

    frame_labels_field_or_dict = _get_fields_with_types(
        media_type,
        frame_label_schema,
        frame_labels_cls,
        frames=True,
        allow_coercion=allow_coercion,
    )

    if frame_labels_field_or_dict is not None:
        return frame_labels_field_or_dict

    if required:
        raise ValueError(
            "No compatible frame field(s) of type %s found" % frame_labels_cls
        )

    return None


def _get_fields_with_types(
    media_type, label_schema, label_cls, frames=False, allow_coercion=False
):
    if not isinstance(label_cls, dict):
        return _get_field_with_type(
            media_type,
            label_schema,
            label_cls,
            frames=frames,
            allow_coercion=allow_coercion,
        )

    labels_dict = {}
    for name, _label_cls in label_cls.items():
        field = _get_field_with_type(
            media_type,
            label_schema,
            _label_cls,
            frames=frames,
            allow_coercion=allow_coercion,
        )
        if field is not None:
            labels_dict[field] = name

    return labels_dict if labels_dict else None


def _get_field_with_type(
    media_type, label_schema, label_cls, frames=False, allow_coercion=False
):
    field = _get_matching_label_field(label_schema, label_cls)
    if field is not None:
        return field

    if not allow_coercion:
        return None

    # Allow for extraction of image patches when exporting image classification
    # datasets
    if media_type == fom.IMAGE and label_cls is fol.Classification:
        field = _get_matching_label_field(label_schema, fol._PATCHES_FIELDS)
        if field is not None:
            return field

    # Allow for extraction of video clips when exporting video classification
    # datasets
    if (
        media_type == fom.VIDEO
        and not frames
        and label_cls is fol.Classification
    ):
        field = _get_matching_label_field(
            label_schema, (fol.VideoClassification, fol.VideoClassifications)
        )
        if field is not None:
            return field

    # Wrap single label fields as list fields
    _label_cls = fol._LABEL_LIST_TO_SINGLE_MAP.get(label_cls, None)
    if _label_cls is not None:
        field = _get_fields_with_types(
            media_type,
            label_schema,
            _label_cls,
            frames=frames,
            allow_coercion=False,
        )
        if field is not None:
            return field

    # Allow for conversion of `Classification` labels to `Detections` format
    if label_cls is fol.Detections:
        field = _get_matching_label_field(label_schema, fol.Classification)
        if field is not None:
            return field

    return None


def _get_matching_label_field(label_schema, label_type_or_types):
    valid_fields = []
    for field, field_type in label_schema.items():
        if issubclass(field_type.document_type, label_type_or_types):
            valid_fields.append(field)

    if not valid_fields:
        return None

    if len(valid_fields) > 1:
        logger.info(
            "Found multiple fields %s with compatible type %s; exporting '%s'",
            valid_fields,
            label_type_or_types,
            valid_fields[0],
        )

    return valid_fields[0]


def _parse_field_name(
    sample_collection,
    field_name,
    auto_unwind,
    omit_terminal_lists,
    allow_missing,
):
    unwind_list_fields = set()
    other_list_fields = set()

    # Parse explicit array references
    chunks = field_name.split("[]")
    for idx in range(len(chunks) - 1):
        unwind_list_fields.add("".join(chunks[: (idx + 1)]))

    # Array references [] have been stripped
    field_name = "".join(chunks)

    # Handle public (string) vs private (ObjectId) ID fields
    field_name, is_id_field, id_to_str = _handle_id_fields(
        sample_collection, field_name
    )

    field_name, is_frame_field = sample_collection._handle_frame_field(
        field_name
    )

    if is_frame_field:
        if not field_name:
            return "frames", True, [], [], False

        prefix = sample_collection._FRAMES_PREFIX
        unwind_list_fields = {f[len(prefix) :] for f in unwind_list_fields}

    # Validate root field, if requested
    if not allow_missing and not is_id_field:
        root_field_name = field_name.split(".", 1)[0]

        if is_frame_field:
            schema = sample_collection.get_frame_field_schema(
                include_private=True
            )
        else:
            schema = sample_collection.get_field_schema(include_private=True)

        if root_field_name not in schema:
            ftype = "Frame field" if is_frame_field else "Field"
            raise ValueError(
                "%s '%s' does not exist on collection '%s'"
                % (ftype, root_field_name, sample_collection.name)
            )

    # Detect list fields in schema
    path = None
    for part in field_name.split("."):
        if path is None:
            path = part
        else:
            path += "." + part

        field_type = sample_collection._get_field_type(
            path, is_frame_field=is_frame_field
        )

        if field_type is None:
            break

        if isinstance(field_type, fof.ListField):
            if omit_terminal_lists and path == field_name:
                break

            if auto_unwind:
                unwind_list_fields.add(path)
            elif path not in unwind_list_fields:
                other_list_fields.add(path)

    if is_frame_field:
        if auto_unwind:
            unwind_list_fields.discard("")
        else:
            prefix = sample_collection._FRAMES_PREFIX
            field_name = prefix + field_name
            unwind_list_fields = {
                prefix + f if f else "frames" for f in unwind_list_fields
            }
            other_list_fields = {
                prefix + f if f else "frames" for f in other_list_fields
            }
            if "frames" not in unwind_list_fields:
                other_list_fields.add("frames")

    # Sorting is important here because one must unwind field `x` before
    # embedded field `x.y`
    unwind_list_fields = sorted(unwind_list_fields)
    other_list_fields = sorted(other_list_fields)

    return (
        field_name,
        is_frame_field,
        unwind_list_fields,
        other_list_fields,
        id_to_str,
    )


def _handle_id_fields(sample_collection, field_name):
    if not field_name:
        return field_name, False, False

    if "." not in field_name:
        root = None
        leaf = field_name
    else:
        root, leaf = field_name.rsplit(".", 1)

    is_private = leaf.startswith("_")

    if is_private:
        private_field = field_name
        public_field = leaf[1:]
        if root is not None:
            public_field = root + "." + public_field
    else:
        public_field = field_name
        private_field = "_" + leaf
        if root is not None:
            private_field = root + "." + private_field

    public_type = sample_collection._get_field_type(public_field)
    private_type = sample_collection._get_field_type(private_field)

    if isinstance(public_type, fof.ObjectIdField) or isinstance(
        private_type, fof.ObjectIdField
    ):
        id_to_str = not is_private
        return private_field, True, id_to_str

    return field_name, False, False


def _get_field_type(
    sample_collection,
    field_name,
    is_frame_field=None,
    ignore_primitives=False,
):
    if is_frame_field is None:
        field_name, is_frame_field = sample_collection._handle_frame_field(
            field_name
        )

    if is_frame_field:
        schema = sample_collection.get_frame_field_schema()
    else:
        schema = sample_collection.get_field_schema()

    if "." not in field_name:
        root = field_name
        field_path = None
    else:
        root, field_path = field_name.split(".", 1)

    if root not in schema:
        return None

    field_type = _do_get_field_type(schema[root], field_path)

    if ignore_primitives:
        if type(field_type) in fof._PRIMITIVE_FIELDS:
            return None

        if type(field_type) in (fof.ListField, fof.DictField):
            subfield = field_type.field
            if subfield is None or type(subfield) in fof._PRIMITIVE_FIELDS:
                return None

    return field_type


def _do_get_field_type(field, field_path):
    if not field_path:
        return field

    if isinstance(field, fof.ListField):
        return _do_get_field_type(field.field, field_path)

    if isinstance(field, fof.EmbeddedDocumentField):
        return _do_get_field_type(field.document_type, field_path)

    if "." not in field_path:
        root, field_path = field_path, None
    else:
        root, field_path = field_path.split(".", 1)

    try:
        field = getattr(field, root)
    except AttributeError:
        return None

    return _do_get_field_type(field, field_path)


def _transform_values(values, fcn, level=1):
    if level < 1:
        return fcn(values)

    if values is None:
        return None

    return [_transform_values(v, fcn, level=level - 1) for v in values]


def _make_set_field_pipeline(
    sample_collection, field, expr, embedded_root, allow_missing=False
):
    (
        path,
        is_frame_field,
        list_fields,
        _,
        _,
    ) = sample_collection._parse_field_name(
        field,
        auto_unwind=True,
        omit_terminal_lists=True,
        allow_missing=allow_missing,
    )

    if is_frame_field and path != "frames":
        path = sample_collection._FRAMES_PREFIX + path
        list_fields = ["frames"] + [
            sample_collection._FRAMES_PREFIX + lf for lf in list_fields
        ]

    # Case 1: no list fields
    if not list_fields:
        expr_dict = _render_expr(expr, path, embedded_root)
        pipeline = [{"$set": {path: expr_dict}}]
        return pipeline, expr_dict

    # Case 2: one list field
    if len(list_fields) == 1:
        list_field = list_fields[0]
        subfield = path[len(list_field) + 1 :]
        expr, expr_dict = _set_terminal_list_field(
            list_field, subfield, expr, embedded_root
        )
        pipeline = [{"$set": {list_field: expr.to_mongo()}}]
        return pipeline, expr_dict

    # Case 3: multiple list fields

    last_list_field = list_fields[-1]
    terminal_prefix = last_list_field[len(list_fields[-2]) + 1 :]
    subfield = path[len(last_list_field) + 1 :]
    expr, expr_dict = _set_terminal_list_field(
        terminal_prefix, subfield, expr, embedded_root
    )

    for list_field1, list_field2 in zip(
        reversed(list_fields[:-1]), reversed(list_fields[1:])
    ):
        inner_list_field = list_field2[len(list_field1) + 1 :]
        expr = F().map(F().set_field(inner_list_field, expr))

    expr = expr.to_mongo(prefix="$" + list_fields[0])

    pipeline = [{"$set": {list_fields[0]: expr}}]

    return pipeline, expr_dict


def _set_terminal_list_field(list_field, subfield, expr, embedded_root):
    map_path = "$this"
    if subfield:
        map_path += "." + subfield

    expr_dict = _render_expr(expr, map_path, embedded_root)

    if subfield:
        map_expr = F().set_field(subfield, expr_dict)
    else:
        map_expr = foe.ViewExpression(expr_dict)

    set_expr = F(list_field).map(map_expr)

    return set_expr, expr_dict


def _render_expr(expr, path, embedded_root):
    if not embedded_root:
        prefix = path
    elif "." in path:
        prefix = path.rsplit(".", 1)[0]
    else:
        prefix = None

    if prefix:
        prefix = "$" + prefix

    return foe.to_mongo(expr, prefix=prefix)


def _get_random_characters(n):
    return "".join(
        random.choice(string.ascii_lowercase + string.digits) for _ in range(n)
    )


def _get_non_none_value(values):
    for value in values:
        if value is not None:
            return value

    return None


def _handle_existing_dirs(
    export_dir, data_path, labels_path, export_media, overwrite
):
    if export_dir is not None and os.path.isdir(export_dir):
        if overwrite:
            etau.delete_dir(export_dir)
        else:
            logger.warning(
                "Directory '%s' already exists; export will be merged with "
                "existing files",
                export_dir,
            )

    # When `export_media=False`, `data_path` is used as a relative directory
    # for filename purposes, not a sink for writing data
    if data_path is not None and export_media != False:
        if os.path.isabs(data_path) or export_dir is None:
            _data_path = data_path
        else:
            _data_path = os.path.join(export_dir, data_path)

        if os.path.isdir(_data_path):
            if overwrite:
                etau.delete_dir(_data_path)
            else:
                logger.warning(
                    "Directory '%s' already exists; export will be merged "
                    "with existing files",
                    _data_path,
                )
        elif os.path.isfile(_data_path):
            if overwrite:
                etau.delete_file(_data_path)

    if labels_path is not None:
        if os.path.isabs(labels_path) or export_dir is None:
            _labels_path = labels_path
        else:
            _labels_path = os.path.join(export_dir, labels_path)

        if os.path.isdir(_labels_path):
            if overwrite:
                etau.delete_dir(_labels_path)
            else:
                logger.warning(
                    "Directory '%s' already exists; export will be merged "
                    "with existing files",
                    _labels_path,
                )
        elif os.path.isfile(_labels_path):
            if overwrite:
                etau.delete_file(_labels_path)<|MERGE_RESOLUTION|>--- conflicted
+++ resolved
@@ -4558,14 +4558,9 @@
         Args:
             field_or_expr: can be any of the following:
 
-<<<<<<< HEAD
-                -   a :class:`fiftyone.core.labels.VideoClassification` or
-                    :class:`fiftyone.core.labels.VideoClassifications` field
-=======
                 -   a :class:`fiftyone.core.labels.VideoClassification`,
                     :class:`fiftyone.core.labels.VideoClassifications`, or
                     :class:`fiftyone.core.fields.FrameSupportField` field
->>>>>>> 193bebae
                 -   a frame-level label list field of any of the following
                     types:
                     -   :class:`fiftyone.core.labels.Classifications`
