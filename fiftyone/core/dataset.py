"""
FiftyOne datasets.

| Copyright 2017-2020, Voxel51, Inc.
| `voxel51.com <https://voxel51.com/>`_
|
"""
# pragma pylint: disable=redefined-builtin
# pragma pylint: disable=unused-wildcard-import
# pragma pylint: disable=wildcard-import
from __future__ import absolute_import
from __future__ import division
from __future__ import print_function
from __future__ import unicode_literals
from builtins import *

# pragma pylint: enable=redefined-builtin
# pragma pylint: enable=unused-wildcard-import
# pragma pylint: enable=wildcard-import

import datetime
import logging
import numbers
import os

from mongoengine.errors import DoesNotExist

import eta.core.serial as etas
import eta.core.utils as etau

import fiftyone as fo
import fiftyone.core.collections as foc
import fiftyone.core.odm as foo
import fiftyone.core.sample as fos
from fiftyone.core.singleton import DatasetSingleton
import fiftyone.core.view as fov
import fiftyone.core.utils as fou
import fiftyone.utils.data as foud


logger = logging.getLogger(__name__)


def list_dataset_names():
    """Returns the list of available FiftyOne datasets.

    Returns:
        a list of :class:`Dataset` names
    """
    # pylint: disable=no-member
    return list(foo.ODMDataset.objects.distinct("name"))


def dataset_exists(name):
    """Checks if the dataset exists.

    Args:
        name: the name of the dataset

    Returns:
        True if the dataset exists
    """
    try:
        # pylint: disable=no-member
        foo.ODMDataset.objects.get(name=name)
        return True
    except DoesNotExist:
        return False


def load_dataset(name):
    """Loads the FiftyOne dataset with the given name.

    Note that :class:`Dataset` instances are singletons keyed by ``name``, so
    all calls to this function with a given dataset ``name`` in a program will
    return the same object.

    To create a new dataset, use the :class:`Dataset` constructor.

    Args:
        name: the name of the dataset

    Returns:
        a :class:`Dataset`

    Raises:
        ValueError: if no dataset exists with the given name
    """
    return Dataset(name, _create=False)


def get_default_dataset_name():
    """Returns a default dataset name based on the current time.

    Returns:
        a dataset name
    """
    return datetime.datetime.now().strftime("%Y-%m-%d %H:%M:%S")


def get_default_dataset_dir(name):
    """Returns the default dataset directory for the dataset with the given
    name.

    Args:
        name: the dataset name

    Returns:
        the default directory for the dataset
    """
    return os.path.join(fo.config.default_dataset_dir, name)


def delete_dataset(name):
    """Deletes the FiftyOne dataset with the given name.

    If reference to the dataset exists in memory, only `Dataset.name` and
    `Dataset.deleted` will be valid attributes. Accessing any other attributes
    or methods will raise a :class:`DatasetError`

    If reference to a sample exists in memory, the sample's dataset will be
    "unset" such that `sample.in_dataset == False`

    Args:
        name: the name of the dataset

    Raises:
        ValueError: if the dataset is not found
    """
    dataset = fo.load_dataset(name)
    dataset.delete()


def delete_non_persistent_datasets():
    """Deletes all non-persistent datasets."""
    for dataset_name in list_dataset_names():
        dataset = load_dataset(dataset_name)
        if not dataset.persistent:
            dataset.delete()


class Dataset(foc.SampleCollection, metaclass=DatasetSingleton):
    """A FiftyOne dataset.

    Datasets represent a homogeneous collection of
    :class:`fiftyone.core.sample.Sample` instances that describe a particular
    type of raw media (e.g., images) together with a user-defined set of
    fields.

    FiftyOne datasets ingest and store the labels for all samples internally;
    raw media is stored on disk and the dataset provides paths to the data.

    Args:
        name: the name of the dataset
        persistent (False): whether the dataset will persist in the database
            once the session terminates.

    Raises:
        ValueError: if ``create == False`` and the dataset does not exist
    """

    def __init__(self, name, persistent=False, _create=True):
        self._name = name
        self._deleted = False

        if _create:
            self._meta, self._sample_doc_cls = _create_dataset(
                name, persistent=persistent
            )
        else:
            self._meta, self._sample_doc_cls = _load_dataset(name)

    def __len__(self):
        return self._get_query_set().count()

    def __getitem__(self, sample_id):
        if isinstance(sample_id, numbers.Integral):
            raise ValueError(
                "Accessing dataset samples by numeric index is not supported. "
                "Use sample IDs instead"
            )

        if isinstance(sample_id, slice):
            raise ValueError(
                "Slicing datasets is not supported. Use `view()` to "
                "obtain a DatasetView if you want to slice your samples"
            )

        try:
            doc = self._get_query_set().get(id=sample_id)
            return self._load_sample_from_doc(doc)
        except DoesNotExist:
            raise KeyError("No sample found with ID '%s'" % sample_id)

    def __delitem__(self, sample_id):
        self.remove_sample(sample_id)

    def __getattribute__(self, name):
        if name in ["name", "deleted", "_name", "_deleted"]:
            return super().__getattribute__(name)

        if getattr(self, "_deleted", False):
            raise DoesNotExistError("Dataset '%s' is deleted" % self.name)

        return super().__getattribute__(name)

    @property
    def name(self):
        """The name of the dataset."""
        return self._name

    @property
    def persistent(self):
        """Whether the dataset persists in the database after a session is
        terminated.
        """
        return self._meta.persistent

    @persistent.setter
    def persistent(self, value):
        self._meta.persistent = value
        self._meta.save()

    @property
    def deleted(self):
        """Whether the dataset is deleted."""
        return self._deleted

    def summary(self):
        """Returns a string summary of the dataset.

        Returns:
            a string summary
        """
        return "\n".join(
            [
                "Name:           %s" % self.name,
                "Persistent:     %s" % self.persistent,
                "Num samples:    %d" % len(self),
                "Tags:           %s" % list(self.get_tags()),
                "Sample fields:",
                self._get_fields_str(),
            ]
        )

    def view(self):
        """Returns a :class:`fiftyone.core.view.DatasetView` containing the
        entire dataset.

        Returns:
            a :class:`fiftyone.core.view.DatasetView`
        """
        return fov.DatasetView(self)

    def get_field_schema(self, ftype=None, embedded_doc_type=None):
        """Returns a schema dictionary describing the fields of this sample.

        If the sample belongs to a dataset, the schema will apply to all
        samples in the dataset.

        Args:
            ftype (None): an optional field type to which to restrict the
                returned schema. Must be a subclass of
                :class:``fiftyone.core.fields.Field``
            embedded_doc_type (None): an optional embedded document type to
                which to restrict the returned schema. Must be a subclass of
                :class:``fiftyone.core.odm.ODMEmbeddedDocument``

        Returns:
             a dictionary mapping field names to field types
        """
        return self._sample_doc_cls.get_field_schema(
            ftype=ftype, embedded_doc_type=embedded_doc_type
        )

    def add_sample_field(
        self, field_name, ftype, embedded_doc_type=None, subfield=None
    ):
        """Adds a new sample field to the dataset.

        Args:
            field_name: the field name
            ftype: the field type to create. Must be a subclass of
                :class:``fiftyone.core.fields.Field``
            embedded_doc_type (None): the
                ``fiftyone.core.odm.ODMEmbeddedDocument`` type of the field.
                Used only when ``ftype`` is
                :class:``fiftyone.core.fields.EmbeddedDocumentField``
            subfield (None): the type of the contained field. Used only when
                `ftype` is a list or dict type
        """
        self._sample_doc_cls.add_field(
            field_name,
            ftype,
            embedded_doc_type=embedded_doc_type,
            subfield=subfield,
        )

    def delete_sample_field(self, field_name):
        """Deletes the field from all samples in the dataset.

        Args:
            field_name: the field name

        Raises:
            AttributeError: if the field does not exist
        """
        self._sample_doc_cls.delete_field(field_name)

    def get_tags(self):
        """Returns the set of tags in the dataset.

        Returns:
            a set of tags
        """
        return self.distinct("tags")

    def distinct(self, field):
        """Finds all distinct values of a sample field across the dataset.
        If the field is a list, the distinct values will be distinct elements
        across all sample field lists.

        Args:
            field: a sample field like ``"tags"`` or a subfield like
                ``"ground_truth.label"``

        Returns:
            the set of distinct values
        """
        return set(self._get_query_set().distinct(field))

    def iter_samples(self):
        """Returns an iterator over the samples in the dataset.

        Returns:
            an iterator over :class:`fiftyone.core.sample.Sample` instances
        """
        for doc in self._get_query_set():
            yield self._load_sample_from_doc(doc)

    def add_sample(self, sample, expand_schema=True):
        """Adds the given sample to the dataset.

        If the sample instance does not belong to a dataset, it is updated
        in-place to reflect its membership in this dataset. If the sample
        instance belongs to another dataset, it is not modified.

        Args:
            sample: a :class:`fiftyone.core.sample.Sample`
            expand_schema (True): whether to dynamically add new sample fields
                encountered to the dataset schema. If False, an error is raised
                if the sample's schema is not a subset of the dataset schema

        Returns:
            the ID of the sample in the dataset

        Raises:
            :class:`mongoengine.errors.ValidationError` if a field of the
            sample has a type that is inconsistent with the dataset schema, or
            if ``expand_schema == False`` and a new field is encountered
        """
        if expand_schema:
            self._expand_schema([sample])

        if sample._in_db:
            sample = sample.copy()

        doc = sample.clone_doc(doc_cls=self._sample_doc_cls)

        if sample._in_db:
            doc.save()
        else:
            sample._set_backing_doc(doc)

        return str(doc.id)

    def add_samples(self, samples, expand_schema=True, _batch_size=128):
        """Adds the given samples to the dataset.

        Any sample instances that do not belong to a dataset are updated
        in-place to reflect membership in this dataset. Any sample instances
        that belong to other datasets are not modified.

        Args:
            samples: an iterable of :class:`fiftyone.core.sample.Sample`
                instances. For example, ``samples`` may be a :class:`Dataset`
                or a :class:`fiftyone.core.views.DatasetView`
            expand_schema (True): whether to dynamically add new sample fields
                encountered to the dataset schema. If False, an error is raised
                if a sample's schema is not a subset of the dataset schema

        Returns:
            a list of IDs of the samples in the dataset

        Raises:
            :class:`mongoengine.errors.ValidationError` if a field of a sample
            has a type that is inconsistent with the dataset schema, or if
            ``expand_schema == False`` and a new field is encountered
        """
        logger.info("Adding samples...")
        sample_ids = []
        with etau.ProgressBar(samples, iters_str="samples") as pb:
            for batch in fou.iter_batches(samples, _batch_size):
                sample_ids.extend(self._add_samples(batch, expand_schema))
                pb.update(count=len(batch))

        return sample_ids

    def _add_samples(self, samples, expand_schema):
        if expand_schema:
            self._expand_schema(samples)

        docs = self._get_query_set().insert(
            [s.clone_doc(doc_cls=self._sample_doc_cls) for s in samples]
        )

        for sample, doc in zip(samples, docs):
            if not sample._in_db:
                sample._set_backing_doc(doc)

        return [str(doc.id) for doc in docs]

    def remove_sample(self, sample_or_id):
        """Removes the given sample from the dataset.

        If reference to a sample exists in memory, the sample object will be
        updated such that ``sample.in_dataset == False``.

        Args:
            sample_or_id: the :class:`fiftyone.core.sample.Sample` or sample
                ID to remove
        """
        if not isinstance(sample_or_id, fos.Sample):
            sample_id = sample_or_id
            sample = self[sample_id]
        else:
            sample = sample_or_id
            sample_id = sample.id

        sample._delete()
        fos.Sample._reset_backing_docs(
            dataset_name=self.name, sample_ids=[sample_id]
        )

    def remove_samples(self, samples_or_ids):
        """Removes the given samples from the dataset.

        If reference to a sample exists in memory, the sample object will be
        updated such that ``sample.in_dataset == False``.

        Args:
            samples: an iterable of :class:`fiftyone.core.sample.Sample`
                instances or sample IDs. For example, ``samples`` may be a
                :class:`fiftyone.core.views.DatasetView`
        """
        sample_ids = [
            sample_or_id.id
            if isinstance(sample_or_id, fos.Sample)
            else sample_or_id
            for sample_or_id in samples_or_ids
        ]
        self._get_query_set(id__in=sample_ids).delete()
        fos.Sample._reset_backing_docs(
            dataset_name=self.name, sample_ids=sample_ids
        )

    def clear(self):
        """Removes all samples from the dataset.

        If reference to a sample exists in memory, the sample object will be
        updated such that ``sample.in_dataset == False``.
        """
        self._sample_doc_cls.drop_collection()
        fos.Sample._reset_all_backing_docs(dataset_name=self.name)

    def delete(self):
        """Deletes the dataset.

        Once deleted, only `Dataset.name` and `Dataset.deleted` will be valid
        attributes. Accessing any other attributes or methods will raise a
        :class:`DatasetError`

        If reference to a sample exists in memory, the sample's dataset
        will be "unset" such that `sample.in_dataset == False`
        """
        self.clear()
        self._meta.delete()
        self._deleted = True

    def save(self):
        """Saves all modified in-memory samples in the dataset to the database.

        Only samples with non-persisted changes will be processed.
        """
        fos.Sample._save_dataset_samples(self.name)

    def reload(self):
        """Reloads all in-memory samples in the dataset from the database."""
        fos.Sample._reload_dataset_samples(self.name)

    def add_image_classification_samples(
        self, samples, label_field="ground_truth", tags=None, classes=None,
    ):
        """Adds the given image classification samples to the dataset.

        The labels will be stored in the ``label_field`` of the samples in
        :class:`fiftyone.core.labels.Classification` format.

        The input ``samples`` can be any iterable that emits
        ``(image_path, target)`` tuples, where:

            - ``image_path`` is the path to the image on disk

            - ``target`` is either a label string, or, if ``classes`` is
              provided, a class ID that can be mapped to a label string via
              ``classes[target]``

        For example, ``samples`` may be a ``torch.utils.data.Dataset`` or an
        iterable generated by ``tf.data.Dataset.as_numpy_iterator()``.

        If your samples do not fit this schema, see
        :func:`Dataset.add_labeled_image_samples` for details on how to
        provide your own :class:`fiftyone.utils.data.LabeledImageSampleParser`
        to parse your samples.

        This operation will iterate over all provided samples, but the images
        will not be read.

        Args:
            samples: an iterable of samples
            label_field ("ground_truth"): the name of the field to use for the
                labels
            tags (None): an optional list of tags to attach to each sample
            classes (None): an optional list of class label strings. If
                provided, it is assumed that ``target`` is a class ID that
                should be mapped to a label string via ``classes[target]``

        Returns:
            a list of IDs of the samples in the dataset
        """
        sample_parser = foud.ImageClassificationSampleParser(classes=classes)
        return self.add_labeled_image_samples(
            samples,
            label_field=label_field,
            tags=tags,
            sample_parser=sample_parser,
        )

    def add_image_detection_samples(
        self, samples, label_field="ground_truth", tags=None, classes=None,
    ):
        """Adds the given image detection samples to the dataset.

        The labels will be stored in the ``label_field`` of the samples in
        :class:`fiftyone.core.labels.Detections` format.

        The input ``samples`` can be any iterable that emits
        ``(image_path, detections)`` tuples, where:

            - ``image_path`` is the path to the image on disk

            - ``detections`` is a list of detections in the following format::

                [
                    {
                        "label": <label>,
                        "bounding_box": [
                            <top-left-x>, <top-left-y>, <width>, <height>
                        ],
                        "confidence": <optional-confidence>,
                    },
                    ...
                ]

              where ``label`` is either a label string, or, if ``classes`` is
              provided, a class ID that can be mapped to a label string via
              ``classes[label]``, and the bounding box coordinates are relative
              values in ``[0, 1] x [0, 1]``

        For example, ``samples`` may be a ``torch.utils.data.Dataset`` or an
        iterable generated by ``tf.data.Dataset.as_numpy_iterator()``.

        If your samples do not fit this schema, see
        :func:`Dataset.add_labeled_image_samples` for details on how to
        provide your own :class:`fiftyone.utils.data.LabeledImageSampleParser`
        to parse your samples.

        This operation will iterate over all provided samples, but the images
        will not be read.

        Args:
            samples: an iterable of samples
            label_field ("ground_truth"): the name of the field to use for the
                labels
            tags (None): an optional list of tags to attach to each sample
            classes (None): an optional list of class label strings. If
                provided, it is assumed that the ``label`` values in ``target``
                are class IDs that should be mapped to label strings via
                ``classes[label]``

        Returns:
            a list of IDs of the samples in the dataset
        """
        sample_parser = foud.ImageDetectionSampleParser(classes=classes)
        return self.add_labeled_image_samples(
            samples,
            label_field=label_field,
            tags=tags,
            sample_parser=sample_parser,
        )

    def add_image_labels_samples(
        self, samples, label_field="ground_truth", tags=None
    ):
        """Adds the given image labels samples to the dataset.

        The labels will be stored in the ``label_field`` of the samples in
        :class:`fiftyone.core.labels.ImageLabels` format.

        The input ``samples`` can be any iterable that emits
        ``(image_path, image_labels)`` tuples, where:

            - ``image_path`` is the path to the image on disk

            - ``image_labels`` is an ``eta.core.image.ImageLabels`` instance
              or a serialized dict representation of one

        For example, ``samples`` may be a ``torch.utils.data.Dataset`` or an
        iterable generated by ``tf.data.Dataset.as_numpy_iterator()``.

        If your samples do not fit this schema, see
        :func:`Dataset.add_labeled_image_samples` for details on how to
        provide your own :class:`fiftyone.utils.data.LabeledImageSampleParser`
        to parse your samples.

        This operation will iterate over all provided samples, but the images
        will not be read.

        Args:
            samples: an iterable of samples
            label_field ("ground_truth"): the name of the field to use for the
                labels
            tags (None): an optional list of tags to attach to each sample

        Returns:
            a list of IDs of the samples in the dataset
        """
        sample_parser = foud.ImageLabelsSampleParser()
        return self.add_labeled_image_samples(
            samples,
            label_field=label_field,
            tags=tags,
            sample_parser=sample_parser,
        )

    def add_labeled_image_samples(
        self,
        samples,
        label_field="ground_truth",
        tags=None,
        sample_parser=None,
    ):
        """Adds the given labeled image samples to the dataset.

        The input ``samples`` can be any iterable that emits
        ``(image_path, label)`` tuples, where:

            - ``image_path`` is the path to the image on disk

            - ``label`` is a :class:`fiftyone.core.labels.Label` instance
              containing the label

        If your samples require preprocessing to convert to the above format,
        you can provide a custom
        :class:`fiftyone.utils.data.LabeledImageSampleParser` instance via
        the ``sample_parser`` argument whose
        :func:`fiftyone.utils.data.LabeledImageSampleParser.parse_label` method
        will be used to parse the sample labels in the input iterable.

        This operation will iterate over all provided samples, but the images
        will not be read.

        Args:
            samples: an iterable of samples
            label_field ("ground_truth"): the name of the field to use for the
                labels
            tags (None): an optional list of tags to attach to each sample
            sample_parser (None): a
                :class:`fiftyone.utils.data.LabeledImageSampleParser` instance
                whose :func:`fiftyone.utils.data.LabeledImageSampleParser.parse_label`
                method will be used to parse the sample labels

        Returns:
            a list of IDs of the samples in the dataset
        """
        _samples = []
        for sample in samples:
            if sample_parser is not None:
                label = sample_parser.parse_label(sample)
            else:
                label = sample[1]

            filepath = os.path.abspath(os.path.expanduser(sample[0]))

            _samples.append(
                fo.Sample(filepath=filepath, tags=tags, **{label_field: label})
            )

        return self.add_samples(_samples)

    def add_image_classification_dataset(
        self, dataset_dir, label_field="ground_truth", tags=None
    ):
        """Adds the given image classification dataset stored on disk to the
        dataset.

        See :class:`fiftyone.types.ImageClassificationDataset` for format
        details.

        The labels will be stored in the ``label_field`` of the samples in
        :class:`fiftyone.core.labels.Classification` format.

        Args:
            dataset_dir: the directory containing the dataset
            label_field ("ground_truth"): the name of the field to use for the
                labels
            tags (None): an optional list of tags to attach to each sample

        Returns:
            a list of IDs of the samples in the dataset
        """
        samples = foud.parse_image_classification_dataset(dataset_dir)
        return self.add_labeled_image_samples(
            samples, label_field=label_field, tags=tags
        )

    def add_image_detection_dataset(
        self, dataset_dir, label_field="ground_truth", tags=None
    ):
        """Adds the given image detection dataset stored on disk to the
        dataset.

        See :class:`fiftyone.types.ImageDetectionDataset` for format details.

        The labels will be stored in the ``label_field`` of the samples in
        :class:`fiftyone.core.labels.Detections` format.

        Args:
            dataset_dir: the directory containing the dataset
                :func:`get_default_dataset_name` is used
            label_field ("ground_truth"): the name of the field to use for the
                labels
            tags (None): an optional list of tags to attach to each sample

        Returns:
            a list of IDs of the samples in the dataset
        """
        samples = foud.parse_image_detection_dataset(dataset_dir)
        return self.add_labeled_image_samples(
            samples, label_field=label_field, tags=tags
        )

    def add_image_labels_dataset(
        self, dataset_dir, label_field="ground_truth", tags=None
    ):
        """Adds the given image labels dataset stored on disk to the dataset.

        See :class:`fiftyone.types.ImageLabelsDataset` for format details.

        The labels will be stored in the ``label_field`` of the samples in
        :class:`fiftyone.core.labels.ImageLabels` format.

        Args:
            dataset_dir: the directory containing the dataset
            label_field ("ground_truth"): the name of the field to use for the
                labels
            tags (None): an optional list of tags to attach to each sample

        Returns:
            a list of IDs of the samples in the dataset
        """
        samples = foud.parse_image_labels_dataset(dataset_dir)
        return self.add_labeled_image_samples(
            samples, label_field=label_field, tags=tags
        )

    def add_images_dir(self, images_dir, recursive=False, tags=None):
        """Adds the given directory of images to the dataset.

        This operation does not read the images.

        Args:
            images_dir: a directory of images
            recursive (False): whether to recursively traverse subdirectories
            tags (None): an optional list of tags to attach to each sample

        Returns:
            a list of IDs of the samples in the dataset
        """
        image_paths = etau.list_files(
            images_dir, abs_paths=True, recursive=recursive
        )
        return self.add_images(image_paths, tags=tags)

    def add_images_patt(self, image_patt, tags=None):
        """Adds the given glob pattern of images to the dataset.

        This operation does not read the images.

        Args:
            image_patt: a glob pattern of images like ``/path/to/images/*.jpg``
            tags (None): an optional list of tags to attach to each sample

        Returns:
            a list of IDs of the samples in the dataset
        """
        image_paths = etau.parse_glob_pattern(image_patt)
        return self.add_images(image_paths, tags=tags)

    def add_images(self, image_paths, tags=None):
        """Adds the given list of images to the dataset.

        This operation does not read the images.

        Args:
            image_paths: a list of image paths
            tags (None): an optional list of tags to attach to each sample

        Returns:
            a list of IDs of the samples in the dataset
        """
        _samples = []
        for image_path in image_paths:
            filepath = os.path.abspath(os.path.expanduser(image_path))
            _samples.append(fo.Sample(filepath=filepath, tags=tags))

        return self.add_samples(_samples)

    def ingest_labeled_image_samples(
        self,
        samples,
        label_field="ground_truth",
        tags=None,
        dataset_dir=None,
        sample_parser=None,
        image_format=None,
    ):
        """Ingests the given iterable of samples, which contains images and
        their associated labels, into the dataset.

        The images are read in-memory and written to ``dataset_dir``.

        The input ``samples`` can be any iterable that emits
        ``(image_or_path, label)`` tuples, where:

            - ``image_or_path`` is either an image that can be converted to
              numpy format via ``np.asarray()`` or the path to an image on disk

            - ``label`` is a :class:`fiftyone.core.labels.Label` instance

        If your samples require preprocessing to convert to the above format,
        you can provide a custom
        :class:`fiftyone.utils.data.LabeledImageSampleParser` instance via the
        ``sample_parser`` argument whose
        :func:`fiftyone.utils.data.LabeledImageSampleParser.parse` method will
        be used to parse the input samples.

        Args:
            samples: an iterable of images
            label_field ("ground_truth"): the name of the field to use for the
                labels
            tags (None): an optional list of tags to attach to each sample
            dataset_dir (None): the directory in which the images will be
                written. By default, :func:`get_default_dataset_dir` is used
            sample_parser (None): a
                :class:`fiftyone.utils.data.LabeledImageSampleParser` instance
                whose :func:`fiftyone.utils.data.LabeledImageSampleParser.parse`
                method will be used to parse the images
            image_format (``fiftyone.config.default_image_ext``): the image
                format to use to write the images to disk

        Returns:
            a list of IDs of the samples in the dataset
        """
        if dataset_dir is None:
            dataset_dir = get_default_dataset_dir(self.name)

        if image_format is None:
            image_format = fo.config.default_image_ext

        _samples = foud.parse_labeled_images(
            samples,
            dataset_dir,
            sample_parser=sample_parser,
            image_format=image_format,
        )

        return self.add_labeled_image_samples(
            _samples, label_field=label_field, tags=tags
        )

    def ingest_images(
        self,
        samples,
        tags=None,
        dataset_dir=None,
        sample_parser=None,
        image_format=None,
    ):
        """Ingests the given iterable of images into the dataset.

        The images are read in-memory and written to ``dataset_dir``.

        The input ``samples`` can be any iterable that emits images (or paths
        to images on disk) that can be converted to numpy format via
        ``np.asarray()``.

        If your samples require preprocessing to convert to the above format,
        you can provide a custom
        :class:`fiftyone.utils.data.UnlabeledImageSampleParser` instance via
        the ``sample_parser`` argument whose
        :func:`fiftyone.utils.data.UnlabeledImageSampleParser.parse` method
        will be used to parse the images in the input iterable.

        Args:
            samples: an iterable of images
            tags (None): an optional list of tags to attach to each sample
            dataset_dir (None): the directory in which the images will be
                written. By default, :func:`get_default_dataset_dir` is used
            sample_parser (None): a
                :class:`fiftyone.utils.data.UnlabeledImageSampleParser`
                instance whose
                :func:`fiftyone.utils.data.UnlabeledImageSampleParser.parse`
                method will be used to parse the images
            image_format (``fiftyone.config.default_image_ext``): the image
                format to use to write the images to disk

        Returns:
            a list of IDs of the samples in the dataset
        """
        if dataset_dir is None:
            dataset_dir = get_default_dataset_dir(self.name)

        if image_format is None:
            image_format = fo.config.default_image_ext

        image_paths = foud.to_images_dir(
            samples,
            dataset_dir,
            sample_parser=sample_parser,
            image_format=image_format,
        )

        return self.add_images(image_paths, tags=tags)

    @classmethod
    def from_image_classification_samples(
        cls,
        samples,
        name=None,
        label_field="ground_truth",
        tags=None,
        classes=None,
    ):
        """Creates a :class:`Dataset` from the given image classification
        samples.

        The labels will be stored in the ``label_field`` of the samples in
        :class:`fiftyone.core.labels.Classification` format.

        The input ``samples`` can be any iterable that emits
        ``(image_path, target)`` tuples, where:

            - ``image_path`` is the path to the image on disk

            - ``target`` is either a label string, or, if ``classes`` is
              provided, a class ID that can be mapped to a label string via
              ``classes[target]``

        For example, ``samples`` may be a ``torch.utils.data.Dataset`` or an
        iterable generated by ``tf.data.Dataset.as_numpy_iterator()``.

        If your samples do not fit this schema, see
        :func:`Dataset.from_labeled_image_samples` for details on how to
        provide your own :class:`fiftyone.utils.data.LabeledImageSampleParser`
        to parse your samples.

        This operation will iterate over all provided samples, but the images
        will not be read.

        Args:
            samples: an iterable of samples
            name (None): a name for the dataset. By default,
                :func:`get_default_dataset_name` is used
            label_field ("ground_truth"): the name of the field to use for the
                labels
            tags (None): an optional list of tags to attach to each sample
            classes (None): an optional list of class label strings. If
                provided, it is assumed that ``target`` is a class ID that
                should be mapped to a label string via ``classes[target]``

        Returns:
            a :class:`Dataset`
        """
        if name is None:
            name = get_default_dataset_name()

        dataset = cls(name)
        dataset.add_image_classification_samples(
            samples, label_field=label_field, tags=tags, classes=classes
        )
        return dataset

    @classmethod
    def from_image_detection_samples(
        cls,
        samples,
        name=None,
        label_field="ground_truth",
        tags=None,
        classes=None,
    ):
        """Creates a :class:`Dataset` from the given image detection samples.

        The labels will be stored in the ``label_field`` of the samples in
        :class:`fiftyone.core.labels.Detections` format.

        The input ``samples`` can be any iterable that emits
        ``(image_path, detections)`` tuples, where:

            - ``image_path`` is the path to the image on disk

            - ``detections`` is a list of detections in the following format::

                [
                    {
                        "label": <label>,
                        "bounding_box": [
                            <top-left-x>, <top-left-y>, <width>, <height>
                        ],
                        "confidence": <optional-confidence>,
                    },
                    ...
                ]

              where ``label`` is either a label string, or, if ``classes`` is
              provided, a class ID that can be mapped to a label string via
              ``classes[label]``, and the bounding box coordinates are relative
              values in ``[0, 1] x [0, 1]``

        For example, ``samples`` may be a ``torch.utils.data.Dataset`` or an
        iterable generated by ``tf.data.Dataset.as_numpy_iterator()``.

        If your samples do not fit this schema, see
        :func:`Dataset.from_labeled_image_samples` for details on how to
        provide your own :class:`fiftyone.utils.data.LabeledImageSampleParser`
        to parse your samples.

        This operation will iterate over all provided samples, but the images
        will not be read.

        Args:
            samples: an iterable of samples
            name (None): a name for the dataset. By default,
                :func:`get_default_dataset_name` is used
            label_field ("ground_truth"): the name of the field to use for the
                labels
            tags (None): an optional list of tags to attach to each sample
            classes (None): an optional list of class label strings. If
                provided, it is assumed that the ``label`` values in ``target``
                are class IDs that should be mapped to label strings via
                ``classes[label]``

        Returns:
            a :class:`Dataset`
        """
        if name is None:
            name = get_default_dataset_name()

        dataset = cls(name)
        dataset.add_image_detection_samples(
            samples, label_field=label_field, tags=tags, classes=classes
        )
        return dataset

    @classmethod
    def from_image_labels_samples(
        cls, samples, name=None, label_field="ground_truth", tags=None
    ):
        """Creates a :class:`Dataset` from the given image labels samples.

        The labels will be stored in the ``label_field`` of the samples in
        :class:`fiftyone.core.labels.ImageLabels` format.

        The input ``samples`` can be any iterable that emits
        ``(image_path, image_labels)`` tuples, where:

            - ``image_path`` is the path to the image on disk

            - ``image_labels`` is an ``eta.core.image.ImageLabels`` instance
              or a serialized dict representation of one

        For example, ``samples`` may be a ``torch.utils.data.Dataset`` or an
        iterable generated by ``tf.data.Dataset.as_numpy_iterator()``.

        If your samples do not fit this schema, see
        :func:`Dataset.from_labeled_image_samples` for details on how to
        provide your own :class:`fiftyone.utils.data.LabeledImageSampleParser`
        to parse your samples.

        This operation will iterate over all provided samples, but the images
        will not be read.

        Args:
            samples: an iterable of samples
            name (None): a name for the dataset. By default,
                :func:`get_default_dataset_name` is used
            label_field ("ground_truth"): the name of the field to use for the
                labels
            tags (None): an optional list of tags to attach to each sample

        Returns:
            a :class:`Dataset`
        """
        if name is None:
            name = get_default_dataset_name()

        dataset = cls(name)
        dataset.add_image_labels_samples(
            samples, label_field=label_field, tags=tags
        )
        return dataset

    @classmethod
    def from_labeled_image_samples(
        cls,
        samples,
        name=None,
        label_field="ground_truth",
        tags=None,
        sample_parser=None,
    ):
        """Creates a :class:`Dataset` from the given labeled image samples.

        The input ``samples`` can be any iterable that emits
        ``(image_path, label)`` tuples, where:

            - ``image_path`` is the path to the image on disk

            - ``label`` is a :class:`fiftyone.core.labels.Label` instance
              containing the image label(s)

        If your samples require preprocessing to convert to the above format,
        you can provide a custom
        :class:`fiftyone.utils.data.LabeledImageSampleParser` instance via
        the ``sample_parser`` argument whose
        :func:`fiftyone.utils.data.LabeledImageSampleParser.parse_label` method
        will be used to parse the sample labels in the input iterable.

        This operation will iterate over all provided samples, but the images
        will not be read.

        Args:
            samples: an iterable of samples
            name (None): a name for the dataset. By default,
                :func:`get_default_dataset_name` is used
            label_field ("ground_truth"): the name of the field to use for the
                labels
            tags (None): an optional list of tags to attach to each sample
            sample_parser (None): a
                :class:`fiftyone.utils.data.LabeledImageSampleParser` instance
                whose :func:`fiftyone.utils.data.LabeledImageSampleParser.parse_label`
                method will be used to parse the sample labels

        Returns:
            a :class:`Dataset`
        """
        if name is None:
            name = get_default_dataset_name()

        dataset = cls(name)
        dataset.add_labeled_image_samples(
            samples,
            label_field=label_field,
            tags=tags,
            sample_parser=sample_parser,
        )
        return dataset

    @classmethod
    def from_image_classification_dataset(
        cls, dataset_dir, name=None, label_field="ground_truth", tags=None
    ):
        """Creates a :class:`Dataset` from the given image classification
        dataset stored on disk.

        See :class:`fiftyone.types.ImageClassificationDataset` for format
        details.

        The labels will be stored in the ``label_field`` of the samples in
        :class:`fiftyone.core.labels.Classification` format.

        Args:
            dataset_dir: the directory containing the dataset
            name (None): a name for the dataset. By default,
                :func:`get_default_dataset_name` is used
            label_field ("ground_truth"): the name of the field to use for the
                labels
            tags (None): an optional list of tags to attach to each sample

        Returns:
            a :class:`Dataset`
        """
        if name is None:
            name = get_default_dataset_name()

        dataset = cls(name)
        dataset.add_image_classification_dataset(
            dataset_dir, label_field=label_field, tags=tags
        )
        return dataset

    @classmethod
    def from_image_detection_dataset(
        cls, dataset_dir, name=None, label_field="ground_truth", tags=None
    ):
        """Creates a :class:`Dataset` from the given image detection dataset
        stored on disk.

        See :class:`fiftyone.types.ImageDetectionDataset` for format details.

        The labels will be stored in the ``label_field`` of the samples in
        :class:`fiftyone.core.labels.Detections` format.

        Args:
            dataset_dir: the directory containing the dataset
            name (None): a name for the dataset. By default,
                :func:`get_default_dataset_name` is used
            label_field ("ground_truth"): the name of the field to use for the
                labels
            tags (None): an optional list of tags to attach to each sample

        Returns:
            a :class:`Dataset`
        """
        if name is None:
            name = get_default_dataset_name()

        dataset = cls(name)
        dataset.add_image_detection_dataset(
            dataset_dir, label_field=label_field, tags=tags
        )
        return dataset

    @classmethod
    def from_image_labels_dataset(
        cls, dataset_dir, name=None, label_field="ground_truth", tags=None
    ):
        """Creates a :class:`Dataset` from the given image labels dataset
        stored on disk.

        See :class:`fiftyone.types.ImageLabelsDataset` for format details.

        The labels will be stored in the ``label_field`` of the samples in
        :class:`fiftyone.core.labels.ImageLabels` format.

        Args:
            dataset_dir: the directory containing the dataset
            name (None): a name for the dataset. By default,
                :func:`get_default_dataset_name` is used
            label_field ("ground_truth"): the name of the field to use for the
                labels
            tags (None): an optional list of tags to attach to each sample

        Returns:
            a :class:`Dataset`
        """
        if name is None:
            name = get_default_dataset_name()

        dataset = cls(name)
        dataset.add_image_labels_dataset(
            dataset_dir, label_field=label_field, tags=tags
        )
        return dataset

    @classmethod
    def from_images_dir(
        cls, images_dir, recursive=False, name=None, tags=None
    ):
        """Creates a :class:`Dataset` from the given directory of images.

        This operation does not read the images.

        Args:
            images_dir: a directory of images
            recursive (False): whether to recursively traverse subdirectories
            name (None): a name for the dataset. By default,
                :func:`get_default_dataset_name` is used
            tags (None): an optional list of tags to attach to each sample

        Returns:
            a :class:`Dataset`
        """
        if name is None:
            name = get_default_dataset_name()

        dataset = cls(name)
        dataset.add_images_dir(images_dir, recursive=recursive, tags=tags)
        return dataset

    @classmethod
    def from_images_patt(cls, image_patt, name=None, tags=None):
        """Creates a :class:`Dataset` from the given glob pattern of images.

        This operation does not read the images.

        Args:
            image_patt: a glob pattern of images like ``/path/to/images/*.jpg``
            name (None): a name for the dataset. By default,
                :func:`get_default_dataset_name` is used
            tags (None): an optional list of tags to attach to each sample

        Returns:
            a :class:`Dataset`
        """
        if name is None:
            name = get_default_dataset_name()

        dataset = cls(name)
        dataset.add_images_patt(image_patt, tags=tags)
        return dataset

    @classmethod
    def from_images(cls, image_paths, name=None, tags=None):
        """Creates a :class:`Dataset` for the given list of images.

        This operation does not read the images.

        Args:
            image_paths: a list of image paths
            name (None): a name for the dataset. By default,
                :func:`get_default_dataset_name` is used
            tags (None): an optional list of tags to attach to each sample

        Returns:
            a :class:`Dataset`
        """
        if name is None:
            name = get_default_dataset_name()

        dataset = cls(name)
        dataset.add_images(image_paths, tags=tags)
        return dataset

    def aggregate(self, pipeline=None):
        """Calls the current MongoDB aggregation pipeline on the dataset.

        Args:
            pipeline (None): an optional aggregation pipeline (list of dicts)
                to aggregate on

        Returns:
            an iterable over the aggregation result
        """
        if pipeline is None:
            pipeline = []

        return self._get_query_set().aggregate(pipeline)

    def serialize(self):
        """Serializes the dataset.

        Returns:
            a JSON representation of the dataset
        """
        return {"name": self.name}

    def to_dict(self):
        """Returns a JSON dictionary representation of the dataset.

        Returns:
            a JSON dict
        """
        d = {
            "name": self.name,
            "num_samples": len(self),
            "tags": list(self.get_tags()),
            "sample_fields": self._get_fields_dict(),
        }
        d.update(super(Dataset, self).to_dict())
        return d

    @classmethod
    def from_dict(cls, d):
        """Loads a :class:`Dataset` from a JSON dictionary generated by
        :func:`Dataset.to_dict`.

        Args:
            d: a JSON dictionary generated by :func:`Dataset.to_dict`

        Returns:
            a :class:`Dataset
        """
        dataset = cls(d["name"])
        dataset.add_samples(
            [fos.Sample.from_dict(s, extended=True) for s in d["samples"]]
        )
        return dataset

    @classmethod
    def from_json(cls, path_or_str):
        """Loads a :class:`Dataset` from JSON generated by
        :func:`Dataset.write_json` or :func:`Dataset.to_json`.

        Args:
            path_or_str: the path to a JSON file on disk or a JSON string

        Returns:
            a :class:`Dataset
        """
        d = etas.load_json(path_or_str)
        return cls.from_dict(d)

    def _expand_schema(self, samples):
        fields = self.get_field_schema()
        for sample in samples:
<<<<<<< HEAD
            for field_name in sample.get_field_schema():
=======
            for field_name in sample.field_names:
>>>>>>> c933d2dd
                if field_name not in fields:
                    self._sample_doc_cls.add_implied_field(
                        field_name, sample[field_name]
                    )
                    fields = self.get_field_schema()

    def _load_sample_from_dict(self, d):
        doc = self._sample_doc_cls.from_dict(d, extended=False)
        return self._load_sample_from_doc(doc)

    @staticmethod
    def _load_sample_from_doc(doc):
        return fos.Sample.from_doc(doc)

    def _get_query_set(self, **kwargs):
        # pylint: disable=no-member
        return self._sample_doc_cls.objects(**kwargs)

    def _get_fields_dict(self):
        fields = self.get_field_schema()
        return {field_name: str(field) for field_name, field in fields.items()}

    def _get_fields_str(self):
        fields_dict = self._get_fields_dict()
        max_len = max([len(field_name) for field_name in fields_dict]) + 1
        return "\n".join(
            "    %s %s" % ((field_name + ":").ljust(max_len), field)
            for field_name, field in fields_dict.items()
        )


class DoesNotExistError(Exception):
    pass


def _create_dataset(name, persistent=False):
    if dataset_exists(name):
        raise ValueError(
            (
                "Dataset '%s' already exists; use `fiftyone.load_dataset()` "
                "to load an existing dataset"
            )
            % name
        )

    # Create sample class
    _sample_doc_cls = type(name, (foo.ODMDatasetSample,), {})

    # Create dataset meta document
    _meta = foo.ODMDataset(
        name=name,
        sample_fields=foo.SampleField.list_from_field_schema(
            _sample_doc_cls.get_field_schema()
        ),
        persistent=persistent,
    )
    _meta.save()

    return _meta, _sample_doc_cls


def _load_dataset(name):
    try:
        # pylint: disable=no-member
        _meta = foo.ODMDataset.objects.get(name=name)
    except DoesNotExist:
        raise DoesNotExistError("Dataset '%s' not found" % name)

    _sample_doc_cls = type(name, (foo.ODMDatasetSample,), {})

    num_default_fields = len(_sample_doc_cls.get_field_schema())

    for sample_field in _meta.sample_fields[num_default_fields:]:
        subfield = (
            etau.get_class(sample_field.subfield)
            if sample_field.subfield
            else None
        )
        embedded_doc_type = (
            etau.get_class(sample_field.embedded_doc_type)
            if sample_field.embedded_doc_type
            else None
        )

        _sample_doc_cls.add_field(
            sample_field.name,
            etau.get_class(sample_field.ftype),
            subfield=subfield,
            embedded_doc_type=embedded_doc_type,
            save=False,
        )

    return _meta, _sample_doc_cls<|MERGE_RESOLUTION|>--- conflicted
+++ resolved
@@ -1425,11 +1425,7 @@
     def _expand_schema(self, samples):
         fields = self.get_field_schema()
         for sample in samples:
-<<<<<<< HEAD
-            for field_name in sample.get_field_schema():
-=======
             for field_name in sample.field_names:
->>>>>>> c933d2dd
                 if field_name not in fields:
                     self._sample_doc_cls.add_implied_field(
                         field_name, sample[field_name]
