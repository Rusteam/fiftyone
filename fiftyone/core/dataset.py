--- conflicted
+++ resolved
@@ -585,7 +585,6 @@
 
         logger.info("Parsing samples...")
         _samples = []
-<<<<<<< HEAD
         with etau.ProgressBar() as bar:
             for sample in bar(samples):
                 if sample_parser is not None:
@@ -594,23 +593,10 @@
                     label = sample[1]
 
                 filepath = os.path.abspath(os.path.expanduser(sample[0]))
-                _sample = fos.Sample.create(filepath)
-
-                _sample.add_label(group, label)
-                _samples.append(_sample)
-=======
-        for sample in samples:
-            if sample_parser is not None:
-                label = sample_parser.parse_label(sample)
-            else:
-                label = sample[1]
-
-            filepath = os.path.abspath(os.path.expanduser(sample[0]))
-
-            _samples.append(
-                fo.Sample(filepath=filepath, **{label_field: label})
-            )
->>>>>>> 286e0998
+
+                _samples.append(
+                    fo.Sample(filepath=filepath, **{label_field: label})
+                )
 
         logger.info(
             "Creating dataset '%s' containing %d samples", name, len(_samples),
@@ -620,6 +606,7 @@
         if samples:
             dataset.add_samples(_samples)
 
+        logger.info("Dataset created")
         return dataset
 
     @classmethod
