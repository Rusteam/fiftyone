"""
FiftyOne datasets.

| Copyright 2017-2022, Voxel51, Inc.
| `voxel51.com <https://voxel51.com/>`_
|
"""
from collections import defaultdict
from copy import deepcopy
from datetime import datetime
import fnmatch
import itertools
import logging
import numbers
import os
import random
import string

from bson import ObjectId
from deprecated import deprecated
from fiftyone.core.odm.embedded_document import (
    BaseEmbeddedDocument,
    EmbeddedDocument,
)
import mongoengine.errors as moe
from pymongo import DeleteMany, InsertOne, ReplaceOne, UpdateMany, UpdateOne
from pymongo.errors import CursorNotFound, BulkWriteError

import eta.core.serial as etas
import eta.core.utils as etau

import fiftyone as fo
import fiftyone.core.aggregations as foa
import fiftyone.core.annotation as foan
import fiftyone.core.brain as fob
import fiftyone.constants as focn
import fiftyone.core.collections as foc
import fiftyone.core.expressions as foex
import fiftyone.core.evaluation as foe
import fiftyone.core.fields as fof
import fiftyone.core.frame as fofr
import fiftyone.core.labels as fol
import fiftyone.core.media as fom
import fiftyone.core.metadata as fome
import fiftyone.migrations as fomi
import fiftyone.core.odm as foo
import fiftyone.core.sample as fos
from fiftyone.core.singletons import DatasetSingleton
import fiftyone.core.utils as fou
import fiftyone.core.view as fov

fost = fou.lazy_import("fiftyone.core.stages")
foud = fou.lazy_import("fiftyone.utils.data")


logger = logging.getLogger(__name__)


def list_datasets(info=False):
    """Lists the available FiftyOne datasets.

    Args:
        info (False): whether to return info dicts describing each dataset
            rather than just their names

    Returns:
        a list of dataset names or info dicts
    """
    if info:
        return _list_dataset_info()

    return _list_datasets()


def dataset_exists(name):
    """Checks if the dataset exists.

    Args:
        name: the name of the dataset

    Returns:
        True/False
    """
    conn = foo.get_db_conn()
    return bool(list(conn.datasets.find({"name": name}, {"_id": 1}).limit(1)))


def load_dataset(name):
    """Loads the FiftyOne dataset with the given name.

    To create a new dataset, use the :class:`Dataset` constructor.

    .. note::

        :class:`Dataset` instances are singletons keyed by their name, so all
        calls to this method with a given dataset ``name`` in a program will
        return the same object.

    Args:
        name: the name of the dataset

    Returns:
        a :class:`Dataset`
    """
    return Dataset(name, _create=False)


def get_default_dataset_name():
    """Returns a default dataset name based on the current time.

    Returns:
        a dataset name
    """
    now = datetime.now()
    name = now.strftime("%Y.%m.%d.%H.%M.%S")
    if name in _list_datasets(include_private=True):
        name = now.strftime("%Y.%m.%d.%H.%M.%S.%f")

    return name


def make_unique_dataset_name(root):
    """Makes a unique dataset name with the given root name.

    Args:
        root: the root name for the dataset

    Returns:
        the dataset name
    """
    name = root
    dataset_names = _list_datasets(include_private=True)

    if name in dataset_names:
        name += "_" + _get_random_characters(6)

    while name in dataset_names:
        name += _get_random_characters(1)

    return name


def get_default_dataset_dir(name):
    """Returns the default dataset directory for the dataset with the given
    name.

    Args:
        name: the dataset name

    Returns:
        the default directory for the dataset
    """
    return os.path.join(fo.config.default_dataset_dir, name)


def delete_dataset(name, verbose=False):
    """Deletes the FiftyOne dataset with the given name.

    Args:
        name: the name of the dataset
        verbose (False): whether to log the name of the deleted dataset
    """
    dataset = load_dataset(name)
    dataset.delete()
    if verbose:
        logger.info("Dataset '%s' deleted", name)


def delete_datasets(glob_patt, verbose=False):
    """Deletes all FiftyOne datasets whose names match the given glob pattern.

    Args:
        glob_patt: a glob pattern of datasets to delete
        verbose (False): whether to log the names of deleted datasets
    """
    all_datasets = _list_datasets()
    for name in fnmatch.filter(all_datasets, glob_patt):
        delete_dataset(name, verbose=verbose)


def delete_non_persistent_datasets(verbose=False):
    """Deletes all non-persistent datasets.

    Args:
        verbose (False): whether to log the names of deleted datasets
    """
    for name in _list_datasets(include_private=True):
        try:
            dataset = Dataset(name, _create=False, _virtual=True)
        except:
            # If the dataset can't be loaded, it likely requires migration,
            # which means it is persistent, so we don't worry about it here
            continue

        if not dataset.persistent and not dataset.deleted:
            dataset.delete()
            if verbose:
                logger.info("Dataset '%s' deleted", name)


class Dataset(foc.SampleCollection, metaclass=DatasetSingleton):
    """A FiftyOne dataset.

    Datasets represent an ordered collection of
    :class:`fiftyone.core.sample.Sample` instances that describe a particular
    type of raw media (e.g., images or videos) together with a user-defined set
    of fields.

    FiftyOne datasets ingest and store the labels for all samples internally;
    raw media is stored on disk and the dataset provides paths to the data.

    See :ref:`this page <using-datasets>` for an overview of working with
    FiftyOne datasets.

    Args:
        name (None): the name of the dataset. By default,
            :func:`get_default_dataset_name` is used
        persistent (False): whether the dataset should persist in the database
            after the session terminates
        overwrite (False): whether to overwrite an existing dataset of the same
            name
    """

    def __init__(
        self,
        name=None,
        persistent=False,
        overwrite=False,
        _create=True,
        _virtual=False,
        **kwargs,
    ):
        if name is None and _create:
            name = get_default_dataset_name()

        if overwrite and dataset_exists(name):
            delete_dataset(name)

        if _create:
            doc, sample_doc_cls, frame_doc_cls = _create_dataset(
                name, persistent=persistent, **kwargs
            )
        else:
            doc, sample_doc_cls, frame_doc_cls = _load_dataset(
                name, virtual=_virtual
            )

        self._doc = doc
        self._sample_doc_cls = sample_doc_cls
        self._frame_doc_cls = frame_doc_cls

        self._annotation_cache = {}
        self._brain_cache = {}
        self._evaluation_cache = {}

        self._deleted = False

    def __len__(self):
        return self.count()

    def __getitem__(self, id_filepath_slice):
        if isinstance(id_filepath_slice, numbers.Integral):
            raise ValueError(
                "Accessing dataset samples by numeric index is not supported. "
                "Use sample IDs, filepaths, slices, boolean arrays, or a "
                "boolean ViewExpression instead"
            )

        if isinstance(id_filepath_slice, slice):
            return self.view()[id_filepath_slice]

        if isinstance(id_filepath_slice, foex.ViewExpression):
            return self.view()[id_filepath_slice]

        if etau.is_container(id_filepath_slice):
            return self.view()[id_filepath_slice]

        try:
            oid = ObjectId(id_filepath_slice)
            query = {"_id": oid}
        except:
            oid = None
            query = {"filepath": id_filepath_slice}

        d = self._sample_collection.find_one(query)

        if d is None:
            field = "ID" if oid is not None else "filepath"
            raise KeyError(
                "No sample found with %s '%s'" % (field, id_filepath_slice)
            )

        doc = self._sample_dict_to_doc(d)
        return fos.Sample.from_doc(doc, dataset=self)

    def __delitem__(self, samples_or_ids):
        self.delete_samples(samples_or_ids)

    def __getattribute__(self, name):
        #
        # The attributes necessary to determine a dataset's name and whether
        # it is deleted are always available. If a dataset is deleted, no other
        # methods are available
        #
        if name.startswith("__") or name in (
            "name",
            "deleted",
            "_deleted",
            "_doc",
        ):
            return super().__getattribute__(name)

        if getattr(self, "_deleted", False):
            raise ValueError("Dataset '%s' is deleted" % self.name)

        return super().__getattribute__(name)

    @property
    def _dataset(self):
        return self

    @property
    def _root_dataset(self):
        return self

    @property
    def _is_generated(self):
        return self._is_patches or self._is_frames or self._is_clips

    @property
    def _is_patches(self):
        return self._sample_collection_name.startswith("patches.")

    @property
    def _is_frames(self):
        return self._sample_collection_name.startswith("frames.")

    @property
    def _is_clips(self):
        return self._sample_collection_name.startswith("clips.")

    @property
    def media_type(self):
        """The media type of the dataset."""
        return self._doc.media_type

    @media_type.setter
    def media_type(self, media_type):
        if self:
            raise ValueError("Cannot set media type of a non-empty dataset")

        if media_type not in fom.MEDIA_TYPES:
            raise ValueError(
                "Invalid media_type '%s'. Supported values are %s"
                % (media_type, fom.MEDIA_TYPES)
            )

        if media_type == self._doc.media_type:
            return

        self._doc.media_type = media_type

        idx = None
        for i, field in enumerate(self._doc.sample_fields):
            if field.name == "metadata":
                idx = i

        if idx is not None:
            if media_type == fom.IMAGE:
                doc_type = fome.ImageMetadata
            elif media_type == fom.VIDEO:
                doc_type = fome.VideoMetadata
            else:
                doc_type = fome.Metadata

            field = foo.create_field(
                "metadata",
                fof.EmbeddedDocumentField,
                embedded_doc_type=doc_type,
            )
            field_doc = foo.SampleFieldDocument.from_field(field)
            self._doc.sample_fields[idx] = field_doc
<<<<<<< HEAD
=======
            self._sample_doc_cls._declare_field(field, field.name)
>>>>>>> fd87f392

        if media_type == fom.VIDEO:
            # pylint: disable=no-member
            self._doc.frame_fields = [
                foo.SampleFieldDocument.from_field(field)
                for field in self._frame_doc_cls._fields.values()
            ]

        self._doc.save()

    @property
    def version(self):
        """The version of the ``fiftyone`` package for which the dataset is
        formatted.
        """
        return self._doc.version

    @property
    def name(self):
        """The name of the dataset."""
        return self._doc.name

    @name.setter
    def name(self, name):
        _name = self._doc.name

        if name == _name:
            return

        if name in list_datasets():
            raise ValueError("A dataset with name '%s' already exists" % name)

        try:
            self._doc.name = name
            self._doc.save()
        except:
            self._doc.name = _name
            raise

        # Update singleton
        self._instances.pop(_name, None)
        self._instances[name] = self

    @property
    def created_at(self):
        """The datetime that the dataset was created."""
        return self._doc.created_at

    @property
    def last_loaded_at(self):
        """The datetime that the dataset was last loaded."""
        return self._doc.last_loaded_at

    @property
    def persistent(self):
        """Whether the dataset persists in the database after a session is
        terminated.
        """
        return self._doc.persistent

    @persistent.setter
    def persistent(self, value):
        _value = self._doc.persistent
        try:
            self._doc.persistent = value
            self._doc.save()
        except:
            self._doc.persistent = _value
            raise

    @property
    def info(self):
        """A user-facing dictionary of information about the dataset.

        Examples::

            import fiftyone as fo

            dataset = fo.Dataset()

            # Store a class list in the dataset's info
            dataset.info = {"classes": ["cat", "dog"]}

            # Edit the info
            dataset.info["other_classes"] = ["bird", "plane"]
            dataset.save()  # must save after edits
        """
        return self._doc.info

    @info.setter
    def info(self, info):
        self._doc.info = info
        self._doc.save()

    @property
    def classes(self):
        """A dict mapping field names to list of class label strings for the
        corresponding fields of the dataset.

        Examples::

            import fiftyone as fo

            dataset = fo.Dataset()

            # Set classes for the `ground_truth` and `predictions` fields
            dataset.classes = {
                "ground_truth": ["cat", "dog"],
                "predictions": ["cat", "dog", "other"],
            }

            # Edit an existing classes list
            dataset.classes["ground_truth"].append("other")
            dataset.save()  # must save after edits
        """
        return self._doc.classes

    @classes.setter
    def classes(self, classes):
        self._doc.classes = classes
        self.save()

    @property
    def default_classes(self):
        """A list of class label strings for all
        :class:`fiftyone.core.labels.Label` fields of this dataset that do not
        have customized classes defined in :meth:`classes`.

        Examples::

            import fiftyone as fo

            dataset = fo.Dataset()

            # Set default classes
            dataset.default_classes = ["cat", "dog"]

            # Edit the default classes
            dataset.default_classes.append("rabbit")
            dataset.save()  # must save after edits
        """
        return self._doc.default_classes

    @default_classes.setter
    def default_classes(self, classes):
        self._doc.default_classes = classes
        self.save()

    @property
    def mask_targets(self):
        """A dict mapping field names to mask target dicts, each of which
        defines a mapping between pixel values and label strings for the
        segmentation masks in the corresponding field of the dataset.

        .. note::

            The pixel value `0` is a reserved "background" class that is
            rendered as invisible in the App.

        Examples::

            import fiftyone as fo

            dataset = fo.Dataset()

            # Set mask targets for the `ground_truth` and `predictions` fields
            dataset.mask_targets = {
                "ground_truth": {1: "cat", 2: "dog"},
                "predictions": {1: "cat", 2: "dog", 255: "other"},
            }

            # Edit an existing mask target
            dataset.mask_targets["ground_truth"][255] = "other"
            dataset.save()  # must save after edits
        """
        return self._doc.mask_targets

    @mask_targets.setter
    def mask_targets(self, targets):
        self._doc.mask_targets = targets
        self.save()

    @property
    def default_mask_targets(self):
        """A dict defining a default mapping between pixel values and label
        strings for the segmentation masks of all
        :class:`fiftyone.core.labels.Segmentation` fields of this dataset that
        do not have customized mask targets defined in :meth:`mask_targets`.

        .. note::

            The pixel value `0` is a reserved "background" class that is
            rendered as invisible in the App.

        Examples::

            import fiftyone as fo

            dataset = fo.Dataset()

            # Set default mask targets
            dataset.default_mask_targets = {1: "cat", 2: "dog"}

            # Edit the default mask targets
            dataset.default_mask_targets[255] = "other"
            dataset.save()  # must save after edits
        """
        return self._doc.default_mask_targets

    @default_mask_targets.setter
    def default_mask_targets(self, targets):
        self._doc.default_mask_targets = targets
        self.save()

    @property
    def skeletons(self):
        """A dict mapping field names to
        :class:`fiftyone.core.odm.dataset.KeypointSkeleton` instances, each of
        which defines the semantic labels and point connectivity for the
        :class:`fiftyone.core.labels.Keypoint` instances in the corresponding
        field of the dataset.

        Examples::

            import fiftyone as fo

            dataset = fo.Dataset()

            # Set keypoint skeleton for the `ground_truth` field
            dataset.skeletons = {
                "ground_truth": fo.KeypointSkeleton(
                    labels=[
                        "left hand" "left shoulder", "right shoulder", "right hand",
                        "left eye", "right eye", "mouth",
                    ],
                    edges=[[0, 1, 2, 3], [4, 5, 6]],
                )
            }

            # Edit an existing skeleton
            dataset.skeletons["ground_truth"].labels[-1] = "lips"
            dataset.save()  # must save after edits
        """
        return self._doc.skeletons

    @skeletons.setter
    def skeletons(self, skeletons):
        self._doc.skeletons = skeletons
        self.save()

    @property
    def default_skeleton(self):
        """A default :class:`fiftyone.core.odm.dataset.KeypointSkeleton`
        defining the semantic labels and point connectivity for all
        :class:`fiftyone.core.labels.Keypoint` fields of this dataset that do
        not have customized skeletons defined in :meth:`skeleton`.

        Examples::

            import fiftyone as fo

            dataset = fo.Dataset()

            # Set default keypoint skeleton
            dataset.default_skeleton = fo.KeypointSkeleton(
                labels=[
                    "left hand" "left shoulder", "right shoulder", "right hand",
                    "left eye", "right eye", "mouth",
                ],
                edges=[[0, 1, 2, 3], [4, 5, 6]],
            )

            # Edit the default skeleton
            dataset.default_skeleton.labels[-1] = "lips"
            dataset.save()  # must save after edits
        """
        return self._doc.default_skeleton

    @default_skeleton.setter
    def default_skeleton(self, skeleton):
        self._doc.default_skeleton = skeleton
        self.save()

    @property
    def deleted(self):
        """Whether the dataset is deleted."""
        return self._deleted

    def summary(self):
        """Returns a string summary of the dataset.

        Returns:
            a string summary
        """
        aggs = self.aggregate([foa.Count(), foa.Distinct("tags")])
        elements = [
            ("Name:", self.name),
            ("Media type:", self.media_type),
            ("Num samples:", aggs[0]),
            ("Persistent:", self.persistent),
            ("Tags:", aggs[1]),
        ]

        elements = fou.justify_headings(elements)
        lines = ["%s %s" % tuple(e) for e in elements]

        lines.extend(
            ["Sample fields:", self._to_fields_str(self.get_field_schema())]
        )

        if self.media_type == fom.VIDEO:
            lines.extend(
                [
                    "Frame fields:",
                    self._to_fields_str(self.get_frame_field_schema()),
                ]
            )

        return "\n".join(lines)

    def stats(self, include_media=False, compressed=False):
        """Returns stats about the dataset on disk.

        The ``samples`` keys refer to the sample-level labels for the dataset
        as they are stored in the database.

        The ``media`` keys refer to the raw media associated with each sample
        in the dataset on disk (only included if ``include_media`` is True).

        The ``frames`` keys refer to the frame labels for the dataset as they
        are stored in the database (video datasets only).

        Args:
            include_media (False): whether to include stats about the size of
                the raw media in the dataset
            compressed (False): whether to return the sizes of collections in
                their compressed form on disk (True) or the logical
                uncompressed size of  the collections (False)

        Returns:
            a stats dict
        """
        stats = {}

        conn = foo.get_db_conn()

        cs = conn.command("collstats", self._sample_collection_name)
        samples_bytes = cs["storageSize"] if compressed else cs["size"]
        stats["samples_count"] = cs["count"]
        stats["samples_bytes"] = samples_bytes
        stats["samples_size"] = etau.to_human_bytes_str(samples_bytes)
        total_bytes = samples_bytes

        if self.media_type == fom.VIDEO:
            cs = conn.command("collstats", self._frame_collection_name)
            frames_bytes = cs["storageSize"] if compressed else cs["size"]
            stats["frames_count"] = cs["count"]
            stats["frames_bytes"] = frames_bytes
            stats["frames_size"] = etau.to_human_bytes_str(frames_bytes)
            total_bytes += frames_bytes

        if include_media:
            self.compute_metadata()
            media_bytes = self.sum("metadata.size_bytes")
            stats["media_bytes"] = media_bytes
            stats["media_size"] = etau.to_human_bytes_str(media_bytes)
            total_bytes += media_bytes

        stats["total_bytes"] = total_bytes
        stats["total_size"] = etau.to_human_bytes_str(total_bytes)

        return stats

    def first(self):
        """Returns the first sample in the dataset.

        Returns:
            a :class:`fiftyone.core.sample.Sample`
        """
        return super().first()

    def last(self):
        """Returns the last sample in the dataset.

        Returns:
            a :class:`fiftyone.core.sample.Sample`
        """
        try:
            sample_view = self[-1:].first()
        except ValueError:
            raise ValueError("%s is empty" % self.__class__.__name__)

        return fos.Sample.from_doc(sample_view._doc, dataset=self)

    def head(self, num_samples=3):
        """Returns a list of the first few samples in the dataset.

        If fewer than ``num_samples`` samples are in the dataset, only the
        available samples are returned.

        Args:
            num_samples (3): the number of samples

        Returns:
            a list of :class:`fiftyone.core.sample.Sample` objects
        """
        return [
            fos.Sample.from_doc(sv._doc, dataset=self)
            for sv in self[:num_samples]
        ]

    def tail(self, num_samples=3):
        """Returns a list of the last few samples in the dataset.

        If fewer than ``num_samples`` samples are in the dataset, only the
        available samples are returned.

        Args:
            num_samples (3): the number of samples

        Returns:
            a list of :class:`fiftyone.core.sample.Sample` objects
        """
        return [
            fos.Sample.from_doc(sv._doc, dataset=self)
            for sv in self[-num_samples:]
        ]

    def view(self):
        """Returns a :class:`fiftyone.core.view.DatasetView` containing the
        entire dataset.

        Returns:
            a :class:`fiftyone.core.view.DatasetView`
        """
        return fov.DatasetView(self)

    def get_field_schema(
        self, ftype=None, embedded_doc_type=None, include_private=False
    ):
        """Returns a schema dictionary describing the fields of the samples in
        the dataset.

        Args:
            ftype (None): an optional field type to which to restrict the
                returned schema. Must be a subclass of
                :class:`fiftyone.core.fields.Field`
            embedded_doc_type (None): an optional embedded document type to
                which to restrict the returned schema. Must be a subclass of
                :class:`fiftyone.core.odm.BaseEmbeddedDocument`
            include_private (False): whether to include fields that start with
                ``_`` in the returned schema

        Returns:
             an ``OrderedDict`` mapping field names to field types
        """
        return self._sample_doc_cls.get_field_schema(
            ftype=ftype,
            embedded_doc_type=embedded_doc_type,
            include_private=include_private,
        )

    def get_frame_field_schema(
        self, ftype=None, embedded_doc_type=None, include_private=False
    ):
        """Returns a schema dictionary describing the fields of the frames of
        the samples in the dataset.

        Only applicable for video datasets.

        Args:
            ftype (None): an optional field type to which to restrict the
                returned schema. Must be a subclass of
                :class:`fiftyone.core.fields.Field`
            embedded_doc_type (None): an optional embedded document type to
                which to restrict the returned schema. Must be a subclass of
                :class:`fiftyone.core.odm.BaseEmbeddedDocument`
            include_private (False): whether to include fields that start with
                ``_`` in the returned schema

        Returns:
            a dictionary mapping field names to field types, or ``None`` if
            the dataset is not a video dataset
        """
        if self.media_type != fom.VIDEO:
            return None

        return self._frame_doc_cls.get_field_schema(
            ftype=ftype,
            embedded_doc_type=embedded_doc_type,
            include_private=include_private,
        )

    def add_sample_field(
        self,
        field_name,
        ftype,
        embedded_doc_type=None,
        subfield=None,
        **kwargs,
    ):
        """Adds a new sample field to the dataset.

        Args:
            field_name: the field name
            ftype: the field type to create. Must be a subclass of
                :class:`fiftyone.core.fields.Field`
            embedded_doc_type (None): the
                :class:`fiftyone.core.odm.BaseEmbeddedDocument` type of the
                field. Only applicable when ``ftype`` is
                :class:`fiftyone.core.fields.EmbeddedDocumentField`
            subfield (None): the :class:`fiftyone.core.fields.Field` type of
                the contained field. Only applicable when ``ftype`` is
                :class:`fiftyone.core.fields.ListField` or
                :class:`fiftyone.core.fields.DictField`
        """
        self._sample_doc_cls.add_field(
            field_name,
            ftype,
            embedded_doc_type=embedded_doc_type,
            subfield=subfield,
            **kwargs,
        )
        self._reload()

    def _add_sample_field_if_necessary(
        self,
        field_name,
        ftype,
        embedded_doc_type=None,
        subfield=None,
        **kwargs,
    ):
        field_kwargs = dict(
            ftype=ftype,
            embedded_doc_type=embedded_doc_type,
            subfield=subfield,
            **kwargs,
        )

        schema = self.get_field_schema()
        if field_name in schema:
            foo.validate_fields_match(
                field_name, field_kwargs, schema[field_name]
            )
        else:
            self.add_sample_field(field_name, **field_kwargs)

    def _add_implied_sample_field(self, field_name, value):
        self._sample_doc_cls.add_implied_field(field_name, value)
        self._reload()

    def add_frame_field(
        self,
        field_name,
        ftype,
        embedded_doc_type=None,
        subfield=None,
        **kwargs,
    ):
        """Adds a new frame-level field to the dataset.

        Only applicable to video datasets.

        Args:
            field_name: the field name
            ftype: the field type to create. Must be a subclass of
                :class:`fiftyone.core.fields.Field`
            embedded_doc_type (None): the
                :class:`fiftyone.core.odm.BaseEmbeddedDocument` type of the
                field. Only applicable when ``ftype`` is
                :class:`fiftyone.core.fields.EmbeddedDocumentField`
            subfield (None): the :class:`fiftyone.core.fields.Field` type of
                the contained field. Only applicable when ``ftype`` is
                :class:`fiftyone.core.fields.ListField` or
                :class:`fiftyone.core.fields.DictField`
        """
        if self.media_type != fom.VIDEO:
            raise ValueError("Only video datasets have frame fields")

        self._frame_doc_cls.add_field(
            field_name,
            ftype,
            embedded_doc_type=embedded_doc_type,
            subfield=subfield,
            **kwargs,
        )
        self._reload()

    def _add_frame_field_if_necessary(
        self,
        field_name,
        ftype,
        embedded_doc_type=None,
        subfield=None,
        **kwargs,
    ):
        field_kwargs = dict(
            ftype=ftype,
            embedded_doc_type=embedded_doc_type,
            subfield=subfield,
            **kwargs,
        )

        schema = self.get_frame_field_schema()
        if field_name in schema:
            foo.validate_fields_match(
                field_name, field_kwargs, schema[field_name]
            )
        else:
            self.add_frame_field(field_name, **field_kwargs)

    def _add_implied_frame_field(self, field_name, value):
        if self.media_type != fom.VIDEO:
            raise ValueError("Only video datasets have frame fields")

        self._frame_doc_cls.add_implied_field(field_name, value)
        self._reload()

    def rename_sample_field(self, field_name, new_field_name):
        """Renames the sample field to the given new name.

        You can use dot notation (``embedded.field.name``) to rename embedded
        fields.

        Args:
            field_name: the field name or ``embedded.field.name``
            new_field_name: the new field name or ``embedded.field.name``
        """
        self._rename_sample_fields({field_name: new_field_name})

    def rename_sample_fields(self, field_mapping):
        """Renames the sample fields to the given new names.

        You can use dot notation (``embedded.field.name``) to rename embedded
        fields.

        Args:
            field_mapping: a dict mapping field names to new field names
        """
        self._rename_sample_fields(field_mapping)

    def rename_frame_field(self, field_name, new_field_name):
        """Renames the frame-level field to the given new name.

        You can use dot notation (``embedded.field.name``) to rename embedded
        frame fields.

        Only applicable to video datasets.

        Args:
            field_name: the field name or ``embedded.field.name``
            new_field_name: the new field name or ``embedded.field.name``
        """
        self._rename_frame_fields({field_name: new_field_name})

    def rename_frame_fields(self, field_mapping):
        """Renames the frame-level fields to the given new names.

        You can use dot notation (``embedded.field.name``) to rename embedded
        frame fields.

        Args:
            field_mapping: a dict mapping field names to new field names
        """
        self._rename_frame_fields(field_mapping)

    def _rename_sample_fields(self, field_mapping, view=None):
        (
            fields,
            new_fields,
            embedded_fields,
            embedded_new_fields,
        ) = _parse_field_mapping(field_mapping)

        if fields:
            self._sample_doc_cls._rename_fields(fields, new_fields)
            fos.Sample._rename_fields(
                self._sample_collection_name, fields, new_fields
            )

        if embedded_fields:
            sample_collection = self if view is None else view
            self._sample_doc_cls._rename_embedded_fields(
                embedded_fields, embedded_new_fields, sample_collection
            )
            fos.Sample._reload_docs(self._sample_collection_name)

        self._reload()

    def _rename_frame_fields(self, field_mapping, view=None):
        if self.media_type != fom.VIDEO:
            raise ValueError("Only video datasets have frame fields")

        (
            fields,
            new_fields,
            embedded_fields,
            embedded_new_fields,
        ) = _parse_field_mapping(field_mapping)

        if fields:
            self._frame_doc_cls._rename_fields(fields, new_fields)
            fofr.Frame._rename_fields(
                self._frame_collection_name, fields, new_fields
            )

        if embedded_fields:
            sample_collection = self if view is None else view
            self._frame_doc_cls._rename_embedded_fields(
                embedded_fields, embedded_new_fields, sample_collection
            )
            fofr.Frame._reload_docs(self._frame_collection_name)

        self._reload()

    def clone_sample_field(self, field_name, new_field_name):
        """Clones the given sample field into a new field of the dataset.

        You can use dot notation (``embedded.field.name``) to clone embedded
        fields.

        Args:
            field_name: the field name or ``embedded.field.name``
            new_field_name: the new field name or ``embedded.field.name``
        """
        self._clone_sample_fields({field_name: new_field_name})

    def clone_sample_fields(self, field_mapping):
        """Clones the given sample fields into new fields of the dataset.

        You can use dot notation (``embedded.field.name``) to clone embedded
        fields.

        Args:
            field_mapping: a dict mapping field names to new field names into
                which to clone each field
        """
        self._clone_sample_fields(field_mapping)

    def clone_frame_field(self, field_name, new_field_name):
        """Clones the frame-level field into a new field.

        You can use dot notation (``embedded.field.name``) to clone embedded
        frame fields.

        Only applicable to video datasets.

        Args:
            field_name: the field name or ``embedded.field.name``
            new_field_name: the new field name or ``embedded.field.name``
        """
        self._clone_frame_fields({field_name: new_field_name})

    def clone_frame_fields(self, field_mapping):
        """Clones the frame-level fields into new fields.

        You can use dot notation (``embedded.field.name``) to clone embedded
        frame fields.

        Only applicable to video datasets.

        Args:
            field_mapping: a dict mapping field names to new field names into
                which to clone each field
        """
        self._clone_frame_fields(field_mapping)

    def _clone_sample_fields(self, field_mapping, view=None):
        (
            fields,
            new_fields,
            embedded_fields,
            embedded_new_fields,
        ) = _parse_field_mapping(field_mapping)

        if fields:
            self._sample_doc_cls._clone_fields(fields, new_fields, view)

        if embedded_fields:
            sample_collection = self if view is None else view
            self._sample_doc_cls._clone_embedded_fields(
                embedded_fields, embedded_new_fields, sample_collection
            )

        fos.Sample._reload_docs(self._sample_collection_name)
        self._reload()

    def _clone_frame_fields(self, field_mapping, view=None):
        if self.media_type != fom.VIDEO:
            raise ValueError("Only video datasets have frame fields")

        (
            fields,
            new_fields,
            embedded_fields,
            embedded_new_fields,
        ) = _parse_field_mapping(field_mapping)

        if fields:
            self._frame_doc_cls._clone_fields(fields, new_fields, view)

        if embedded_fields:
            sample_collection = self if view is None else view
            self._frame_doc_cls._clone_embedded_fields(
                embedded_fields, embedded_new_fields, sample_collection
            )

        fofr.Frame._reload_docs(self._frame_collection_name)
        self._reload()

    def clear_sample_field(self, field_name):
        """Clears the values of the field from all samples in the dataset.

        The field will remain in the dataset's schema, and all samples will
        have the value ``None`` for the field.

        You can use dot notation (``embedded.field.name``) to clone embedded
        frame fields.

        Args:
            field_name: the field name or ``embedded.field.name``
        """
        self._clear_sample_fields(field_name)

    def clear_sample_fields(self, field_names):
        """Clears the values of the fields from all samples in the dataset.

        The field will remain in the dataset's schema, and all samples will
        have the value ``None`` for the field.

        You can use dot notation (``embedded.field.name``) to clone embedded
        frame fields.

        Args:
            field_names: the field name or iterable of field names
        """
        self._clear_sample_fields(field_names)

    def clear_frame_field(self, field_name):
        """Clears the values of the frame-level field from all samples in the
        dataset.

        The field will remain in the dataset's frame schema, and all frames
        will have the value ``None`` for the field.

        You can use dot notation (``embedded.field.name``) to clone embedded
        frame fields.

        Only applicable to video datasets.

        Args:
            field_name: the field name or ``embedded.field.name``
        """
        self._clear_frame_fields(field_name)

    def clear_frame_fields(self, field_names):
        """Clears the values of the frame-level fields from all samples in the
        dataset.

        The fields will remain in the dataset's frame schema, and all frames
        will have the value ``None`` for the field.

        You can use dot notation (``embedded.field.name``) to clone embedded
        frame fields.

        Only applicable to video datasets.

        Args:
            field_names: the field name or iterable of field names
        """
        self._clear_frame_fields(field_names)

    def _clear_sample_fields(self, field_names, view=None):
        fields, embedded_fields = _parse_fields(field_names)

        if fields:
            self._sample_doc_cls._clear_fields(fields, view)

        if embedded_fields:
            sample_collection = self if view is None else view
            self._sample_doc_cls._clear_embedded_fields(
                embedded_fields, sample_collection
            )

        fos.Sample._reload_docs(self._sample_collection_name)

    def _clear_frame_fields(self, field_names, view=None):
        if self.media_type != fom.VIDEO:
            raise ValueError("Only video datasets have frame fields")

        fields, embedded_fields = _parse_fields(field_names)

        if fields:
            self._frame_doc_cls._clear_fields(fields, view)

        if embedded_fields:
            sample_collection = self if view is None else view
            self._frame_doc_cls._clear_embedded_fields(
                embedded_fields, sample_collection
            )

        fofr.Frame._reload_docs(self._frame_collection_name)

    def delete_sample_field(self, field_name, error_level=0):
        """Deletes the field from all samples in the dataset.

        You can use dot notation (``embedded.field.name``) to delete embedded
        fields.

        Args:
            field_name: the field name or ``embedded.field.name``
            error_level (0): the error level to use. Valid values are:

            -   0: raise error if a top-level field cannot be deleted
            -   1: log warning if a top-level field cannot be deleted
            -   2: ignore top-level fields that cannot be deleted
        """
        self._delete_sample_fields(field_name, error_level)

    def delete_sample_fields(self, field_names, error_level=0):
        """Deletes the fields from all samples in the dataset.

        You can use dot notation (``embedded.field.name``) to delete embedded
        fields.

        Args:
            field_names: the field name or iterable of field names
            error_level (0): the error level to use. Valid values are:

            -   0: raise error if a top-level field cannot be deleted
            -   1: log warning if a top-level field cannot be deleted
            -   2: ignore top-level fields that cannot be deleted
        """
        self._delete_sample_fields(field_names, error_level)

    def delete_frame_field(self, field_name, error_level=0):
        """Deletes the frame-level field from all samples in the dataset.

        You can use dot notation (``embedded.field.name``) to delete embedded
        frame fields.

        Only applicable to video datasets.

        Args:
            field_name: the field name or ``embedded.field.name``
            error_level (0): the error level to use. Valid values are:

            -   0: raise error if a top-level field cannot be deleted
            -   1: log warning if a top-level field cannot be deleted
            -   2: ignore top-level fields that cannot be deleted
        """
        self._delete_frame_fields(field_name, error_level)

    def delete_frame_fields(self, field_names, error_level=0):
        """Deletes the frame-level fields from all samples in the dataset.

        You can use dot notation (``embedded.field.name``) to delete embedded
        frame fields.

        Only applicable to video datasets.

        Args:
            field_names: a field name or iterable of field names
            error_level (0): the error level to use. Valid values are:

            -   0: raise error if a top-level field cannot be deleted
            -   1: log warning if a top-level field cannot be deleted
            -   2: ignore top-level fields that cannot be deleted
        """
        self._delete_frame_fields(field_names, error_level)

    def _delete_sample_fields(self, field_names, error_level):
        fields, embedded_fields = _parse_fields(field_names)

        if fields:
            self._sample_doc_cls._delete_fields(
                fields, error_level=error_level
            )
            fos.Sample._purge_fields(self._sample_collection_name, fields)

        if embedded_fields:
            self._sample_doc_cls._delete_embedded_fields(embedded_fields)
            fos.Sample._reload_docs(self._sample_collection_name)

        self._reload()

    def _delete_frame_fields(self, field_names, error_level):
        if self.media_type != fom.VIDEO:
            raise ValueError("Only video datasets have frame fields")

        fields, embedded_fields = _parse_fields(field_names)

        if fields:
            self._frame_doc_cls._delete_fields(fields, error_level=error_level)
            fofr.Frame._purge_fields(self._frame_collection_name, fields)

        if embedded_fields:
            self._frame_doc_cls._delete_embedded_fields(embedded_fields)
            fofr.Frame._reload_docs(self._frame_collection_name)

        self._reload()

    def iter_samples(self, progress=False):
        """Returns an iterator over the samples in the dataset.

        Args:
            progress (False): whether to render a progress bar tracking the
                iterator's progress

        Returns:
            an iterator over :class:`fiftyone.core.sample.Sample` instances
        """
        pipeline = self._pipeline(detach_frames=True)

        if progress:
            with fou.ProgressBar(total=len(self)) as pb:
                for sample in pb(self._iter_samples(pipeline)):
                    yield sample
        else:
            for sample in self._iter_samples(pipeline):
                yield sample

    def _iter_samples(self, pipeline):
        index = 0

        try:
            for d in foo.aggregate(self._sample_collection, pipeline):
                doc = self._sample_dict_to_doc(d)
                sample = fos.Sample.from_doc(doc, dataset=self)
                index += 1
                yield sample

        except CursorNotFound:
            # The cursor has timed out so we yield from a new one after
            # skipping to the last offset

            pipeline.append({"$skip": index})
            for sample in self._iter_samples(pipeline):
                yield sample

    def add_sample(self, sample, expand_schema=True, validate=True):
        """Adds the given sample to the dataset.

        If the sample instance does not belong to a dataset, it is updated
        in-place to reflect its membership in this dataset. If the sample
        instance belongs to another dataset, it is not modified.

        Args:
            sample: a :class:`fiftyone.core.sample.Sample`
            expand_schema (True): whether to dynamically add new sample fields
                encountered to the dataset schema. If False, an error is raised
                if the sample's schema is not a subset of the dataset schema
            validate (True): whether to validate that the fields of the sample
                are compliant with the dataset schema before adding it

        Returns:
            the ID of the sample in the dataset
        """
        return self._add_samples_batch([sample], expand_schema, validate)[0]

    def add_samples(
        self, samples, expand_schema=True, validate=True, num_samples=None
    ):
        """Adds the given samples to the dataset.

        Any sample instances that do not belong to a dataset are updated
        in-place to reflect membership in this dataset. Any sample instances
        that belong to other datasets are not modified.

        Args:
            samples: an iterable of :class:`fiftyone.core.sample.Sample`
                instances or a
                :class:`fiftyone.core.collections.SampleCollection`
            expand_schema (True): whether to dynamically add new sample fields
                encountered to the dataset schema. If False, an error is raised
                if a sample's schema is not a subset of the dataset schema
            validate (True): whether to validate that the fields of each sample
                are compliant with the dataset schema before adding it
            num_samples (None): the number of samples in ``samples``. If not
                provided, this is computed via ``len(samples)``, if possible.
                This value is optional and is used only for progress tracking

        Returns:
            a list of IDs of the samples in the dataset
        """
        if num_samples is None:
            try:
                num_samples = len(samples)
            except:
                pass

        # Dynamically size batches so that they are as large as possible while
        # still achieving a nice frame rate on the progress bar
        target_latency = 0.2  # in seconds
        batcher = fou.DynamicBatcher(
            samples, target_latency, init_batch_size=1, max_batch_beta=2.0
        )

        sample_ids = []
        with fou.ProgressBar(total=num_samples) as pb:
            for batch in batcher:
                sample_ids.extend(
                    self._add_samples_batch(batch, expand_schema, validate)
                )
                pb.update(count=len(batch))

        return sample_ids

    def add_collection(
        self, sample_collection, include_info=True, overwrite_info=False
    ):
        """Adds the contents of the given collection to the dataset.

        This method is a special case of :meth:`Dataset.merge_samples` that
        adds samples with new IDs to this dataset and omits any samples with
        existing IDs (the latter would only happen in rare cases).

        Use :meth:`Dataset.merge_samples` if you have multiple datasets whose
        samples refer to the same source media.

        Args:
            samples: a :class:`fiftyone.core.collections.SampleCollection`
            include_info (True): whether to merge dataset-level information
                such as ``info`` and ``classes``
            overwrite_info (False): whether to overwrite existing dataset-level
                information. Only applicable when ``include_info`` is True

        Returns:
            a list of IDs of the samples that were added to this dataset
        """
        num_samples = len(self)
        self.merge_samples(
            sample_collection,
            key_field="id",
            skip_existing=True,
            insert_new=True,
            include_info=include_info,
            overwrite_info=overwrite_info,
        )
        return self.skip(num_samples).values("id")

    def _add_samples_batch(self, samples, expand_schema, validate):
        samples = [s.copy() if s._in_db else s for s in samples]

        if self.media_type is None and samples:
            self.media_type = samples[0].media_type

        if expand_schema:
            self._expand_schema(samples)

        if validate:
            self._validate_samples(samples)

        dicts = [self._make_dict(sample) for sample in samples]

        try:
            # adds `_id` to each dict
            self._sample_collection.insert_many(dicts)
        except BulkWriteError as bwe:
            msg = bwe.details["writeErrors"][0]["errmsg"]
            raise ValueError(msg) from bwe

        for sample, d in zip(samples, dicts):
            doc = self._sample_dict_to_doc(d)
            sample._set_backing_doc(doc, dataset=self)
            if self.media_type == fom.VIDEO:
                sample.frames.save()

        return [str(d["_id"]) for d in dicts]

    def _upsert_samples(
        self, samples, expand_schema=True, validate=True, num_samples=None
    ):
        if num_samples is None:
            try:
                num_samples = len(samples)
            except:
                pass

        # Dynamically size batches so that they are as large as possible while
        # still achieving a nice frame rate on the progress bar
        target_latency = 0.2  # in seconds
        batcher = fou.DynamicBatcher(
            samples, target_latency, init_batch_size=1, max_batch_beta=2.0
        )

        with fou.ProgressBar(total=num_samples) as pb:
            for batch in batcher:
                self._upsert_samples_batch(batch, expand_schema, validate)
                pb.update(count=len(batch))

    def _upsert_samples_batch(self, samples, expand_schema, validate):
        if self.media_type is None and samples:
            self.media_type = samples[0].media_type

        if expand_schema:
            self._expand_schema(samples)

        if validate:
            self._validate_samples(samples)

        dicts = []
        ops = []
        for sample in samples:
            d = self._make_dict(sample, include_id=True)
            dicts.append(d)

            if sample.id:
                ops.append(ReplaceOne({"_id": sample._id}, d, upsert=True))
            else:
                d.pop("_id", None)
                ops.append(InsertOne(d))  # adds `_id` to dict

        foo.bulk_write(ops, self._sample_collection, ordered=False)

        for sample, d in zip(samples, dicts):
            doc = self._sample_dict_to_doc(d)
            sample._set_backing_doc(doc, dataset=self)

            if self.media_type == fom.VIDEO:
                sample.frames.save()

    def _make_dict(self, sample, include_id=False):
        d = sample.to_mongo_dict(include_id=include_id)

        # We omit None here to allow samples with None-valued new fields to
        # be added without raising nonexistent field errors. This is safe
        # because None and missing are equivalent in our data model
        return {k: v for k, v in d.items() if v is not None}

    def _bulk_write(self, ops, frames=False, ordered=False):
        if frames:
            coll = self._frame_collection
        else:
            coll = self._sample_collection

        foo.bulk_write(ops, coll, ordered=ordered)

        if frames:
            fofr.Frame._reload_docs(self._frame_collection_name)
        else:
            fos.Sample._reload_docs(self._sample_collection_name)

    def _merge_doc(
        self,
        doc,
        fields=None,
        omit_fields=None,
        expand_schema=True,
        merge_info=True,
        overwrite_info=False,
    ):
        if fields is not None:
            if etau.is_str(fields):
                fields = [fields]
            elif not isinstance(fields, dict):
                fields = list(fields)

        if omit_fields is not None:
            if etau.is_str(omit_fields):
                omit_fields = [omit_fields]
            else:
                omit_fields = list(omit_fields)

        _merge_dataset_doc(
            self,
            doc,
            fields=fields,
            omit_fields=omit_fields,
            expand_schema=expand_schema,
            merge_info=merge_info,
            overwrite_info=overwrite_info,
        )

    def merge_samples(
        self,
        samples,
        key_field="filepath",
        key_fcn=None,
        skip_existing=False,
        insert_new=True,
        fields=None,
        omit_fields=None,
        merge_lists=True,
        overwrite=True,
        expand_schema=True,
        include_info=True,
        overwrite_info=False,
        num_samples=None,
    ):
        """Merges the given samples into this dataset.

        By default, samples with the same absolute ``filepath`` are merged, but
        you can customize this behavior via the ``key_field`` and ``key_fcn``
        parameters. For example, you could set
        ``key_fcn = lambda sample: os.path.basename(sample.filepath)`` to merge
        samples with the same base filename.

        The behavior of this method is highly customizable. By default, all
        top-level fields from the provided samples are merged in, overwriting
        any existing values for those fields, with the exception of list fields
        (e.g., ``tags``) and label list fields (e.g.,
        :class:`fiftyone.core.labels.Detections` fields), in which case the
        elements of the lists themselves are merged. In the case of label list
        fields, labels with the same ``id`` in both collections are updated
        rather than duplicated.

        To avoid confusion between missing fields and fields whose value is
        ``None``, ``None``-valued fields are always treated as missing while
        merging.

        This method can be configured in numerous ways, including:

        -   Whether existing samples should be modified or skipped
        -   Whether new samples should be added or omitted
        -   Whether new fields can be added to the dataset schema
        -   Whether list fields should be treated as ordinary fields and merged
            as a whole rather than merging their elements
        -   Whether to merge only specific fields, or all but certain fields
        -   Mapping input fields to different field names of this dataset

        Args:
            samples: a :class:`fiftyone.core.collections.SampleCollection` or
                iterable of :class:`fiftyone.core.sample.Sample` instances
            key_field ("filepath"): the sample field to use to decide whether
                to join with an existing sample
            key_fcn (None): a function that accepts a
                :class:`fiftyone.core.sample.Sample` instance and computes a
                key to decide if two samples should be merged. If a ``key_fcn``
                is provided, ``key_field`` is ignored
            skip_existing (False): whether to skip existing samples (True) or
                merge them (False)
            insert_new (True): whether to insert new samples (True) or skip
                them (False)
            fields (None): an optional field or iterable of fields to which to
                restrict the merge. If provided, fields other than these are
                omitted from ``samples`` when merging or adding samples. One
                exception is that ``filepath`` is always included when adding
                new samples, since the field is required. This can also be a
                dict mapping field names of the input collection to field names
                of this dataset
            omit_fields (None): an optional field or iterable of fields to
                exclude from the merge. If provided, these fields are omitted
                from ``samples``, if present, when merging or adding samples.
                One exception is that ``filepath`` is always included when
                adding new samples, since the field is required
            merge_lists (True): whether to merge the elements of list fields
                (e.g., ``tags``) and label list fields (e.g.,
                :class:`fiftyone.core.labels.Detections` fields) rather than
                merging the entire top-level field like other field types.
                For label lists fields, existing
                :class:`fiftyone.core.label.Label` elements are either replaced
                (when ``overwrite`` is True) or kept (when ``overwrite`` is
                False) when their ``id`` matches a label from the provided
                samples
            overwrite (True): whether to overwrite (True) or skip (False)
                existing fields and label elements
            expand_schema (True): whether to dynamically add new fields
                encountered to the dataset schema. If False, an error is raised
                if a sample's schema is not a subset of the dataset schema
            include_info (True): whether to merge dataset-level information
                such as ``info`` and ``classes``. Only applicable when
                ``samples`` is a
                :class:`fiftyone.core.collections.SampleCollection`
            overwrite_info (False): whether to overwrite existing dataset-level
                information. Only applicable when ``samples`` is a
                :class:`fiftyone.core.collections.SampleCollection` and
                ``include_info`` is True
            num_samples (None): the number of samples in ``samples``. If not
                provided, this is computed via ``len(samples)``, if possible.
                This value is optional and is used only for progress tracking
        """
        if fields is not None:
            if etau.is_str(fields):
                fields = [fields]
            elif not isinstance(fields, dict):
                fields = list(fields)

        if omit_fields is not None:
            if etau.is_str(omit_fields):
                omit_fields = [omit_fields]
            else:
                omit_fields = list(omit_fields)

        if isinstance(samples, foc.SampleCollection):
            _merge_dataset_doc(
                self,
                samples,
                fields=fields,
                omit_fields=omit_fields,
                expand_schema=expand_schema,
                merge_info=include_info,
                overwrite_info=overwrite_info,
            )

            expand_schema = False

        # If we're merging a collection, use aggregation pipelines
        if isinstance(samples, foc.SampleCollection) and key_fcn is None:
            _merge_samples_pipeline(
                samples,
                self,
                key_field,
                skip_existing=skip_existing,
                insert_new=insert_new,
                fields=fields,
                omit_fields=omit_fields,
                merge_lists=merge_lists,
                overwrite=overwrite,
            )
            return

        #
        # If we're not merging a collection but the merge key is a field, it's
        # faster to import into a temporary dataset and then do a merge that
        # leverages aggregation pipelines, because this avoids the need to
        # load samples from `self` into memory
        #

        if key_fcn is None:
            tmp = Dataset()
            tmp.add_samples(samples, num_samples=num_samples)

            self.merge_samples(
                tmp,
                key_field=key_field,
                skip_existing=skip_existing,
                insert_new=insert_new,
                fields=fields,
                omit_fields=omit_fields,
                merge_lists=merge_lists,
                overwrite=overwrite,
                expand_schema=expand_schema,
                include_info=False,
            )
            tmp.delete()

            return

        _merge_samples_python(
            self,
            samples,
            key_field=key_field,
            key_fcn=key_fcn,
            skip_existing=skip_existing,
            insert_new=insert_new,
            fields=fields,
            omit_fields=omit_fields,
            merge_lists=merge_lists,
            overwrite=overwrite,
            expand_schema=expand_schema,
            num_samples=num_samples,
        )

    def delete_samples(self, samples_or_ids):
        """Deletes the given sample(s) from the dataset.

        If reference to a sample exists in memory, the sample will be updated
        such that ``sample.in_dataset`` is False.

        Args:
            samples_or_ids: the sample(s) to delete. Can be any of the
                following:

                -   a sample ID
                -   an iterable of sample IDs
                -   a :class:`fiftyone.core.sample.Sample` or
                    :class:`fiftyone.core.sample.SampleView`
                -   an iterable of :class:`fiftyone.core.sample.Sample` or
                    :class:`fiftyone.core.sample.SampleView` instances
                -   a :class:`fiftyone.core.collections.SampleCollection`
        """
        sample_ids = _get_sample_ids(samples_or_ids)
        self._clear(sample_ids=sample_ids)

    def delete_frames(self, frames_or_ids):
        """Deletes the given frames(s) from the dataset.

        If reference to a frame exists in memory, the frame will be updated
        such that ``frame.in_dataset`` is False.

        Args:
            frames_or_ids: the frame(s) to delete. Can be any of the following:

                -   a frame ID
                -   an iterable of frame IDs
                -   a :class:`fiftyone.core.frame.Frame` or
                    :class:`fiftyone.core.frame.FrameView`
                -   a :class:`fiftyone.core.sample.Sample` or
                    :class:`fiftyone.core.sample.SampleView` whose frames to
                    delete
                -   an iterable of :class:`fiftyone.core.frame.Frame` or
                    :class:`fiftyone.core.frame.FrameView` instances
                -   an iterable of :class:`fiftyone.core.sample.Sample` or
                    :class:`fiftyone.core.sample.SampleView` instances whose
                    frames to delete
                -   a :class:`fiftyone.core.collections.SampleCollection` whose
                    frames to delete
        """
        frame_ids = _get_frame_ids(frames_or_ids)
        self._clear_frames(frame_ids=frame_ids)

    def delete_labels(
        self, labels=None, ids=None, tags=None, view=None, fields=None
    ):
        """Deletes the specified labels from the dataset.

        You can specify the labels to delete via any of the following methods:

        -   Provide the ``labels`` argument, which should contain a list of
            dicts in the format returned by
            :meth:`fiftyone.core.session.Session.selected_labels`

        -   Provide the ``ids`` or ``tags`` arguments to specify the labels to
            delete via their IDs and/or tags

        -   Provide the ``view`` argument to delete all of the labels in a view
            into this dataset. This syntax is useful if you have constructed a
            :class:`fiftyone.core.view.DatasetView` defining the labels to
            delete

        Additionally, you can specify the ``fields`` argument to restrict
        deletion to specific field(s), either for efficiency or to ensure that
        labels from other fields are not deleted if their contents are included
        in the other arguments.

        Args:
            labels (None): a list of dicts specifying the labels to delete in
                the format returned by
                :meth:`fiftyone.core.session.Session.selected_labels`
            ids (None): an ID or iterable of IDs of the labels to delete
            tags (None): a tag or iterable of tags of the labels to delete
            view (None): a :class:`fiftyone.core.view.DatasetView` into this
                dataset containing the labels to delete
            fields (None): a field or iterable of fields from which to delete
                labels
        """
        if labels is not None:
            self._delete_labels(labels, fields=fields)

        if ids is None and tags is None and view is None:
            return

        if view is not None and view._dataset is not self:
            raise ValueError("`view` must be a view into the same dataset")

        if etau.is_str(ids):
            ids = [ids]

        if ids is not None:
            ids = [ObjectId(_id) for _id in ids]

        if etau.is_str(tags):
            tags = [tags]

        if fields is None:
            fields = self._get_label_fields()
        elif etau.is_str(fields):
            fields = [fields]

        sample_ops = []
        frame_ops = []
        for field in fields:
            if view is not None:
                _, id_path = view._get_label_field_path(field, "_id")
                view_ids = view.values(id_path, unwind=True)
            else:
                view_ids = None

            label_type = self._get_label_field_type(field)
            field, is_frame_field = self._handle_frame_field(field)

            ops = []
            if issubclass(label_type, fol._LABEL_LIST_FIELDS):
                array_field = field + "." + label_type._LABEL_LIST_FIELD

                if view_ids is not None:
                    ops.append(
                        UpdateMany(
                            {},
                            {
                                "$pull": {
                                    array_field: {"_id": {"$in": view_ids}}
                                }
                            },
                        )
                    )

                if ids is not None:
                    ops.append(
                        UpdateMany(
                            {}, {"$pull": {array_field: {"_id": {"$in": ids}}}}
                        )
                    )

                if tags is not None:
                    ops.append(
                        UpdateMany(
                            {},
                            {
                                "$pull": {
                                    array_field: {
                                        "tags": {"$elemMatch": {"$in": tags}}
                                    }
                                }
                            },
                        )
                    )
            else:
                if view_ids is not None:
                    ops.append(
                        UpdateMany(
                            {field + "._id": {"$in": view_ids}},
                            {"$set": {field: None}},
                        )
                    )

                if ids is not None:
                    ops.append(
                        UpdateMany(
                            {field + "._id": {"$in": ids}},
                            {"$set": {field: None}},
                        )
                    )

                if tags is not None:
                    ops.append(
                        UpdateMany(
                            {field + ".tags": {"$elemMatch": {"$in": tags}}},
                            {"$set": {field: None}},
                        )
                    )

            if is_frame_field:
                frame_ops.extend(ops)
            else:
                sample_ops.extend(ops)

        if sample_ops:
            foo.bulk_write(sample_ops, self._sample_collection)
            fos.Sample._reload_docs(self._sample_collection_name)

        if frame_ops:
            foo.bulk_write(frame_ops, self._frame_collection)
            fofr.Frame._reload_docs(self._frame_collection_name)

    def _delete_labels(self, labels, fields=None):
        if etau.is_str(fields):
            fields = [fields]

        # Partition labels by field
        sample_ids = set()
        labels_map = defaultdict(list)
        for l in labels:
            sample_ids.add(l["sample_id"])
            labels_map[l["field"]].append(l)

        sample_ops = []
        frame_ops = []
        for field, field_labels in labels_map.items():
            if fields is not None and field not in fields:
                continue

            label_type = self._get_label_field_type(field)
            field, is_frame_field = self._handle_frame_field(field)

            if is_frame_field:
                # Partition by (sample ID, frame number)
                _labels_map = defaultdict(list)
                for l in field_labels:
                    _labels_map[(l["sample_id"], l["frame_number"])].append(
                        ObjectId(l["label_id"])
                    )

                if issubclass(label_type, fol._LABEL_LIST_FIELDS):
                    array_field = field + "." + label_type._LABEL_LIST_FIELD

                    for (
                        (sample_id, frame_number),
                        label_ids,
                    ) in _labels_map.items():
                        frame_ops.append(
                            UpdateOne(
                                {
                                    "_sample_id": ObjectId(sample_id),
                                    "frame_number": frame_number,
                                },
                                {
                                    "$pull": {
                                        array_field: {
                                            "_id": {"$in": label_ids}
                                        }
                                    }
                                },
                            )
                        )
                else:
                    for (
                        (sample_id, frame_number),
                        label_ids,
                    ) in _labels_map.items():
                        # If the data is well-formed, `label_ids` should have
                        # exactly one element, and this is redundant anyhow
                        # since `sample_id` should uniquely define the label to
                        # delete, but we still include `label_id` in the query
                        # just to be safe
                        for label_id in label_ids:
                            frame_ops.append(
                                UpdateOne(
                                    {
                                        "_sample_id": ObjectId(sample_id),
                                        "frame_number": frame_number,
                                        field + "._id": label_id,
                                    },
                                    {"$set": {field: None}},
                                )
                            )
            else:
                # Partition by sample ID
                _labels_map = defaultdict(list)
                for l in field_labels:
                    _labels_map[l["sample_id"]].append(ObjectId(l["label_id"]))

                if issubclass(label_type, fol._LABEL_LIST_FIELDS):
                    array_field = field + "." + label_type._LABEL_LIST_FIELD

                    for sample_id, label_ids in _labels_map.items():
                        sample_ops.append(
                            UpdateOne(
                                {"_id": ObjectId(sample_id)},
                                {
                                    "$pull": {
                                        array_field: {
                                            "_id": {"$in": label_ids}
                                        }
                                    }
                                },
                            )
                        )
                else:
                    for sample_id, label_ids in _labels_map.items():
                        # If the data is well-formed, `label_ids` should have
                        # exactly one element, and this is redundant anyhow
                        # since `sample_id` and `frame_number` should uniquely
                        # define the label to delete, but we still include
                        # `label_id` in the query just to be safe
                        for label_id in label_ids:
                            sample_ops.append(
                                UpdateOne(
                                    {
                                        "_id": ObjectId(sample_id),
                                        field + "._id": label_id,
                                    },
                                    {"$set": {field: None}},
                                )
                            )

        if sample_ops:
            foo.bulk_write(sample_ops, self._sample_collection)

            fos.Sample._reload_docs(
                self._sample_collection_name, sample_ids=sample_ids
            )

        if frame_ops:
            foo.bulk_write(frame_ops, self._frame_collection)

            # pylint: disable=unexpected-keyword-arg
            fofr.Frame._reload_docs(
                self._frame_collection_name, sample_ids=sample_ids
            )

    @deprecated(reason="Use delete_samples() instead")
    def remove_sample(self, sample_or_id):
        """Removes the given sample from the dataset.

        If reference to a sample exists in memory, the sample will be updated
        such that ``sample.in_dataset`` is False.

        .. warning::

            This method is deprecated and will be removed in a future release.
            Use the drop-in replacement :meth:`delete_samples` instead.

        Args:
            sample_or_id: the sample to remove. Can be any of the following:

                -   a sample ID
                -   a :class:`fiftyone.core.sample.Sample`
                -   a :class:`fiftyone.core.sample.SampleView`
        """
        self.delete_samples(sample_or_id)

    @deprecated(reason="Use delete_samples() instead")
    def remove_samples(self, samples_or_ids):
        """Removes the given samples from the dataset.

        If reference to a sample exists in memory, the sample will be updated
        such that ``sample.in_dataset`` is False.

        .. warning::

            This method is deprecated and will be removed in a future release.
            Use the drop-in replacement :meth:`delete_samples` instead.

        Args:
            samples_or_ids: the samples to remove. Can be any of the following:

                -   a sample ID
                -   an iterable of sample IDs
                -   a :class:`fiftyone.core.sample.Sample` or
                    :class:`fiftyone.core.sample.SampleView`
                -   an iterable of :class:`fiftyone.core.sample.Sample` or
                    :class:`fiftyone.core.sample.SampleView` instances
                -   a :class:`fiftyone.core.collections.SampleCollection`
        """
        self.delete_samples(samples_or_ids)

    def save(self):
        """Saves the dataset to the database.

        This only needs to be called when dataset-level information such as its
        :meth:`Dataset.info` is modified.
        """
        self._save()

    def _save(self, view=None, fields=None):
        if view is not None:
            _save_view(view, fields=fields)

        self._doc.save()

    def clone(self, name=None):
        """Creates a clone of the dataset containing deep copies of all samples
        and dataset-level information in this dataset.

        Args:
            name (None): a name for the cloned dataset. By default,
                :func:`get_default_dataset_name` is used

        Returns:
            the new :class:`Dataset`
        """
        return self._clone(name=name)

    def _clone(self, name=None, view=None):
        if name is None:
            name = get_default_dataset_name()

        if view is not None:
            sample_collection = view
        else:
            sample_collection = self

        return _clone_dataset_or_view(sample_collection, name)

    def clear(self):
        """Removes all samples from the dataset.

        If reference to a sample exists in memory, the sample will be updated
        such that ``sample.in_dataset`` is False.
        """
        self._clear()

    def _clear(self, view=None, sample_ids=None):
        if view is not None:
            sample_ids = view.values("id")

        if sample_ids is not None:
            d = {"_id": {"$in": [ObjectId(_id) for _id in sample_ids]}}
        else:
            d = {}

        self._sample_collection.delete_many(d)
        fos.Sample._reset_docs(
            self._sample_collection_name, sample_ids=sample_ids
        )

        self._clear_frames(sample_ids=sample_ids)

    def _keep(self, view=None, sample_ids=None):
        if view is not None:
            clear_view = self.exclude(view)
        else:
            clear_view = self.exclude(sample_ids)

        self._clear(view=clear_view)

    def _keep_fields(self, view=None):
        if view is None:
            return

        del_sample_fields = view._get_missing_fields()
        if del_sample_fields:
            self.delete_sample_fields(del_sample_fields)

        if self.media_type == fom.VIDEO:
            del_frame_fields = view._get_missing_fields(frames=True)
            if del_frame_fields:
                self.delete_frame_fields(del_frame_fields)

    def clear_frames(self):
        """Removes all frame labels from the video dataset.

        If reference to a frame exists in memory, the frame will be updated
        such that ``frame.in_dataset`` is False.
        """
        self._clear_frames()

    def _clear_frames(self, view=None, sample_ids=None, frame_ids=None):
        if self.media_type != fom.VIDEO:
            return

        if self._is_clips:
            if sample_ids is not None:
                view = self.select(sample_ids)
            elif frame_ids is None and view is None:
                view = self

            if view is not None:
                frame_ids = view.values("frames.id", unwind=True)

        if frame_ids is not None:
            self._frame_collection.delete_many(
                {"_id": {"$in": [ObjectId(_id) for _id in frame_ids]}}
            )
            fofr.Frame._reset_docs_by_frame_id(
                self._frame_collection_name, frame_ids
            )
            return

        if view is not None:
            sample_ids = view.values("id")

        if sample_ids is not None:
            d = {"_sample_id": {"$in": [ObjectId(_id) for _id in sample_ids]}}
        else:
            d = {}

        self._frame_collection.delete_many(d)
        fofr.Frame._reset_docs(
            self._frame_collection_name, sample_ids=sample_ids
        )

    def _keep_frames(self, view=None, frame_ids=None):
        if self.media_type != fom.VIDEO:
            return

        if self._is_clips:
            if frame_ids is None and view is None:
                view = self

            if view is not None:
                frame_ids = view.values("frames.id", unwind=True)

        if frame_ids is not None:
            self._frame_collection.delete_many(
                {
                    "_id": {
                        "$not": {"$in": [ObjectId(_id) for _id in frame_ids]}
                    }
                }
            )
            fofr.Frame._reset_docs_by_frame_id(
                self._frame_collection_name, frame_ids, keep=True
            )
            return

        if view is None:
            return

        sample_ids, frame_numbers = view.values(["id", "frames.frame_number"])

        ops = []
        for sample_id, fns in zip(sample_ids, frame_numbers):
            ops.append(
                DeleteMany(
                    {
                        "_sample_id": ObjectId(sample_id),
                        "frame_number": {"$not": {"$in": fns}},
                    }
                )
            )

        if not ops:
            return

        foo.bulk_write(ops, self._frame_collection)
        for sample_id, fns in zip(sample_ids, frame_numbers):
            fofr.Frame._reset_docs_for_sample(
                self._frame_collection_name, sample_id, fns, keep=True
            )

    def ensure_frames(self):
        """Ensures that the video dataset contains frame instances for every
        frame of each sample's source video.

        Empty frames will be inserted for missing frames, and already existing
        frames are left unchanged.
        """
        self._ensure_frames()

    def _ensure_frames(self, view=None):
        if self.media_type != fom.VIDEO:
            return

        if view is not None:
            sample_collection = view
        else:
            sample_collection = self

        sample_collection.compute_metadata()

        pipeline = sample_collection._pipeline()
        pipeline.extend(
            [
                {
                    "$project": {
                        "_id": False,
                        "_sample_id": "$_id",
                        "frame_number": {
                            "$range": [
                                1,
                                {"$add": ["$metadata.total_frame_count", 1]},
                            ]
                        },
                    }
                },
                {"$unwind": "$frame_number"},
                {
                    "$merge": {
                        "into": self._frame_collection_name,
                        "on": ["_sample_id", "frame_number"],
                        "whenMatched": "keepExisting",
                        "whenNotMatched": "insert",
                    }
                },
            ]
        )

        self._aggregate(pipeline=pipeline)

    def delete(self):
        """Deletes the dataset.

        Once deleted, only the ``name`` and ``deleted`` attributes of a dataset
        may be accessed.

        If reference to a sample exists in memory, the sample will be updated
        such that ``sample.in_dataset`` is False.
        """
        self._sample_collection.drop()
        fos.Sample._reset_docs(self._sample_collection_name)

        # Clips datasets directly inherit frames from source dataset
        if not self._is_clips:
            self._frame_collection.drop()
            fofr.Frame._reset_docs(self._frame_collection_name)

        # Update singleton
        self._instances.pop(self._doc.name, None)

        _delete_dataset_doc(self._doc)
        self._deleted = True

    def add_dir(
        self,
        dataset_dir=None,
        dataset_type=None,
        data_path=None,
        labels_path=None,
        label_field=None,
        tags=None,
        expand_schema=True,
        add_info=True,
        **kwargs,
    ):
        """Adds the contents of the given directory to the dataset.

        You can perform imports with this method via the following basic
        patterns:

        (a) Provide ``dataset_dir`` and ``dataset_type`` to import the contents
            of a directory that is organized in the default layout for the
            dataset type as documented in
            :ref:`this guide <loading-datasets-from-disk>`

        (b) Provide ``dataset_type`` along with ``data_path``, ``labels_path``,
            or other type-specific parameters to perform a customized import.
            This syntax provides the flexibility to, for example, perform
            labels-only imports or imports where the source media lies in a
            different location than the labels

        In either workflow, the remaining parameters of this method can be
        provided to further configure the import.

        See :ref:`this guide <loading-datasets-from-disk>` for example usages
        of this method and descriptions of the available dataset types.

        Args:
            dataset_dir (None): the dataset directory. This can be omitted for
                certain dataset formats if you provide arguments such as
                ``data_path`` and ``labels_path``
            dataset_type (None): the
                :class:`fiftyone.types.dataset_types.Dataset` type of the
                dataset
            data_path (None): an optional parameter that enables explicit
                control over the location of the media for certain dataset
                types. Can be any of the following:

                -   a folder name like ``"data"`` or ``"data/"`` specifying a
                    subfolder of ``dataset_dir`` in which the media lies
                -   an absolute directory path in which the media lies. In this
                    case, the ``export_dir`` has no effect on the location of
                    the data
                -   a filename like ``"data.json"`` specifying the filename of
                    a JSON manifest file in ``dataset_dir`` that maps UUIDs to
                    media filepaths. Files of this format are generated when
                    passing the ``export_media="manifest"`` option to
                    :meth:`fiftyone.core.collections.SampleCollection.export`
                -   an absolute filepath to a JSON manifest file. In this case,
                    ``dataset_dir`` has no effect on the location of the data
                -   a dict mapping filenames to absolute filepaths

                By default, it is assumed that the data can be located in the
                default location within ``dataset_dir`` for the dataset type
            labels_path (None): an optional parameter that enables explicit
                control over the location of the labels. Only applicable when
                importing certain labeled dataset formats. Can be any of the
                following:

                -   a type-specific folder name like ``"labels"`` or
                    ``"labels/"`` or a filename like ``"labels.json"`` or
                    ``"labels.xml"`` specifying the location in ``dataset_dir``
                    of the labels file(s)
                -   an absolute directory or filepath containing the labels
                    file(s). In this case, ``dataset_dir`` has no effect on the
                    location of the labels

                For labeled datasets, this parameter defaults to the location
                in ``dataset_dir`` of the labels for the default layout of the
                dataset type being imported
            label_field (None): controls the field(s) in which imported labels
                are stored. Only applicable if ``dataset_importer`` is a
                :class:`fiftyone.utils.data.importers.LabeledImageDatasetImporter` or
                :class:`fiftyone.utils.data.importers.LabeledVideoDatasetImporter`.
                If the importer produces a single
                :class:`fiftyone.core.labels.Label` instance per sample/frame,
                this argument specifies the name of the field to use; the
                default is ``"ground_truth"``. If the importer produces a
                dictionary of labels per sample, this argument specifies a
                string prefix to prepend to each label key; the default in this
                case is to directly use the keys of the imported label
                dictionaries as field names
            tags (None): an optional tag or iterable of tags to attach to each
                sample
            expand_schema (True): whether to dynamically add new sample fields
                encountered to the dataset schema. If False, an error is raised
                if a sample's schema is not a subset of the dataset schema
            add_info (True): whether to add dataset info from the importer (if
                any) to the dataset's ``info``
            **kwargs: optional keyword arguments to pass to the constructor of
                the :class:`fiftyone.utils.data.importers.DatasetImporter` for
                the specified ``dataset_type``

        Returns:
            a list of IDs of the samples that were added to the dataset
        """
        dataset_importer, _ = foud.build_dataset_importer(
            dataset_type,
            dataset_dir=dataset_dir,
            data_path=data_path,
            labels_path=labels_path,
            name=self.name,
            **kwargs,
        )

        return self.add_importer(
            dataset_importer,
            label_field=label_field,
            tags=tags,
            expand_schema=expand_schema,
            add_info=add_info,
        )

    def merge_dir(
        self,
        dataset_dir=None,
        dataset_type=None,
        data_path=None,
        labels_path=None,
        label_field=None,
        tags=None,
        key_field="filepath",
        key_fcn=None,
        skip_existing=False,
        insert_new=True,
        fields=None,
        omit_fields=None,
        merge_lists=True,
        overwrite=True,
        expand_schema=True,
        add_info=True,
        **kwargs,
    ):
        """Merges the contents of the given directory into the dataset.

        You can perform imports with this method via the following basic
        patterns:

        (a) Provide ``dataset_dir`` and ``dataset_type`` to import the contents
            of a directory that is organized in the default layout for the
            dataset type as documented in
            :ref:`this guide <loading-datasets-from-disk>`

        (b) Provide ``dataset_type`` along with ``data_path``, ``labels_path``,
            or other type-specific parameters to perform a customized import.
            This syntax provides the flexibility to, for example, perform
            labels-only imports or imports where the source media lies in a
            different location than the labels

        In either workflow, the remaining parameters of this method can be
        provided to further configure the import.

        See :ref:`this guide <loading-datasets-from-disk>` for example usages
        of this method and descriptions of the available dataset types.

        By default, samples with the same absolute ``filepath`` are merged, but
        you can customize this behavior via the ``key_field`` and ``key_fcn``
        parameters. For example, you could set
        ``key_fcn = lambda sample: os.path.basename(sample.filepath)`` to merge
        samples with the same base filename.

        The behavior of this method is highly customizable. By default, all
        top-level fields from the imported samples are merged in, overwriting
        any existing values for those fields, with the exception of list fields
        (e.g., ``tags``) and label list fields (e.g.,
        :class:`fiftyone.core.labels.Detections` fields), in which case the
        elements of the lists themselves are merged. In the case of label list
        fields, labels with the same ``id`` in both collections are updated
        rather than duplicated.

        To avoid confusion between missing fields and fields whose value is
        ``None``, ``None``-valued fields are always treated as missing while
        merging.

        This method can be configured in numerous ways, including:

        -   Whether existing samples should be modified or skipped
        -   Whether new samples should be added or omitted
        -   Whether new fields can be added to the dataset schema
        -   Whether list fields should be treated as ordinary fields and merged
            as a whole rather than merging their elements
        -   Whether to merge only specific fields, or all but certain fields
        -   Mapping input fields to different field names of this dataset

        Args:
            dataset_dir (None): the dataset directory. This can be omitted for
                certain dataset formats if you provide arguments such as
                ``data_path`` and ``labels_path``
            dataset_type (None): the
                :class:`fiftyone.types.dataset_types.Dataset` type of the
                dataset
            data_path (None): an optional parameter that enables explicit
                control over the location of the media for certain dataset
                types. Can be any of the following:

                -   a folder name like ``"data"`` or ``"data/"`` specifying a
                    subfolder of ``dataset_dir`` in which the media lies
                -   an absolute directory path in which the media lies. In this
                    case, the ``export_dir`` has no effect on the location of
                    the data
                -   a filename like ``"data.json"`` specifying the filename of
                    a JSON manifest file in ``dataset_dir`` that maps UUIDs to
                    media filepaths. Files of this format are generated when
                    passing the ``export_media="manifest"`` option to
                    :meth:`fiftyone.core.collections.SampleCollection.export`
                -   an absolute filepath to a JSON manifest file. In this case,
                    ``dataset_dir`` has no effect on the location of the data
                -   a dict mapping filenames to absolute filepaths

                By default, it is assumed that the data can be located in the
                default location within ``dataset_dir`` for the dataset type
            labels_path (None): an optional parameter that enables explicit
                control over the location of the labels. Only applicable when
                importing certain labeled dataset formats. Can be any of the
                following:

                -   a type-specific folder name like ``"labels"`` or
                    ``"labels/"`` or a filename like ``"labels.json"`` or
                    ``"labels.xml"`` specifying the location in ``dataset_dir``
                    of the labels file(s)
                -   an absolute directory or filepath containing the labels
                    file(s). In this case, ``dataset_dir`` has no effect on the
                    location of the labels

                For labeled datasets, this parameter defaults to the location
                in ``dataset_dir`` of the labels for the default layout of the
                dataset type being imported
            label_field (None): controls the field(s) in which imported labels
                are stored. Only applicable if ``dataset_importer`` is a
                :class:`fiftyone.utils.data.importers.LabeledImageDatasetImporter` or
                :class:`fiftyone.utils.data.importers.LabeledVideoDatasetImporter`.
                If the importer produces a single
                :class:`fiftyone.core.labels.Label` instance per sample/frame,
                this argument specifies the name of the field to use; the
                default is ``"ground_truth"``. If the importer produces a
                dictionary of labels per sample, this argument specifies a
                string prefix to prepend to each label key; the default in this
                case is to directly use the keys of the imported label
                dictionaries as field names
            tags (None): an optional tag or iterable of tags to attach to each
                sample
            key_field ("filepath"): the sample field to use to decide whether
                to join with an existing sample
            key_fcn (None): a function that accepts a
                :class:`fiftyone.core.sample.Sample` instance and computes a
                key to decide if two samples should be merged. If a ``key_fcn``
                is provided, ``key_field`` is ignored
            skip_existing (False): whether to skip existing samples (True) or
                merge them (False)
            insert_new (True): whether to insert new samples (True) or skip
                them (False)
            fields (None): an optional field or iterable of fields to which to
                restrict the merge. If provided, fields other than these are
                omitted from ``samples`` when merging or adding samples. One
                exception is that ``filepath`` is always included when adding
                new samples, since the field is required. This can also be a
                dict mapping field names of the input collection to field names
                of this dataset
            omit_fields (None): an optional field or iterable of fields to
                exclude from the merge. If provided, these fields are omitted
                from imported samples, if present. One exception is that
                ``filepath`` is always included when adding new samples, since
                the field is required
            merge_lists (True): whether to merge the elements of list fields
                (e.g., ``tags``) and label list fields (e.g.,
                :class:`fiftyone.core.labels.Detections` fields) rather than
                merging the entire top-level field like other field types. For
                label lists fields, existing :class:`fiftyone.core.label.Label`
                elements are either replaced (when ``overwrite`` is True) or
                kept (when ``overwrite`` is False) when their ``id`` matches a
                label from the provided samples
            overwrite (True): whether to overwrite (True) or skip (False)
                existing fields and label elements
            expand_schema (True): whether to dynamically add new fields
                encountered to the dataset schema. If False, an error is raised
                if a sample's schema is not a subset of the dataset schema
            add_info (True): whether to add dataset info from the importer
                (if any) to the dataset
            **kwargs: optional keyword arguments to pass to the constructor of
                the :class:`fiftyone.utils.data.importers.DatasetImporter` for
                the specified ``dataset_type``
        """
        dataset_importer, _ = foud.build_dataset_importer(
            dataset_type,
            dataset_dir=dataset_dir,
            data_path=data_path,
            labels_path=labels_path,
            name=self.name,
            **kwargs,
        )

        return self.merge_importer(
            dataset_importer,
            label_field=label_field,
            tags=tags,
            key_field=key_field,
            key_fcn=key_fcn,
            skip_existing=skip_existing,
            insert_new=insert_new,
            fields=fields,
            omit_fields=omit_fields,
            merge_lists=merge_lists,
            overwrite=overwrite,
            expand_schema=expand_schema,
            add_info=add_info,
        )

    def add_archive(
        self,
        archive_path,
        dataset_type=None,
        data_path=None,
        labels_path=None,
        label_field=None,
        tags=None,
        expand_schema=True,
        add_info=True,
        cleanup=True,
        **kwargs,
    ):
        """Adds the contents of the given archive to the dataset.

        If a directory with the same root name as ``archive_path`` exists, it
        is assumed that this directory contains the extracted contents of the
        archive, and thus the archive is not re-extracted.

        See :ref:`this guide <loading-datasets-from-disk>` for example usages
        of this method and descriptions of the available dataset types.

        .. note::

            The following archive formats are explicitly supported::

                .zip, .tar, .tar.gz, .tgz, .tar.bz, .tbz

            If an archive *not* in the above list is found, extraction will be
            attempted via the ``patool`` package, which supports many formats
            but may require that additional system packages be installed.

        Args:
            archive_path: the path to an archive of a dataset directory
            dataset_type (None): the
                :class:`fiftyone.types.dataset_types.Dataset` type of the
                dataset in ``archive_path``
            data_path (None): an optional parameter that enables explicit
                control over the location of the media for certain dataset
                types. Can be any of the following:

                -   a folder name like ``"data"`` or ``"data/"`` specifying a
                    subfolder of ``dataset_dir`` in which the media lies
                -   an absolute directory path in which the media lies. In this
                    case, the ``archive_path`` has no effect on the location of
                    the data
                -   a filename like ``"data.json"`` specifying the filename of
                    a JSON manifest file in ``archive_path`` that maps UUIDs to
                    media filepaths. Files of this format are generated when
                    passing the ``export_media="manifest"`` option to
                    :meth:`fiftyone.core.collections.SampleCollection.export`
                -   an absolute filepath to a JSON manifest file. In this case,
                    ``archive_path`` has no effect on the location of the data
                -   a dict mapping filenames to absolute filepaths

                By default, it is assumed that the data can be located in the
                default location within ``archive_path`` for the dataset type
            labels_path (None): an optional parameter that enables explicit
                control over the location of the labels. Only applicable when
                importing certain labeled dataset formats. Can be any of the
                following:

                -   a type-specific folder name like ``"labels"`` or
                    ``"labels/"`` or a filename like ``"labels.json"`` or
                    ``"labels.xml"`` specifying the location in
                    ``archive_path`` of the labels file(s)
                -   an absolute directory or filepath containing the labels
                    file(s). In this case, ``archive_path`` has no effect on
                    the location of the labels

                For labeled datasets, this parameter defaults to the location
                in ``archive_path`` of the labels for the default layout of the
                dataset type being imported
            label_field (None): controls the field(s) in which imported labels
                are stored. Only applicable if ``dataset_importer`` is a
                :class:`fiftyone.utils.data.importers.LabeledImageDatasetImporter` or
                :class:`fiftyone.utils.data.importers.LabeledVideoDatasetImporter`.
                If the importer produces a single
                :class:`fiftyone.core.labels.Label` instance per sample/frame,
                this argument specifies the name of the field to use; the
                default is ``"ground_truth"``. If the importer produces a
                dictionary of labels per sample, this argument specifies a
                string prefix to prepend to each label key; the default in this
                case is to directly use the keys of the imported label
                dictionaries as field names
            tags (None): an optional tag or iterable of tags to attach to each
                sample
            expand_schema (True): whether to dynamically add new sample fields
                encountered to the dataset schema. If False, an error is raised
                if a sample's schema is not a subset of the dataset schema
            add_info (True): whether to add dataset info from the importer (if
                any) to the dataset's ``info``
            cleanup (True): whether to delete the archive after extracting it
            **kwargs: optional keyword arguments to pass to the constructor of
                the :class:`fiftyone.utils.data.importers.DatasetImporter` for
                the specified ``dataset_type``

        Returns:
            a list of IDs of the samples that were added to the dataset
        """
        dataset_dir = _extract_archive_if_necessary(archive_path, cleanup)
        return self.add_dir(
            dataset_dir=dataset_dir,
            dataset_type=dataset_type,
            data_path=data_path,
            labels_path=labels_path,
            label_field=label_field,
            tags=tags,
            expand_schema=expand_schema,
            add_info=add_info,
            **kwargs,
        )

    def merge_archive(
        self,
        archive_path,
        dataset_type=None,
        data_path=None,
        labels_path=None,
        label_field=None,
        tags=None,
        key_field="filepath",
        key_fcn=None,
        skip_existing=False,
        insert_new=True,
        fields=None,
        omit_fields=None,
        merge_lists=True,
        overwrite=True,
        expand_schema=True,
        add_info=True,
        cleanup=True,
        **kwargs,
    ):
        """Merges the contents of the given archive into the dataset.

        If a directory with the same root name as ``archive_path`` exists, it
        is assumed that this directory contains the extracted contents of the
        archive, and thus the archive is not re-extracted.

        See :ref:`this guide <loading-datasets-from-disk>` for example usages
        of this method and descriptions of the available dataset types.

        .. note::

            The following archive formats are explicitly supported::

                .zip, .tar, .tar.gz, .tgz, .tar.bz, .tbz

            If an archive *not* in the above list is found, extraction will be
            attempted via the ``patool`` package, which supports many formats
            but may require that additional system packages be installed.

        By default, samples with the same absolute ``filepath`` are merged, but
        you can customize this behavior via the ``key_field`` and ``key_fcn``
        parameters. For example, you could set
        ``key_fcn = lambda sample: os.path.basename(sample.filepath)`` to merge
        samples with the same base filename.

        The behavior of this method is highly customizable. By default, all
        top-level fields from the imported samples are merged in, overwriting
        any existing values for those fields, with the exception of list fields
        (e.g., ``tags``) and label list fields (e.g.,
        :class:`fiftyone.core.labels.Detections` fields), in which case the
        elements of the lists themselves are merged. In the case of label list
        fields, labels with the same ``id`` in both collections are updated
        rather than duplicated.

        To avoid confusion between missing fields and fields whose value is
        ``None``, ``None``-valued fields are always treated as missing while
        merging.

        This method can be configured in numerous ways, including:

        -   Whether existing samples should be modified or skipped
        -   Whether new samples should be added or omitted
        -   Whether new fields can be added to the dataset schema
        -   Whether list fields should be treated as ordinary fields and merged
            as a whole rather than merging their elements
        -   Whether to merge only specific fields, or all but certain fields
        -   Mapping input fields to different field names of this dataset

        Args:
            archive_path: the path to an archive of a dataset directory
            dataset_type (None): the
                :class:`fiftyone.types.dataset_types.Dataset` type of the
                dataset in ``archive_path``
            data_path (None): an optional parameter that enables explicit
                control over the location of the media for certain dataset
                types. Can be any of the following:

                -   a folder name like ``"data"`` or ``"data/"`` specifying a
                    subfolder of ``dataset_dir`` in which the media lies
                -   an absolute directory path in which the media lies. In this
                    case, the ``archive_path`` has no effect on the location of
                    the data
                -   a filename like ``"data.json"`` specifying the filename of
                    a JSON manifest file in ``archive_path`` that maps UUIDs to
                    media filepaths. Files of this format are generated when
                    passing the ``export_media="manifest"`` option to
                    :meth:`fiftyone.core.collections.SampleCollection.export`
                -   an absolute filepath to a JSON manifest file. In this case,
                    ``archive_path`` has no effect on the location of the data
                -   a dict mapping filenames to absolute filepaths

                By default, it is assumed that the data can be located in the
                default location within ``archive_path`` for the dataset type
            labels_path (None): an optional parameter that enables explicit
                control over the location of the labels. Only applicable when
                importing certain labeled dataset formats. Can be any of the
                following:

                -   a type-specific folder name like ``"labels"`` or
                    ``"labels/"`` or a filename like ``"labels.json"`` or
                    ``"labels.xml"`` specifying the location in
                    ``archive_path`` of the labels file(s)
                -   an absolute directory or filepath containing the labels
                    file(s). In this case, ``archive_path`` has no effect on
                    the location of the labels

                For labeled datasets, this parameter defaults to the location
                in ``archive_path`` of the labels for the default layout of the
                dataset type being imported
            label_field (None): controls the field(s) in which imported labels
                are stored. Only applicable if ``dataset_importer`` is a
                :class:`fiftyone.utils.data.importers.LabeledImageDatasetImporter` or
                :class:`fiftyone.utils.data.importers.LabeledVideoDatasetImporter`.
                If the importer produces a single
                :class:`fiftyone.core.labels.Label` instance per sample/frame,
                this argument specifies the name of the field to use; the
                default is ``"ground_truth"``. If the importer produces a
                dictionary of labels per sample, this argument specifies a
                string prefix to prepend to each label key; the default in this
                case is to directly use the keys of the imported label
                dictionaries as field names
            tags (None): an optional tag or iterable of tags to attach to each
                sample
            key_field ("filepath"): the sample field to use to decide whether
                to join with an existing sample
            key_fcn (None): a function that accepts a
                :class:`fiftyone.core.sample.Sample` instance and computes a
                key to decide if two samples should be merged. If a ``key_fcn``
                is provided, ``key_field`` is ignored
            skip_existing (False): whether to skip existing samples (True) or
                merge them (False)
            insert_new (True): whether to insert new samples (True) or skip
                them (False)
            fields (None): an optional field or iterable of fields to which to
                restrict the merge. If provided, fields other than these are
                omitted from ``samples`` when merging or adding samples. One
                exception is that ``filepath`` is always included when adding
                new samples, since the field is required. This can also be a
                dict mapping field names of the input collection to field names
                of this dataset
            omit_fields (None): an optional field or iterable of fields to
                exclude from the merge. If provided, these fields are omitted
                from imported samples, if present. One exception is that
                ``filepath`` is always included when adding new samples, since
                the field is required
            merge_lists (True): whether to merge the elements of list fields
                (e.g., ``tags``) and label list fields (e.g.,
                :class:`fiftyone.core.labels.Detections` fields) rather than
                merging the entire top-level field like other field types. For
                label lists fields, existing :class:`fiftyone.core.label.Label`
                elements are either replaced (when ``overwrite`` is True) or
                kept (when ``overwrite`` is False) when their ``id`` matches a
                label from the provided samples
            overwrite (True): whether to overwrite (True) or skip (False)
                existing fields and label elements
            expand_schema (True): whether to dynamically add new fields
                encountered to the dataset schema. If False, an error is raised
                if a sample's schema is not a subset of the dataset schema
            add_info (True): whether to add dataset info from the importer
                (if any) to the dataset
            cleanup (True): whether to delete the archive after extracting it
            **kwargs: optional keyword arguments to pass to the constructor of
                the :class:`fiftyone.utils.data.importers.DatasetImporter` for
                the specified ``dataset_type``
        """
        dataset_dir = _extract_archive_if_necessary(archive_path, cleanup)
        return self.merge_dir(
            dataset_dir=dataset_dir,
            dataset_type=dataset_type,
            data_path=data_path,
            labels_path=labels_path,
            label_field=label_field,
            tags=tags,
            key_field=key_field,
            key_fcn=key_fcn,
            skip_existing=skip_existing,
            insert_new=insert_new,
            fields=fields,
            omit_fields=omit_fields,
            merge_lists=merge_lists,
            overwrite=overwrite,
            expand_schema=expand_schema,
            add_info=add_info,
            **kwargs,
        )

    def add_importer(
        self,
        dataset_importer,
        label_field=None,
        tags=None,
        expand_schema=True,
        add_info=True,
    ):
        """Adds the samples from the given
        :class:`fiftyone.utils.data.importers.DatasetImporter` to the dataset.

        See :ref:`this guide <custom-dataset-importer>` for more details about
        importing datasets in custom formats by defining your own
        :class:`DatasetImporter <fiftyone.utils.data.importers.DatasetImporter>`.

        Args:
            dataset_importer: a
                :class:`fiftyone.utils.data.importers.DatasetImporter`
            label_field (None): controls the field(s) in which imported labels
                are stored. Only applicable if ``dataset_importer`` is a
                :class:`fiftyone.utils.data.importers.LabeledImageDatasetImporter` or
                :class:`fiftyone.utils.data.importers.LabeledVideoDatasetImporter`.
                If the importer produces a single
                :class:`fiftyone.core.labels.Label` instance per sample/frame,
                this argument specifies the name of the field to use; the
                default is ``"ground_truth"``. If the importer produces a
                dictionary of labels per sample, this argument specifies a
                string prefix to prepend to each label key; the default in this
                case is to directly use the keys of the imported label
                dictionaries as field names
            tags (None): an optional tag or iterable of tags to attach to each
                sample
            expand_schema (True): whether to dynamically add new sample fields
                encountered to the dataset schema. If False, an error is raised
                if a sample's schema is not a subset of the dataset schema
            add_info (True): whether to add dataset info from the importer (if
                any) to the dataset's ``info``

        Returns:
            a list of IDs of the samples that were added to the dataset
        """
        return foud.import_samples(
            self,
            dataset_importer,
            label_field=label_field,
            tags=tags,
            expand_schema=expand_schema,
            add_info=add_info,
        )

    def merge_importer(
        self,
        dataset_importer,
        label_field=None,
        tags=None,
        key_field="filepath",
        key_fcn=None,
        skip_existing=False,
        insert_new=True,
        fields=None,
        omit_fields=None,
        merge_lists=True,
        overwrite=True,
        expand_schema=True,
        add_info=True,
    ):
        """Merges the samples from the given
        :class:`fiftyone.utils.data.importers.DatasetImporter` into the
        dataset.

        See :ref:`this guide <custom-dataset-importer>` for more details about
        importing datasets in custom formats by defining your own
        :class:`DatasetImporter <fiftyone.utils.data.importers.DatasetImporter>`.

        By default, samples with the same absolute ``filepath`` are merged, but
        you can customize this behavior via the ``key_field`` and ``key_fcn``
        parameters. For example, you could set
        ``key_fcn = lambda sample: os.path.basename(sample.filepath)`` to merge
        samples with the same base filename.

        The behavior of this method is highly customizable. By default, all
        top-level fields from the imported samples are merged in, overwriting
        any existing values for those fields, with the exception of list fields
        (e.g., ``tags``) and label list fields (e.g.,
        :class:`fiftyone.core.labels.Detections` fields), in which case the
        elements of the lists themselves are merged. In the case of label list
        fields, labels with the same ``id`` in both collections are updated
        rather than duplicated.

        To avoid confusion between missing fields and fields whose value is
        ``None``, ``None``-valued fields are always treated as missing while
        merging.

        This method can be configured in numerous ways, including:

        -   Whether existing samples should be modified or skipped
        -   Whether new samples should be added or omitted
        -   Whether new fields can be added to the dataset schema
        -   Whether list fields should be treated as ordinary fields and merged
            as a whole rather than merging their elements
        -   Whether to merge only specific fields, or all but certain fields
        -   Mapping input fields to different field names of this dataset

        Args:
            dataset_importer: a
                :class:`fiftyone.utils.data.importers.DatasetImporter`
            label_field (None): controls the field(s) in which imported labels
                are stored. Only applicable if ``dataset_importer`` is a
                :class:`fiftyone.utils.data.importers.LabeledImageDatasetImporter` or
                :class:`fiftyone.utils.data.importers.LabeledVideoDatasetImporter`.
                If the importer produces a single
                :class:`fiftyone.core.labels.Label` instance per sample/frame,
                this argument specifies the name of the field to use; the
                default is ``"ground_truth"``. If the importer produces a
                dictionary of labels per sample, this argument specifies a
                string prefix to prepend to each label key; the default in this
                case is to directly use the keys of the imported label
                dictionaries as field names
            tags (None): an optional tag or iterable of tags to attach to each
                sample
            key_field ("filepath"): the sample field to use to decide whether
                to join with an existing sample
            key_fcn (None): a function that accepts a
                :class:`fiftyone.core.sample.Sample` instance and computes a
                key to decide if two samples should be merged. If a ``key_fcn``
                is provided, ``key_field`` is ignored
            skip_existing (False): whether to skip existing samples (True) or
                merge them (False)
            insert_new (True): whether to insert new samples (True) or skip
                them (False)
            fields (None): an optional field or iterable of fields to which to
                restrict the merge. If provided, fields other than these are
                omitted from ``samples`` when merging or adding samples. One
                exception is that ``filepath`` is always included when adding
                new samples, since the field is required. This can also be a
                dict mapping field names of the input collection to field names
                of this dataset
            omit_fields (None): an optional field or iterable of fields to
                exclude from the merge. If provided, these fields are omitted
                from imported samples, if present. One exception is that
                ``filepath`` is always included when adding new samples, since
                the field is required
            merge_lists (True): whether to merge the elements of list fields
                (e.g., ``tags``) and label list fields (e.g.,
                :class:`fiftyone.core.labels.Detections` fields) rather than
                merging the entire top-level field like other field types. For
                label lists fields, existing :class:`fiftyone.core.label.Label`
                elements are either replaced (when ``overwrite`` is True) or
                kept (when ``overwrite`` is False) when their ``id`` matches a
                label from the provided samples
            overwrite (True): whether to overwrite (True) or skip (False)
                existing fields and label elements
            expand_schema (True): whether to dynamically add new fields
                encountered to the dataset schema. If False, an error is raised
                if a sample's schema is not a subset of the dataset schema
            add_info (True): whether to add dataset info from the importer
                (if any) to the dataset
        """
        return foud.merge_samples(
            self,
            dataset_importer,
            label_field=label_field,
            tags=tags,
            key_field=key_field,
            key_fcn=key_fcn,
            skip_existing=skip_existing,
            insert_new=insert_new,
            fields=fields,
            omit_fields=omit_fields,
            merge_lists=merge_lists,
            overwrite=overwrite,
            expand_schema=expand_schema,
            add_info=add_info,
        )

    def add_images(self, paths_or_samples, sample_parser=None, tags=None):
        """Adds the given images to the dataset.

        This operation does not read the images.

        See :ref:`this guide <custom-sample-parser>` for more details about
        adding images to a dataset by defining your own
        :class:`UnlabeledImageSampleParser <fiftyone.utils.data.parsers.UnlabeledImageSampleParser>`.

        Args:
            paths_or_samples: an iterable of data. If no ``sample_parser`` is
                provided, this must be an iterable of image paths. If a
                ``sample_parser`` is provided, this can be an arbitrary
                iterable whose elements can be parsed by the sample parser
            sample_parser (None): a
                :class:`fiftyone.utils.data.parsers.UnlabeledImageSampleParser`
                instance to use to parse the samples
            tags (None): an optional tag or iterable of tags to attach to each
                sample

        Returns:
            a list of IDs of the samples that were added to the dataset
        """
        if sample_parser is None:
            sample_parser = foud.ImageSampleParser()

        return foud.add_images(
            self, paths_or_samples, sample_parser, tags=tags
        )

    def add_labeled_images(
        self,
        samples,
        sample_parser,
        label_field=None,
        tags=None,
        expand_schema=True,
    ):
        """Adds the given labeled images to the dataset.

        This operation will iterate over all provided samples, but the images
        will not be read (unless the sample parser requires it in order to
        compute image metadata).

        See :ref:`this guide <custom-sample-parser>` for more details about
        adding labeled images to a dataset by defining your own
        :class:`LabeledImageSampleParser <fiftyone.utils.data.parsers.LabeledImageSampleParser>`.

        Args:
            samples: an iterable of data
            sample_parser: a
                :class:`fiftyone.utils.data.parsers.LabeledImageSampleParser`
                instance to use to parse the samples
            label_field (None): controls the field(s) in which imported labels
                are stored. If the parser produces a single
                :class:`fiftyone.core.labels.Label` instance per sample, this
                argument specifies the name of the field to use; the default is
                ``"ground_truth"``. If the parser produces a dictionary of
                labels per sample, this argument specifies a string prefix to
                prepend to each label key; the default in this case is to
                directly use the keys of the imported label dictionaries as
                field names
            tags (None): an optional tag or iterable of tags to attach to each
                sample
            expand_schema (True): whether to dynamically add new sample fields
                encountered to the dataset schema. If False, an error is raised
                if a sample's schema is not a subset of the dataset schema

        Returns:
            a list of IDs of the samples that were added to the dataset
        """
        return foud.add_labeled_images(
            self,
            samples,
            sample_parser,
            label_field=label_field,
            tags=tags,
            expand_schema=expand_schema,
        )

    def add_images_dir(self, images_dir, tags=None, recursive=True):
        """Adds the given directory of images to the dataset.

        See :class:`fiftyone.types.dataset_types.ImageDirectory` for format
        details. In particular, note that files with non-image MIME types are
        omitted.

        This operation does not read the images.

        Args:
            images_dir: a directory of images
            tags (None): an optional tag or iterable of tags to attach to each
                sample
            recursive (True): whether to recursively traverse subdirectories

        Returns:
            a list of IDs of the samples in the dataset
        """
        image_paths = foud.parse_images_dir(images_dir, recursive=recursive)
        sample_parser = foud.ImageSampleParser()
        return self.add_images(image_paths, sample_parser, tags=tags)

    def add_images_patt(self, images_patt, tags=None):
        """Adds the given glob pattern of images to the dataset.

        This operation does not read the images.

        Args:
            images_patt: a glob pattern of images like
                ``/path/to/images/*.jpg``
            tags (None): an optional tag or iterable of tags to attach to each
                sample

        Returns:
            a list of IDs of the samples in the dataset
        """
        image_paths = etau.get_glob_matches(images_patt)
        sample_parser = foud.ImageSampleParser()
        return self.add_images(image_paths, sample_parser, tags=tags)

    def ingest_images(
        self,
        paths_or_samples,
        sample_parser=None,
        tags=None,
        dataset_dir=None,
        image_format=None,
    ):
        """Ingests the given iterable of images into the dataset.

        The images are read in-memory and written to ``dataset_dir``.

        See :ref:`this guide <custom-sample-parser>` for more details about
        ingesting images into a dataset by defining your own
        :class:`UnlabeledImageSampleParser <fiftyone.utils.data.parsers.UnlabeledImageSampleParser>`.

        Args:
            paths_or_samples: an iterable of data. If no ``sample_parser`` is
                provided, this must be an iterable of image paths. If a
                ``sample_parser`` is provided, this can be an arbitrary
                iterable whose elements can be parsed by the sample parser
            sample_parser (None): a
                :class:`fiftyone.utils.data.parsers.UnlabeledImageSampleParser`
                instance to use to parse the samples
            tags (None): an optional tag or iterable of tags to attach to each
                sample
            dataset_dir (None): the directory in which the images will be
                written. By default, :func:`get_default_dataset_dir` is used
            image_format (None): the image format to use to write the images to
                disk. By default, ``fiftyone.config.default_image_ext`` is used

        Returns:
            a list of IDs of the samples in the dataset
        """
        if sample_parser is None:
            sample_parser = foud.ImageSampleParser()

        if dataset_dir is None:
            dataset_dir = get_default_dataset_dir(self.name)

        dataset_ingestor = foud.UnlabeledImageDatasetIngestor(
            dataset_dir,
            paths_or_samples,
            sample_parser,
            image_format=image_format,
        )

        return self.add_importer(dataset_ingestor, tags=tags)

    def ingest_labeled_images(
        self,
        samples,
        sample_parser,
        label_field=None,
        tags=None,
        expand_schema=True,
        dataset_dir=None,
        image_format=None,
    ):
        """Ingests the given iterable of labeled image samples into the
        dataset.

        The images are read in-memory and written to ``dataset_dir``.

        See :ref:`this guide <custom-sample-parser>` for more details about
        ingesting labeled images into a dataset by defining your own
        :class:`LabeledImageSampleParser <fiftyone.utils.data.parsers.LabeledImageSampleParser>`.

        Args:
            samples: an iterable of data
            sample_parser: a
                :class:`fiftyone.utils.data.parsers.LabeledImageSampleParser`
                instance to use to parse the samples
            label_field (None): controls the field(s) in which imported labels
                are stored. If the parser produces a single
                :class:`fiftyone.core.labels.Label` instance per sample, this
                argument specifies the name of the field to use; the default is
                ``"ground_truth"``. If the parser produces a dictionary of
                labels per sample, this argument specifies a string prefix to
                prepend to each label key; the default in this case is to
                directly use the keys of the imported label dictionaries as
                field names
            tags (None): an optional tag or iterable of tags to attach to each
                sample
            expand_schema (True): whether to dynamically add new sample fields
                encountered to the dataset schema. If False, an error is raised
                if the sample's schema is not a subset of the dataset schema
            dataset_dir (None): the directory in which the images will be
                written. By default, :func:`get_default_dataset_dir` is used
            image_format (None): the image format to use to write the images to
                disk. By default, ``fiftyone.config.default_image_ext`` is used

        Returns:
            a list of IDs of the samples in the dataset
        """
        if dataset_dir is None:
            dataset_dir = get_default_dataset_dir(self.name)

        dataset_ingestor = foud.LabeledImageDatasetIngestor(
            dataset_dir,
            samples,
            sample_parser,
            image_format=image_format,
        )

        return self.add_importer(
            dataset_ingestor,
            label_field=label_field,
            tags=tags,
            expand_schema=expand_schema,
        )

    def add_videos(self, paths_or_samples, sample_parser=None, tags=None):
        """Adds the given videos to the dataset.

        This operation does not read the videos.

        See :ref:`this guide <custom-sample-parser>` for more details about
        adding videos to a dataset by defining your own
        :class:`UnlabeledVideoSampleParser <fiftyone.utils.data.parsers.UnlabeledVideoSampleParser>`.

        Args:
            paths_or_samples: an iterable of data. If no ``sample_parser`` is
                provided, this must be an iterable of video paths. If a
                ``sample_parser`` is provided, this can be an arbitrary
                iterable whose elements can be parsed by the sample parser
            sample_parser (None): a
                :class:`fiftyone.utils.data.parsers.UnlabeledVideoSampleParser`
                instance to use to parse the samples
            tags (None): an optional tag or iterable of tags to attach to each
                sample

        Returns:
            a list of IDs of the samples that were added to the dataset
        """
        if sample_parser is None:
            sample_parser = foud.VideoSampleParser()

        return foud.add_videos(
            self, paths_or_samples, sample_parser, tags=tags
        )

    def add_labeled_videos(
        self,
        samples,
        sample_parser,
        label_field=None,
        tags=None,
        expand_schema=True,
    ):
        """Adds the given labeled videos to the dataset.

        This operation will iterate over all provided samples, but the videos
        will not be read/decoded/etc.

        See :ref:`this guide <custom-sample-parser>` for more details about
        adding labeled videos to a dataset by defining your own
        :class:`LabeledVideoSampleParser <fiftyone.utils.data.parsers.LabeledVideoSampleParser>`.

        Args:
            samples: an iterable of data
            sample_parser: a
                :class:`fiftyone.utils.data.parsers.LabeledVideoSampleParser`
                instance to use to parse the samples
            label_field (None): controls the field(s) in which imported labels
                are stored. If the parser produces a single
                :class:`fiftyone.core.labels.Label` instance per sample/frame,
                this argument specifies the name of the field to use; the
                default is ``"ground_truth"``. If the parser produces a
                dictionary of labels per sample/frame, this argument specifies
                a string prefix to prepend to each label key; the default in
                this case is to directly use the keys of the imported label
                dictionaries as field names
            label_field ("ground_truth"): the name (or root name) of the
                frame field(s) to use for the labels
            tags (None): an optional tag or iterable of tags to attach to each
                sample
            expand_schema (True): whether to dynamically add new sample fields
                encountered to the dataset schema. If False, an error is raised
                if a sample's schema is not a subset of the dataset schema

        Returns:
            a list of IDs of the samples that were added to the dataset
        """
        return foud.add_labeled_videos(
            self,
            samples,
            sample_parser,
            label_field=label_field,
            tags=tags,
            expand_schema=expand_schema,
        )

    def add_videos_dir(self, videos_dir, tags=None, recursive=True):
        """Adds the given directory of videos to the dataset.

        See :class:`fiftyone.types.dataset_types.VideoDirectory` for format
        details. In particular, note that files with non-video MIME types are
        omitted.

        This operation does not read/decode the videos.

        Args:
            videos_dir: a directory of videos
            tags (None): an optional tag or iterable of tags to attach to each
                sample
            recursive (True): whether to recursively traverse subdirectories

        Returns:
            a list of IDs of the samples in the dataset
        """
        video_paths = foud.parse_videos_dir(videos_dir, recursive=recursive)
        sample_parser = foud.VideoSampleParser()
        return self.add_videos(video_paths, sample_parser, tags=tags)

    def add_videos_patt(self, videos_patt, tags=None):
        """Adds the given glob pattern of videos to the dataset.

        This operation does not read/decode the videos.

        Args:
            videos_patt: a glob pattern of videos like
                ``/path/to/videos/*.mp4``
            tags (None): an optional tag or iterable of tags to attach to each
                sample

        Returns:
            a list of IDs of the samples in the dataset
        """
        video_paths = etau.get_glob_matches(videos_patt)
        sample_parser = foud.VideoSampleParser()
        return self.add_videos(video_paths, sample_parser, tags=tags)

    def ingest_videos(
        self, paths_or_samples, sample_parser=None, tags=None, dataset_dir=None
    ):
        """Ingests the given iterable of videos into the dataset.

        The videos are copied to ``dataset_dir``.

        See :ref:`this guide <custom-sample-parser>` for more details about
        ingesting videos into a dataset by defining your own
        :class:`UnlabeledVideoSampleParser <fiftyone.utils.data.parsers.UnlabeledVideoSampleParser>`.

        Args:
            paths_or_samples: an iterable of data. If no ``sample_parser`` is
                provided, this must be an iterable of video paths. If a
                ``sample_parser`` is provided, this can be an arbitrary
                iterable whose elements can be parsed by the sample parser
            sample_parser (None): a
                :class:`fiftyone.utils.data.parsers.UnlabeledVideoSampleParser`
                instance to use to parse the samples
            tags (None): an optional tag or iterable of tags to attach to each
                sample
            dataset_dir (None): the directory in which the videos will be
                written. By default, :func:`get_default_dataset_dir` is used

        Returns:
            a list of IDs of the samples in the dataset
        """
        if sample_parser is None:
            sample_parser = foud.VideoSampleParser()

        if dataset_dir is None:
            dataset_dir = get_default_dataset_dir(self.name)

        dataset_ingestor = foud.UnlabeledVideoDatasetIngestor(
            dataset_dir, paths_or_samples, sample_parser
        )

        return self.add_importer(dataset_ingestor, tags=tags)

    def ingest_labeled_videos(
        self,
        samples,
        sample_parser,
        tags=None,
        expand_schema=True,
        dataset_dir=None,
    ):
        """Ingests the given iterable of labeled video samples into the
        dataset.

        The videos are copied to ``dataset_dir``.

        See :ref:`this guide <custom-sample-parser>` for more details about
        ingesting labeled videos into a dataset by defining your own
        :class:`LabeledVideoSampleParser <fiftyone.utils.data.parsers.LabeledVideoSampleParser>`.

        Args:
            samples: an iterable of data
            sample_parser: a
                :class:`fiftyone.utils.data.parsers.LabeledVideoSampleParser`
                instance to use to parse the samples
            tags (None): an optional tag or iterable of tags to attach to each
                sample
            expand_schema (True): whether to dynamically add new sample fields
                encountered to the dataset schema. If False, an error is raised
                if the sample's schema is not a subset of the dataset schema
            dataset_dir (None): the directory in which the videos will be
                written. By default, :func:`get_default_dataset_dir` is used

        Returns:
            a list of IDs of the samples in the dataset
        """
        if dataset_dir is None:
            dataset_dir = get_default_dataset_dir(self.name)

        dataset_ingestor = foud.LabeledVideoDatasetIngestor(
            dataset_dir, samples, sample_parser
        )

        return self.add_importer(
            dataset_ingestor, tags=tags, expand_schema=expand_schema
        )

    @classmethod
    def from_dir(
        cls,
        dataset_dir=None,
        dataset_type=None,
        data_path=None,
        labels_path=None,
        name=None,
        label_field=None,
        tags=None,
        **kwargs,
    ):
        """Creates a :class:`Dataset` from the contents of the given directory.

        You can create datasets with this method via the following basic
        patterns:

        (a) Provide ``dataset_dir`` and ``dataset_type`` to import the contents
            of a directory that is organized in the default layout for the
            dataset type as documented in
            :ref:`this guide <loading-datasets-from-disk>`

        (b) Provide ``dataset_type`` along with ``data_path``, ``labels_path``,
            or other type-specific parameters to perform a customized
            import. This syntax provides the flexibility to, for example,
            perform labels-only imports or imports where the source media lies
            in a different location than the labels

        In either workflow, the remaining parameters of this method can be
        provided to further configure the import.

        See :ref:`this guide <loading-datasets-from-disk>` for example usages
        of this method and descriptions of the available dataset types.

        Args:
            dataset_dir (None): the dataset directory. This can be omitted if
                you provide arguments such as ``data_path`` and ``labels_path``
            dataset_type (None): the
                :class:`fiftyone.types.dataset_types.Dataset` type of the
                dataset
            data_path (None): an optional parameter that enables explicit
                control over the location of the media for certain dataset
                types. Can be any of the following:

                -   a folder name like ``"data"`` or ``"data/"`` specifying a
                    subfolder of ``dataset_dir`` in which the media lies
                -   an absolute directory path in which the media lies. In this
                    case, the ``export_dir`` has no effect on the location of
                    the data
                -   a filename like ``"data.json"`` specifying the filename of
                    a JSON manifest file in ``dataset_dir`` that maps UUIDs to
                    media filepaths. Files of this format are generated when
                    passing the ``export_media="manifest"`` option to
                    :meth:`fiftyone.core.collections.SampleCollection.export`
                -   an absolute filepath to a JSON manifest file. In this case,
                    ``dataset_dir`` has no effect on the location of the data
                -   a dict mapping filenames to absolute filepaths

                By default, it is assumed that the data can be located in the
                default location within ``dataset_dir`` for the dataset type
            labels_path (None): an optional parameter that enables explicit
                control over the location of the labels. Only applicable when
                importing certain labeled dataset formats. Can be any of the
                following:

                -   a type-specific folder name like ``"labels"`` or
                    ``"labels/"`` or a filename like ``"labels.json"`` or
                    ``"labels.xml"`` specifying the location in ``dataset_dir``
                    of the labels file(s)
                -   an absolute directory or filepath containing the labels
                    file(s). In this case, ``dataset_dir`` has no effect on the
                    location of the labels

                For labeled datasets, this parameter defaults to the location
                in ``dataset_dir`` of the labels for the default layout of the
                dataset type being imported
            name (None): a name for the dataset. By default,
                :func:`get_default_dataset_name` is used
            label_field (None): controls the field(s) in which imported labels
                are stored. Only applicable if ``dataset_importer`` is a
                :class:`fiftyone.utils.data.importers.LabeledImageDatasetImporter` or
                :class:`fiftyone.utils.data.importers.LabeledVideoDatasetImporter`.
                If the importer produces a single
                :class:`fiftyone.core.labels.Label` instance per sample/frame,
                this argument specifies the name of the field to use; the
                default is ``"ground_truth"``. If the importer produces a
                dictionary of labels per sample, this argument specifies a
                string prefix to prepend to each label key; the default in this
                case is to directly use the keys of the imported label
                dictionaries as field names
            tags (None): an optional tag or iterable of tags to attach to each
                sample
            **kwargs: optional keyword arguments to pass to the constructor of
                the :class:`fiftyone.utils.data.importers.DatasetImporter` for
                the specified ``dataset_type``

        Returns:
            a :class:`Dataset`
        """
        dataset = cls(name)
        dataset.add_dir(
            dataset_dir=dataset_dir,
            dataset_type=dataset_type,
            data_path=data_path,
            labels_path=labels_path,
            label_field=label_field,
            tags=tags,
            **kwargs,
        )
        return dataset

    @classmethod
    def from_archive(
        cls,
        archive_path,
        dataset_type=None,
        data_path=None,
        labels_path=None,
        name=None,
        label_field=None,
        tags=None,
        cleanup=True,
        **kwargs,
    ):
        """Creates a :class:`Dataset` from the contents of the given archive.

        If a directory with the same root name as ``archive_path`` exists, it
        is assumed that this directory contains the extracted contents of the
        archive, and thus the archive is not re-extracted.

        See :ref:`this guide <loading-datasets-from-disk>` for example usages
        of this method and descriptions of the available dataset types.

        .. note::

            The following archive formats are explicitly supported::

                .zip, .tar, .tar.gz, .tgz, .tar.bz, .tbz

            If an archive *not* in the above list is found, extraction will be
            attempted via the ``patool`` package, which supports many formats
            but may require that additional system packages be installed.

        Args:
            archive_path: the path to an archive of a dataset directory
            dataset_type (None): the
                :class:`fiftyone.types.dataset_types.Dataset` type of the
                dataset in ``archive_path``
            data_path (None): an optional parameter that enables explicit
                control over the location of the media for certain dataset
                types. Can be any of the following:

                -   a folder name like ``"data"`` or ``"data/"`` specifying a
                    subfolder of ``dataset_dir`` in which the media lies
                -   an absolute directory path in which the media lies. In this
                    case, the ``archive_path`` has no effect on the location of
                    the data
                -   a filename like ``"data.json"`` specifying the filename of
                    a JSON manifest file in ``archive_path`` that maps UUIDs to
                    media filepaths. Files of this format are generated when
                    passing the ``export_media="manifest"`` option to
                    :meth:`fiftyone.core.collections.SampleCollection.export`
                -   an absolute filepath to a JSON manifest file. In this case,
                    ``archive_path`` has no effect on the location of the data
                -   a dict mapping filenames to absolute filepaths

                By default, it is assumed that the data can be located in the
                default location within ``archive_path`` for the dataset type
            labels_path (None): an optional parameter that enables explicit
                control over the location of the labels. Only applicable when
                importing certain labeled dataset formats. Can be any of the
                following:

                -   a type-specific folder name like ``"labels"`` or
                    ``"labels/"`` or a filename like ``"labels.json"`` or
                    ``"labels.xml"`` specifying the location in
                    ``archive_path`` of the labels file(s)
                -   an absolute directory or filepath containing the labels
                    file(s). In this case, ``archive_path`` has no effect on
                    the location of the labels

                For labeled datasets, this parameter defaults to the location
                in ``archive_path`` of the labels for the default layout of the
                dataset type being imported
            name (None): a name for the dataset. By default,
                :func:`get_default_dataset_name` is used
            label_field (None): controls the field(s) in which imported labels
                are stored. Only applicable if ``dataset_importer`` is a
                :class:`fiftyone.utils.data.importers.LabeledImageDatasetImporter` or
                :class:`fiftyone.utils.data.importers.LabeledVideoDatasetImporter`.
                If the importer produces a single
                :class:`fiftyone.core.labels.Label` instance per sample/frame,
                this argument specifies the name of the field to use; the
                default is ``"ground_truth"``. If the importer produces a
                dictionary of labels per sample, this argument specifies a
                string prefix to prepend to each label key; the default in this
                case is to directly use the keys of the imported label
                dictionaries as field names
            tags (None): an optional tag or iterable of tags to attach to each
                sample
            cleanup (True): whether to delete the archive after extracting it
            **kwargs: optional keyword arguments to pass to the constructor of
                the :class:`fiftyone.utils.data.importers.DatasetImporter` for
                the specified ``dataset_type``

        Returns:
            a :class:`Dataset`
        """
        dataset = cls(name)
        dataset.add_archive(
            archive_path,
            dataset_type=dataset_type,
            data_path=data_path,
            labels_path=labels_path,
            label_field=label_field,
            tags=tags,
            cleanup=cleanup,
            **kwargs,
        )
        return dataset

    @classmethod
    def from_importer(
        cls, dataset_importer, name=None, label_field=None, tags=None
    ):
        """Creates a :class:`Dataset` by importing the samples in the given
        :class:`fiftyone.utils.data.importers.DatasetImporter`.

        See :ref:`this guide <custom-dataset-importer>` for more details about
        providing a custom
        :class:`DatasetImporter <fiftyone.utils.data.importers.DatasetImporter>`
        to import datasets into FiftyOne.

        Args:
            dataset_importer: a
                :class:`fiftyone.utils.data.importers.DatasetImporter`
            name (None): a name for the dataset. By default,
                :func:`get_default_dataset_name` is used
            label_field (None): controls the field(s) in which imported labels
                are stored. Only applicable if ``dataset_importer`` is a
                :class:`fiftyone.utils.data.importers.LabeledImageDatasetImporter` or
                :class:`fiftyone.utils.data.importers.LabeledVideoDatasetImporter`.
                If the importer produces a single
                :class:`fiftyone.core.labels.Label` instance per sample/frame,
                this argument specifies the name of the field to use; the
                default is ``"ground_truth"``. If the importer produces a
                dictionary of labels per sample, this argument specifies a
                string prefix to prepend to each label key; the default in this
                case is to directly use the keys of the imported label
                dictionaries as field names
            tags (None): an optional tag or iterable of tags to attach to each
                sample

        Returns:
            a :class:`Dataset`
        """
        dataset = cls(name)
        dataset.add_importer(
            dataset_importer, label_field=label_field, tags=tags
        )
        return dataset

    @classmethod
    def from_images(
        cls, paths_or_samples, sample_parser=None, name=None, tags=None
    ):
        """Creates a :class:`Dataset` from the given images.

        This operation does not read the images.

        See :ref:`this guide <custom-sample-parser>` for more details about
        providing a custom
        :class:`UnlabeledImageSampleParser <fiftyone.utils.data.parsers.UnlabeledImageSampleParser>`
        to load image samples into FiftyOne.

        Args:
            paths_or_samples: an iterable of data. If no ``sample_parser`` is
                provided, this must be an iterable of image paths. If a
                ``sample_parser`` is provided, this can be an arbitrary
                iterable whose elements can be parsed by the sample parser
            sample_parser (None): a
                :class:`fiftyone.utils.data.parsers.UnlabeledImageSampleParser`
                instance to use to parse the samples
            name (None): a name for the dataset. By default,
                :func:`get_default_dataset_name` is used
            tags (None): an optional tag or iterable of tags to attach to each
                sample

        Returns:
            a :class:`Dataset`
        """
        dataset = cls(name)
        dataset.add_images(
            paths_or_samples, sample_parser=sample_parser, tags=tags
        )
        return dataset

    @classmethod
    def from_labeled_images(
        cls,
        samples,
        sample_parser,
        name=None,
        label_field=None,
        tags=None,
    ):
        """Creates a :class:`Dataset` from the given labeled images.

        This operation will iterate over all provided samples, but the images
        will not be read.

        See :ref:`this guide <custom-sample-parser>` for more details about
        providing a custom
        :class:`LabeledImageSampleParser <fiftyone.utils.data.parsers.LabeledImageSampleParser>`
        to load labeled image samples into FiftyOne.

        Args:
            samples: an iterable of data
            sample_parser: a
                :class:`fiftyone.utils.data.parsers.LabeledImageSampleParser`
                instance to use to parse the samples
            name (None): a name for the dataset. By default,
                :func:`get_default_dataset_name` is used
            label_field (None): controls the field(s) in which imported labels
                are stored. If the parser produces a single
                :class:`fiftyone.core.labels.Label` instance per sample, this
                argument specifies the name of the field to use; the default is
                ``"ground_truth"``. If the parser produces a dictionary of
                labels per sample, this argument specifies a string prefix to
                prepend to each label key; the default in this case is to
                directly use the keys of the imported label dictionaries as
                field names
            tags (None): an optional tag or iterable of tags to attach to each
                sample

        Returns:
            a :class:`Dataset`
        """
        dataset = cls(name)
        dataset.add_labeled_images(
            samples,
            sample_parser,
            label_field=label_field,
            tags=tags,
        )
        return dataset

    @classmethod
    def from_images_dir(cls, images_dir, name=None, tags=None, recursive=True):
        """Creates a :class:`Dataset` from the given directory of images.

        This operation does not read the images.

        Args:
            images_dir: a directory of images
            name (None): a name for the dataset. By default,
                :func:`get_default_dataset_name` is used
            tags (None): an optional tag or iterable of tags to attach to each
                sample
            recursive (True): whether to recursively traverse subdirectories

        Returns:
            a :class:`Dataset`
        """
        dataset = cls(name)
        dataset.add_images_dir(images_dir, tags=tags, recursive=recursive)
        return dataset

    @classmethod
    def from_images_patt(cls, images_patt, name=None, tags=None):
        """Creates a :class:`Dataset` from the given glob pattern of images.

        This operation does not read the images.

        Args:
            images_patt: a glob pattern of images like
                ``/path/to/images/*.jpg``
            name (None): a name for the dataset. By default,
                :func:`get_default_dataset_name` is used
            tags (None): an optional tag or iterable of tags to attach to each
                sample

        Returns:
            a :class:`Dataset`
        """
        dataset = cls(name)
        dataset.add_images_patt(images_patt, tags=tags)
        return dataset

    @classmethod
    def from_videos(
        cls, paths_or_samples, sample_parser=None, name=None, tags=None
    ):
        """Creates a :class:`Dataset` from the given videos.

        This operation does not read/decode the videos.

        See :ref:`this guide <custom-sample-parser>` for more details about
        providing a custom
        :class:`UnlabeledVideoSampleParser <fiftyone.utils.data.parsers.UnlabeledVideoSampleParser>`
        to load video samples into FiftyOne.

        Args:
            paths_or_samples: an iterable of data. If no ``sample_parser`` is
                provided, this must be an iterable of video paths. If a
                ``sample_parser`` is provided, this can be an arbitrary
                iterable whose elements can be parsed by the sample parser
            sample_parser (None): a
                :class:`fiftyone.utils.data.parsers.UnlabeledVideoSampleParser`
                instance to use to parse the samples
            name (None): a name for the dataset. By default,
                :func:`get_default_dataset_name` is used
            tags (None): an optional tag or iterable of tags to attach to each
                sample

        Returns:
            a :class:`Dataset`
        """
        dataset = cls(name)
        dataset.add_videos(
            paths_or_samples, sample_parser=sample_parser, tags=tags
        )
        return dataset

    @classmethod
    def from_labeled_videos(
        cls, samples, sample_parser, name=None, label_field=None, tags=None
    ):
        """Creates a :class:`Dataset` from the given labeled videos.

        This operation will iterate over all provided samples, but the videos
        will not be read/decoded/etc.

        See :ref:`this guide <custom-sample-parser>` for more details about
        providing a custom
        :class:`LabeledVideoSampleParser <fiftyone.utils.data.parsers.LabeledVideoSampleParser>`
        to load labeled video samples into FiftyOne.

        Args:
            samples: an iterable of data
            sample_parser: a
                :class:`fiftyone.utils.data.parsers.LabeledVideoSampleParser`
                instance to use to parse the samples
            name (None): a name for the dataset. By default,
                :func:`get_default_dataset_name` is used
            label_field (None): controls the field(s) in which imported labels
                are stored. If the parser produces a single
                :class:`fiftyone.core.labels.Label` instance per sample/frame,
                this argument specifies the name of the field to use; the
                default is ``"ground_truth"``. If the parser produces a
                dictionary of labels per sample/frame, this argument specifies
                a string prefix to prepend to each label key; the default in
                this case is to directly use the keys of the imported label
                dictionaries as field names
            tags (None): an optional tag or iterable of tags to attach to each
                sample

        Returns:
            a :class:`Dataset`
        """
        dataset = cls(name)
        dataset.add_labeled_videos(
            samples, sample_parser, label_field=label_field, tags=tags
        )
        return dataset

    @classmethod
    def from_videos_dir(cls, videos_dir, name=None, tags=None, recursive=True):
        """Creates a :class:`Dataset` from the given directory of videos.

        This operation does not read/decode the videos.

        Args:
            videos_dir: a directory of videos
            name (None): a name for the dataset. By default,
                :func:`get_default_dataset_name` is used
            tags (None): an optional tag or iterable of tags to attach to each
                sample
            recursive (True): whether to recursively traverse subdirectories

        Returns:
            a :class:`Dataset`
        """
        dataset = cls(name)
        dataset.add_videos_dir(videos_dir, tags=tags, recursive=recursive)
        return dataset

    @classmethod
    def from_videos_patt(cls, videos_patt, name=None, tags=None):
        """Creates a :class:`Dataset` from the given glob pattern of videos.

        This operation does not read/decode the videos.

        Args:
            videos_patt: a glob pattern of videos like
                ``/path/to/videos/*.mp4``
            name (None): a name for the dataset. By default,
                :func:`get_default_dataset_name` is used
            tags (None): an optional tag or iterable of tags to attach to each
                sample

        Returns:
            a :class:`Dataset`
        """
        dataset = cls(name)
        dataset.add_videos_patt(videos_patt, tags=tags)
        return dataset

    @classmethod
    def from_dict(cls, d, name=None, rel_dir=None, frame_labels_dir=None):
        """Loads a :class:`Dataset` from a JSON dictionary generated by
        :func:`fiftyone.core.collections.SampleCollection.to_dict`.

        The JSON dictionary can contain an export of any
        :class:`fiftyone.core.collections.SampleCollection`, e.g.,
        :class:`Dataset` or :class:`fiftyone.core.view.DatasetView`.

        Args:
            d: a JSON dictionary
            name (None): a name for the new dataset. By default, ``d["name"]``
                is used
            rel_dir (None): a relative directory to prepend to the ``filepath``
                of each sample if the filepath is not absolute (begins with a
                path separator). The path is converted to an absolute path
                (if necessary) via :func:`fiftyone.core.utils.normalize_path`
            frame_labels_dir (None): a directory of per-sample JSON files
                containing the frame labels for video samples. If omitted, it
                is assumed that the frame labels are included directly in the
                provided JSON dict. Only applicable to video datasets

        Returns:
            a :class:`Dataset`
        """
        if name is None:
            name = d["name"]

        if rel_dir is not None:
            rel_dir = fou.normalize_path(rel_dir)

        name = make_unique_dataset_name(name)
        dataset = cls(name)

        media_type = d.get("media_type", None)
        if media_type is not None:
            dataset.media_type = media_type

        dataset._apply_field_schema(d["sample_fields"])
        if media_type == fom.VIDEO:
            dataset._apply_frame_field_schema(d["frame_fields"])

        dataset.info = d.get("info", {})

        dataset.classes = d.get("classes", {})
        dataset.default_classes = d.get("default_classes", [])

        dataset.mask_targets = dataset._parse_mask_targets(
            d.get("mask_targets", {})
        )
        dataset.default_mask_targets = dataset._parse_default_mask_targets(
            d.get("default_mask_targets", {})
        )

        dataset.skeletons = dataset._parse_skeletons(d.get("skeletons", {}))
        dataset.default_skeleton = dataset._parse_default_skeleton(
            d.get("default_skeleton", None)
        )

        def parse_sample(sd):
            if rel_dir and not os.path.isabs(sd["filepath"]):
                sd["filepath"] = os.path.join(rel_dir, sd["filepath"])

            if media_type == fom.VIDEO:
                frames = sd.pop("frames", {})

                if etau.is_str(frames):
                    frames_path = os.path.join(frame_labels_dir, frames)
                    frames = etas.load_json(frames_path).get("frames", {})

                sample = fos.Sample.from_dict(sd)

                for key, value in frames.items():
                    sample.frames[int(key)] = fofr.Frame.from_dict(value)
            else:
                sample = fos.Sample.from_dict(sd)

            return sample

        samples = d["samples"]
        num_samples = len(samples)

        _samples = map(parse_sample, samples)
        dataset.add_samples(
            _samples, expand_schema=False, num_samples=num_samples
        )

        return dataset

    @classmethod
    def from_json(
        cls, path_or_str, name=None, rel_dir=None, frame_labels_dir=None
    ):
        """Loads a :class:`Dataset` from JSON generated by
        :func:`fiftyone.core.collections.SampleCollection.write_json` or
        :func:`fiftyone.core.collections.SampleCollection.to_json`.

        The JSON file can contain an export of any
        :class:`fiftyone.core.collections.SampleCollection`, e.g.,
        :class:`Dataset` or :class:`fiftyone.core.view.DatasetView`.

        Args:
            path_or_str: the path to a JSON file on disk or a JSON string
            name (None): a name for the new dataset. By default, ``d["name"]``
                is used
            rel_dir (None): a relative directory to prepend to the ``filepath``
                of each sample, if the filepath is not absolute (begins with a
                path separator). The path is converted to an absolute path
                (if necessary) via :func:`fiftyone.core.utils.normalize_path`

        Returns:
            a :class:`Dataset`
        """
        d = etas.load_json(path_or_str)
        return cls.from_dict(
            d, name=name, rel_dir=rel_dir, frame_labels_dir=frame_labels_dir
        )

    def _add_view_stage(self, stage):
        return self.view().add_stage(stage)

    def _pipeline(
        self,
        pipeline=None,
        attach_frames=False,
        detach_frames=False,
        frames_only=False,
    ):
        if self.media_type != fom.VIDEO:
            attach_frames = False
            detach_frames = False
            frames_only = False

        if not attach_frames:
            detach_frames = False

        if frames_only:
            attach_frames = True

        if attach_frames:
            _pipeline = self._frames_lookup_pipeline()
        else:
            _pipeline = []

        if pipeline is not None:
            _pipeline.extend(pipeline)

        if detach_frames:
            _pipeline.append({"$project": {"frames": False}})
        elif frames_only:
            _pipeline.extend(
                [
                    {"$project": {"frames": True}},
                    {"$unwind": "$frames"},
                    {"$replaceRoot": {"newRoot": "$frames"}},
                ]
            )

        return _pipeline

    def _frames_lookup_pipeline(self):
        if self._is_clips:
            return [
                {
                    "$lookup": {
                        "from": self._frame_collection_name,
                        "let": {
                            "sample_id": "$_sample_id",
                            "first": {"$arrayElemAt": ["$support", 0]},
                            "last": {"$arrayElemAt": ["$support", 1]},
                        },
                        "pipeline": [
                            {
                                "$match": {
                                    "$expr": {
                                        "$and": [
                                            {
                                                "$eq": [
                                                    "$_sample_id",
                                                    "$$sample_id",
                                                ]
                                            },
                                            {
                                                "$gte": [
                                                    "$frame_number",
                                                    "$$first",
                                                ]
                                            },
                                            {
                                                "$lte": [
                                                    "$frame_number",
                                                    "$$last",
                                                ]
                                            },
                                        ]
                                    }
                                }
                            },
                            {"$sort": {"frame_number": 1}},
                        ],
                        "as": "frames",
                    }
                }
            ]

        return [
            {
                "$lookup": {
                    "from": self._frame_collection_name,
                    "let": {"sample_id": "$_id"},
                    "pipeline": [
                        {
                            "$match": {
                                "$expr": {
                                    "$eq": ["$$sample_id", "$_sample_id"]
                                }
                            }
                        },
                        {"$sort": {"frame_number": 1}},
                    ],
                    "as": "frames",
                }
            }
        ]

    def _aggregate(
        self,
        pipeline=None,
        attach_frames=False,
        detach_frames=False,
        frames_only=False,
    ):
        _pipeline = self._pipeline(
            pipeline=pipeline,
            attach_frames=attach_frames,
            detach_frames=detach_frames,
            frames_only=frames_only,
        )

        return foo.aggregate(self._sample_collection, _pipeline)

    @property
    def _sample_collection_name(self):
        return self._doc.sample_collection_name

    @property
    def _sample_collection(self):
        return foo.get_db_conn()[self._sample_collection_name]

    @property
    def _frame_collection_name(self):
        return self._doc.frame_collection_name

    @property
    def _frame_collection(self):
        return foo.get_db_conn()[self._frame_collection_name]

    @property
    def _frame_indexes(self):
        index_info = self._frame_collection.index_information()
        return [k["key"][0][0] for k in index_info.values()]

    def _apply_field_schema(self, new_fields):
        curr_fields = self.get_field_schema()
        add_field_fcn = self.add_sample_field
        self._apply_schema(curr_fields, new_fields, add_field_fcn)

    def _apply_frame_field_schema(self, new_fields):
        curr_fields = self.get_frame_field_schema()
        add_field_fcn = self.add_frame_field
        self._apply_schema(curr_fields, new_fields, add_field_fcn)

    def _apply_schema(self, curr_fields, new_fields, add_field_fcn):
        for field_name, field_str in new_fields.items():
            if field_name in curr_fields:
                # Ensure that existing field matches the requested field
                _new_field_str = str(field_str)
                _curr_field_str = str(curr_fields[field_name])
                if _new_field_str != _curr_field_str:
                    raise ValueError(
                        "Existing field %s=%s does not match new field type %s"
                        % (field_name, _curr_field_str, _new_field_str)
                    )
            else:
                # Add new field
                ftype, embedded_doc_type, subfield = fof.parse_field_str(
                    field_str
                )
                add_field_fcn(
                    field_name,
                    ftype,
                    embedded_doc_type=embedded_doc_type,
                    subfield=subfield,
                )

    def _ensure_label_field(self, label_field, label_cls):
        if label_field not in self.get_field_schema():
            self.add_sample_field(
                label_field,
                fof.EmbeddedDocumentField,
                embedded_doc_type=label_cls,
            )

    def _expand_schema(self, samples):
        expanded = False
        fields = self.get_field_schema(include_private=True)
        for sample in samples:
            self._validate_media_type(sample)

            if self.media_type == fom.VIDEO:
                expanded |= self._expand_frame_schema(sample.frames)

            for field_name in sample._get_field_names(include_private=True):
                if field_name == "_id":
                    continue

                if field_name in fields:
                    continue

                value = sample[field_name]
                if value is None:
                    continue

                self._sample_doc_cls.add_implied_field(field_name, value)
                fields = self.get_field_schema(include_private=True)
                expanded = True

        if expanded:
            self._reload()

    def _expand_frame_schema(self, frames):
        expanded = False
        fields = self.get_frame_field_schema(include_private=True)
        for frame in frames.values():
            for field_name in frame._get_field_names(include_private=True):
                if field_name == "_id":
                    continue

                if field_name in fields:
                    continue

                value = frame[field_name]
                if value is None:
                    continue

                self._frame_doc_cls.add_implied_field(field_name, value)
                fields = self.get_frame_field_schema(include_private=True)
                expanded = True

        return expanded

    def _validate_media_type(self, sample):
        if self.media_type != sample.media_type:
            raise fom.MediaTypeError(
                "Sample media type '%s' does not match dataset media type '%s'"
                % (sample.media_type, self.media_type)
            )

    def _sample_dict_to_doc(self, d):
        try:
            return self._sample_doc_cls.from_dict(d, extended=False)
        except:
            # The dataset's schema may have been changed in another process;
            # let's try reloading to see if that fixes things
            self.reload()

            return self._sample_doc_cls.from_dict(d, extended=False)

    def _frame_dict_to_doc(self, d):
        try:
            return self._frame_doc_cls.from_dict(d, extended=False)
        except:
            # The dataset's schema may have been changed in another process;
            # let's try reloading to see if that fixes things
            self.reload()

            return self._frame_doc_cls.from_dict(d, extended=False)

    def _validate_samples(self, samples):
        fields = self.get_field_schema(include_private=True)
        for sample in samples:
            non_existent_fields = set()

            for field_name, value in sample.iter_fields():
                field = fields.get(field_name, None)
                if field is None:
                    if value is not None:
                        non_existent_fields.add(field_name)
                else:
                    if value is not None or not field.null:
                        try:
                            field.validate(value)
                        except moe.ValidationError as e:
                            raise moe.ValidationError(
                                "Invalid value for field '%s'. Reason: %s"
                                % (field_name, str(e))
                            )

            if non_existent_fields:
                raise ValueError(
                    "Fields %s do not exist on dataset '%s'"
                    % (non_existent_fields, self.name)
                )

    def reload(self):
        """Reloads the dataset and any in-memory samples from the database."""
        self._reload(hard=True)
        self._reload_docs(hard=True)

        self._annotation_cache.clear()
        self._brain_cache.clear()
        self._evaluation_cache.clear()

    def _reload(self, hard=False):
        if not hard:
            self._doc.reload()
            return

        doc, sample_doc_cls, frame_doc_cls = _load_dataset(
            self.name, virtual=True
        )

        self._doc = doc
        self._sample_doc_cls = sample_doc_cls
        self._frame_doc_cls = frame_doc_cls

    def _reload_docs(self, hard=False):
        fos.Sample._reload_docs(self._sample_collection_name, hard=hard)

        if self.media_type == fom.VIDEO:
            fofr.Frame._reload_docs(self._frame_collection_name, hard=hard)

    def _serialize(self):
        return self._doc.to_dict(extended=True)


def _get_random_characters(n):
    return "".join(
        random.choice(string.ascii_lowercase + string.digits) for _ in range(n)
    )


def _list_datasets(include_private=False):
    conn = foo.get_db_conn()

    if include_private:
        return sorted(conn.datasets.distinct("name"))

    # Datasets whose sample collections don't start with `samples.` are private
    # e.g., patches or frames datasets
    return sorted(
        conn.datasets.find(
            {"sample_collection_name": {"$regex": "^samples\\."}}
        ).distinct("name")
    )


def _list_dataset_info():
    info = []
    for name in _list_datasets():
        try:
            dataset = Dataset(name, _create=False, _virtual=True)
            num_samples = dataset._sample_collection.estimated_document_count()
            i = {
                "name": dataset.name,
                "created_at": dataset.created_at,
                "last_loaded_at": dataset.last_loaded_at,
                "version": dataset.version,
                "persistent": dataset.persistent,
                "media_type": dataset.media_type,
                "num_samples": num_samples,
            }
        except:
            # If the dataset can't be loaded, it likely requires migration, so
            # we can't show any information about it
            i = {
                "name": name,
                "created_at": None,
                "last_loaded_at": None,
                "version": None,
                "persistent": None,
                "media_type": None,
                "num_samples": None,
            }

        info.append(i)

    return info


def _create_dataset(
    name,
    persistent=False,
    _patches=False,
    _frames=False,
    _clips=False,
    _src_collection=None,
):
    if dataset_exists(name):
        raise ValueError(
            (
                "Dataset '%s' already exists; use `fiftyone.load_dataset()` "
                "to load an existing dataset"
            )
            % name
        )

    sample_collection_name = _make_sample_collection_name(
        patches=_patches, frames=_frames, clips=_clips
    )
    sample_doc_cls = _create_sample_document_cls(sample_collection_name)

    # pylint: disable=no-member
    sample_fields = [
        foo.SampleFieldDocument.from_field(field)
        for field in sample_doc_cls._fields.values()
    ]

    if _clips:
        # Clips datasets directly inherit frames from source dataset
        src_dataset = _src_collection._dataset
        media_type = fom.VIDEO
        frame_collection_name = src_dataset._doc.frame_collection_name
        frame_doc_cls = src_dataset._frame_doc_cls
        frame_fields = src_dataset._doc.frame_fields
    else:
        # @todo don't create frame collection until media type is VIDEO?
        media_type = None
        frame_collection_name = _make_frame_collection_name(
            sample_collection_name
        )
        frame_doc_cls = _create_frame_document_cls(frame_collection_name)
        frame_fields = []

    now = datetime.utcnow()
    dataset_doc = foo.DatasetDocument(
        name=name,
        version=focn.VERSION,
        created_at=now,
        last_loaded_at=now,
        media_type=media_type,
        sample_collection_name=sample_collection_name,
        frame_collection_name=frame_collection_name,
        persistent=persistent,
        sample_fields=sample_fields,
        frame_fields=frame_fields,
    )
    dataset_doc.save()

    if _clips:
        _create_indexes(sample_collection_name, None)
    else:
        _create_indexes(sample_collection_name, frame_collection_name)

    return dataset_doc, sample_doc_cls, frame_doc_cls


def _create_indexes(sample_collection_name, frame_collection_name):
    conn = foo.get_db_conn()

    collection = conn[sample_collection_name]
    collection.create_index("filepath")

    if frame_collection_name is not None:
        frame_collection = conn[frame_collection_name]
        frame_collection.create_index(
            [("_sample_id", 1), ("frame_number", 1)], unique=True
        )


def _declare_fields(doc_cls, field_docs=None):
    for field_name, field in doc_cls._fields.items():
        if isinstance(field, fof.EmbeddedDocumentField):
            field = foo.create_field(field.name, **foo.get_field_kwargs(field))
            field._set_parent(doc_cls)
            doc_cls._fields[field_name] = field
            setattr(doc_cls, field_name, field)

    if field_docs is not None:
        for field_doc in field_docs:
            field = field_doc.to_field()
            doc_cls._declare_field(field, field.name)


def _make_sample_collection_name(patches=False, frames=False, clips=False):
    conn = foo.get_db_conn()
    now = datetime.now()

    if patches:
        prefix = "patches"
    elif frames:
        prefix = "frames"
    elif clips:
        prefix = "clips"
    else:
        prefix = "samples"

    create_name = lambda timestamp: ".".join([prefix, timestamp])

    name = create_name(now.strftime("%Y.%m.%d.%H.%M.%S"))
    if name in conn.list_collection_names():
        name = create_name(now.strftime("%Y.%m.%d.%H.%M.%S.%f"))

    return name


def _make_frame_collection_name(sample_collection_name):
    return "frames." + sample_collection_name


def _create_sample_document_cls(sample_collection_name, field_docs=None):
    cls = type(sample_collection_name, (foo.DatasetSampleDocument,), {})
<<<<<<< HEAD
=======
    _declare_fields(cls, field_docs=field_docs)
>>>>>>> fd87f392
    return cls


def _create_frame_document_cls(frame_collection_name, field_docs=None):
    cls = type(frame_collection_name, (foo.DatasetFrameDocument,), {})
<<<<<<< HEAD
=======
    _declare_fields(cls, field_docs=field_docs)
>>>>>>> fd87f392
    return cls


def _get_dataset_doc(collection_name, frames=False):
    if frames:
        # Clips datasets share their parent dataset's frame collection, but
        # only the parent sample collection starts with "samples."
        query = {
            "frame_collection_name": collection_name,
            "sample_collection_name": {"$regex": "^samples\\."},
        }
    else:
        query = {"sample_collection_name": collection_name}

    conn = foo.get_db_conn()
    doc = conn.datasets.find_one(query, {"name": 1})

    if doc is None:
        dtype = "sample" if not frames else "frame"
        raise ValueError(
            "No dataset found with %s collection name '%s'"
            % (dtype, collection_name)
        )

    dataset = load_dataset(doc["name"])
    return dataset._doc


def _load_clips_source_dataset(frame_collection_name):
    # All clips datasets have a source dataset with the same frame collection
    query = {
        "frame_collection_name": frame_collection_name,
        "sample_collection_name": {"$regex": "^samples\\."},
    }

    conn = foo.get_db_conn()
    doc = conn.datasets.find_one(query, {"name": 1})

    if doc is None:
        # The source dataset must have been deleted...
        return None

    return load_dataset(doc["name"])


def _load_dataset(name, virtual=False):
    if not virtual:
        fomi.migrate_dataset_if_necessary(name)

    try:
        # pylint: disable=no-member
        dataset_doc = foo.DatasetDocument.objects.get(name=name)
    except moe.DoesNotExist:
        raise ValueError("Dataset '%s' not found" % name)

    sample_collection_name = dataset_doc.sample_collection_name
    sample_doc_cls = _create_sample_document_cls(
        sample_collection_name, dataset_doc.sample_fields
    )

    default_sample_fields = fos.get_default_sample_fields(include_private=True)
    for sample_field in dataset_doc.sample_fields:
        if sample_field.name in default_sample_fields:
            continue

        sample_doc_cls._declare_field(sample_field)

    frame_collection_name = dataset_doc.frame_collection_name

    if not virtual:
        dataset_doc.last_loaded_at = datetime.utcnow()
        dataset_doc.save()

    if sample_collection_name.startswith("clips."):
        # Clips datasets directly inherit frames from source dataset
        _src_dataset = _load_clips_source_dataset(frame_collection_name)
    else:
        _src_dataset = None

    if _src_dataset is not None:
        frame_doc_cls = _src_dataset._frame_doc_cls
        dataset_doc.frame_fields = _src_dataset._doc.frame_fields
    else:
        frame_doc_cls = _create_frame_document_cls(
            frame_collection_name, dataset_doc.frame_fields
        )

        if dataset_doc.media_type == fom.VIDEO:
            default_frame_fields = fofr.get_default_frame_fields(
                include_private=True
            )
            for frame_field in dataset_doc.frame_fields:
                if frame_field.name in default_frame_fields:
                    continue

                frame_doc_cls._declare_field(frame_field)

    return dataset_doc, sample_doc_cls, frame_doc_cls


def _delete_dataset_doc(dataset_doc):
    #
    # Must manually cleanup run results, which are stored using GridFS
    # https://docs.mongoengine.org/guide/gridfs.html#deletion
    #

    for run_doc in dataset_doc.annotation_runs.values():
        if run_doc.results is not None:
            run_doc.results.delete()

    for run_doc in dataset_doc.brain_methods.values():
        if run_doc.results is not None:
            run_doc.results.delete()

    for run_doc in dataset_doc.evaluations.values():
        if run_doc.results is not None:
            run_doc.results.delete()

    dataset_doc.delete()


def _clone_dataset_or_view(dataset_or_view, name):
    if dataset_exists(name):
        raise ValueError("Dataset '%s' already exists" % name)

    if isinstance(dataset_or_view, fov.DatasetView):
        dataset = dataset_or_view._dataset
        view = dataset_or_view
    else:
        dataset = dataset_or_view
        view = None

    dataset._reload()

    sample_collection_name = _make_sample_collection_name()
    frame_collection_name = _make_frame_collection_name(sample_collection_name)

    #
    # Clone dataset document
    #

    dataset_doc = dataset._doc.copy()
    dataset_doc.name = name
    dataset_doc.created_at = datetime.utcnow()
    dataset_doc.last_loaded_at = None
    dataset_doc.persistent = False
    dataset_doc.sample_collection_name = sample_collection_name
    dataset_doc.frame_collection_name = frame_collection_name

    # Run results get special treatment at the end
    dataset_doc.annotation_runs.clear()
    dataset_doc.brain_methods.clear()
    dataset_doc.evaluations.clear()

    if view is not None:
        # Respect filtered sample fields, if any
        schema = view.get_field_schema()
        dataset_doc.sample_fields = [
            f
            for f in dataset_doc.sample_fields
            if f.name in set(schema.keys())
        ]

        # Respect filtered frame fields, if any
        if dataset.media_type == fom.VIDEO:
            frame_schema = view.get_frame_field_schema()
            dataset_doc.frame_fields = [
                f
                for f in dataset_doc.frame_fields
                if f.name in set(frame_schema.keys())
            ]

    dataset_doc.save()

    # Create indexes
    _create_indexes(sample_collection_name, frame_collection_name)

    # Clone samples
    coll, pipeline = _get_samples_pipeline(dataset_or_view)
    pipeline.append({"$out": sample_collection_name})
    foo.aggregate(coll, pipeline)

    # Clone frames
    if dataset.media_type == fom.VIDEO:
        coll, pipeline = _get_frames_pipeline(dataset_or_view)
        pipeline.append({"$out": frame_collection_name})
        foo.aggregate(coll, pipeline)

    clone_dataset = load_dataset(name)

    # Clone run results (full datasets only)
    if view is None and (
        dataset.has_annotation_runs
        or dataset.has_brain_runs
        or dataset.has_evaluations
    ):
        _clone_runs(clone_dataset, dataset._doc)

    return clone_dataset


def _get_samples_pipeline(sample_collection):
    coll = sample_collection._dataset._sample_collection
    pipeline = sample_collection._pipeline(detach_frames=True)
    return coll, pipeline


def _get_frames_pipeline(sample_collection):
    if isinstance(sample_collection, fov.DatasetView):
        dataset = sample_collection._dataset
        view = sample_collection
    else:
        dataset = sample_collection
        view = None

    if dataset._is_clips:
        # Clips datasets use `sample_id` to associated with frames, but now as
        # a standalone collection, they must use `_id`
        coll = dataset._sample_collection
        pipeline = sample_collection._pipeline(attach_frames=True) + [
            {"$project": {"frames": True}},
            {"$unwind": "$frames"},
            {"$set": {"frames._sample_id": "$_id"}},
            {"$replaceRoot": {"newRoot": "$frames"}},
            {"$unset": "_id"},
        ]
    elif view is not None:
        # The view may modify the frames, so we route the frames though
        # the sample collection
        coll = dataset._sample_collection
        pipeline = view._pipeline(frames_only=True)
    else:
        # Here we can directly aggregate on the frame collection
        coll = dataset._frame_collection
        pipeline = []

    return coll, pipeline


def _save_view(view, fields=None):
    dataset = view._dataset

    is_video = dataset.media_type == fom.VIDEO
    all_fields = fields is None

    if fields is None:
        fields = []

    if etau.is_str(fields):
        fields = [fields]

    if is_video:
        sample_fields, frame_fields = fou.split_frame_fields(fields)
    else:
        sample_fields = fields
        frame_fields = []

    save_samples = sample_fields or all_fields
    save_frames = frame_fields or all_fields

    #
    # Save samples
    #

    pipeline = view._pipeline(detach_frames=True)

    if sample_fields:
        pipeline.append({"$project": {f: True for f in sample_fields}})
        pipeline.append({"$merge": dataset._sample_collection_name})
        foo.aggregate(dataset._sample_collection, pipeline)
    elif save_samples:
        pipeline.append(
            {
                "$merge": {
                    "into": dataset._sample_collection_name,
                    "whenMatched": "replace",
                }
            }
        )
        foo.aggregate(dataset._sample_collection, pipeline)

    #
    # Save frames
    #

    if is_video:
        # The view may modify the frames, so we route the frames through the
        # sample collection
        pipeline = view._pipeline(frames_only=True)

        # Clips datasets may contain overlapping clips, so we must select only
        # the first occurrance of each frame
        if dataset._is_clips:
            pipeline.extend(
                [
                    {"$group": {"_id": "$_id", "doc": {"$first": "$$ROOT"}}},
                    {"$replaceRoot": {"newRoot": "$doc"}},
                ]
            )

        if frame_fields:
            pipeline.append({"$project": {f: True for f in frame_fields}})
            pipeline.append({"$merge": dataset._frame_collection_name})
            foo.aggregate(dataset._sample_collection, pipeline)
        elif save_frames:
            pipeline.append(
                {
                    "$merge": {
                        "into": dataset._frame_collection_name,
                        "whenMatched": "replace",
                    }
                }
            )
            foo.aggregate(dataset._sample_collection, pipeline)

    #
    # Reload in-memory documents
    #

    sample_ids = view.values("id")

    if save_samples:
        fos.Sample._reload_docs(
            dataset._sample_collection_name, sample_ids=sample_ids
        )

    if is_video and save_frames:
        fofr.Frame._reload_docs(
            dataset._frame_collection_name, sample_ids=sample_ids
        )


def _merge_dataset_doc(
    dataset,
    collection_or_doc,
    fields=None,
    omit_fields=None,
    expand_schema=True,
    merge_info=True,
    overwrite_info=False,
):
    #
    # Merge media type
    #

    src_media_type = collection_or_doc.media_type
    if dataset.media_type is None:
        dataset.media_type = src_media_type

    if src_media_type != dataset.media_type and src_media_type is not None:
        raise ValueError(
            "Cannot merge a dataset with media_type='%s' into a dataset "
            "with media_type='%s'" % (src_media_type, dataset.media_type)
        )

    #
    # Merge schemas
    #

    curr_doc = dataset._doc
    is_video = dataset.media_type == fom.VIDEO

    if isinstance(collection_or_doc, foc.SampleCollection):
        # Respects filtered schemas, if any
        doc = collection_or_doc._dataset._doc
        schema = collection_or_doc.get_field_schema()
        if is_video:
            frame_schema = collection_or_doc.get_frame_field_schema()
    else:
        doc = collection_or_doc
        schema = {f.name: f.to_field() for f in doc.sample_fields}
        if is_video:
            frame_schema = {f.name: f.to_field() for f in doc.frame_fields}

    # Omit fields first in case `fields` is a dict that changes field names
    if omit_fields is not None:
        if is_video:
            omit_fields, omit_frame_fields = fou.split_frame_fields(
                omit_fields
            )
            frame_schema = {
                k: v
                for k, v in frame_schema.items()
                if k not in omit_frame_fields
            }

        schema = {k: v for k, v in schema.items() if k not in omit_fields}

    if fields is not None:
        if not isinstance(fields, dict):
            fields = {f: f for f in fields}

        if is_video:
            fields, frame_fields = fou.split_frame_fields(fields)

            frame_schema = {
                frame_fields[k]: v
                for k, v in frame_schema.items()
                if k in frame_fields
            }

        schema = {fields[k]: v for k, v in schema.items() if k in fields}

    dataset._sample_doc_cls.merge_field_schema(
        schema, expand_schema=expand_schema
    )

    if is_video and frame_schema is not None:
        dataset._frame_doc_cls.merge_field_schema(
            frame_schema, expand_schema=expand_schema
        )

    if not merge_info:
        curr_doc.reload()
        return

    #
    # Merge info
    #

    if overwrite_info:
        curr_doc.info.update(doc.info)
        curr_doc.classes.update(doc.classes)
        curr_doc.mask_targets.update(doc.mask_targets)
        curr_doc.skeletons.update(doc.skeletons)

        if doc.default_classes:
            curr_doc.default_classes = doc.default_classes

        if doc.default_mask_targets:
            curr_doc.default_mask_targets = doc.default_mask_targets

        if doc.default_skeleton:
            curr_doc.default_skeleton = doc.default_skeleton
    else:
        _update_no_overwrite(curr_doc.info, doc.info)
        _update_no_overwrite(curr_doc.classes, doc.classes)
        _update_no_overwrite(curr_doc.mask_targets, doc.mask_targets)
        _update_no_overwrite(curr_doc.skeletons, doc.skeletons)

        if doc.default_classes and not curr_doc.default_classes:
            curr_doc.default_classes = doc.default_classes

        if doc.default_mask_targets and not curr_doc.default_mask_targets:
            curr_doc.default_mask_targets = doc.default_mask_targets

        if doc.default_skeleton and not curr_doc.default_skeleton:
            curr_doc.default_skeleton = doc.default_skeleton

    curr_doc.save()

    if dataset:
        if doc.annotation_runs:
            logger.warning(
                "Annotation runs cannot be merged into a non-empty dataset"
            )

        if doc.brain_methods:
            logger.warning(
                "Brain runs cannot be merged into a non-empty dataset"
            )

        if doc.evaluations:
            logger.warning(
                "Evaluations cannot be merged into a non-empty dataset"
            )
    else:
        dataset.delete_annotation_runs()
        dataset.delete_brain_runs()
        dataset.delete_evaluations()

        _clone_runs(dataset, doc)


def _update_no_overwrite(d, dnew):
    d.update({k: v for k, v in dnew.items() if k not in d})


def _clone_runs(dst_dataset, src_doc):
    dst_doc = dst_dataset._doc

    #
    # Clone annotation runs results
    #
    # GridFS files must be manually copied
    # This works by loading the source dataset's copy of the results into
    # memory and then writing a new copy for the destination dataset
    #

    for anno_key, run_doc in src_doc.annotation_runs.items():
        _run_doc = deepcopy(run_doc)
        dst_doc.annotation_runs[anno_key] = _run_doc
        results = foan.AnnotationMethod.load_run_results(
            dst_dataset, anno_key, cache=False
        )
        _run_doc.results = None
        foan.AnnotationMethod.save_run_results(
            dst_dataset, anno_key, results, cache=False
        )

    #
    # Clone brain results
    #
    # GridFS files must be manually copied
    # This works by loading the source dataset's copy of the results into
    # memory and then writing a new copy for the destination dataset
    #

    for brain_key, run_doc in src_doc.brain_methods.items():
        _run_doc = deepcopy(run_doc)
        dst_doc.brain_methods[brain_key] = _run_doc
        results = fob.BrainMethod.load_run_results(
            dst_dataset, brain_key, cache=False
        )
        _run_doc.results = None
        fob.BrainMethod.save_run_results(
            dst_dataset, brain_key, results, cache=False
        )

    #
    # Clone evaluation results
    #
    # GridFS files must be manually copied
    # This works by loading the source dataset's copy of the results into
    # memory and then writing a new copy for the destination dataset
    #

    for eval_key, run_doc in src_doc.evaluations.items():
        _run_doc = deepcopy(run_doc)
        dst_doc.evaluations[eval_key] = _run_doc
        results = foe.EvaluationMethod.load_run_results(
            dst_dataset, eval_key, cache=False
        )
        _run_doc.results = None
        foe.EvaluationMethod.save_run_results(
            dst_dataset, eval_key, results, cache=False
        )

    dst_doc.save()


def _ensure_index(sample_collection, db_field, unique=False):
    # For some reason the ID index is not reported by `index_information()` as
    # being unique like other manually created indexes, but it is
    if db_field == "_id":
        return False, False

    coll = sample_collection._dataset._sample_collection

    # db_field -> (name, unique)
    index_map = _get_single_index_map(coll)

    new = False
    dropped = False

    if db_field in index_map:
        name, _unique = index_map[db_field]
        if _unique or (_unique == unique):
            # Satisfactory index already exists
            return new, dropped

        # Must upgrade to unique index
        coll.drop_index(name)
        dropped = True

    coll.create_index(db_field, unique=True)
    new = True

    return new, dropped


def _cleanup_index(sample_collection, db_field, new_index, dropped_index):
    coll = sample_collection._dataset._sample_collection

    if new_index:
        # db_field -> (name, unique)
        index_map = _get_single_index_map(coll)

        name = index_map[db_field][0]
        coll.drop_index(name)

    if dropped_index:
        coll.create_index(db_field)


def _get_single_index_map(coll):
    # db_field -> (name, unique)
    return {
        v["key"][0][0]: (k, v.get("unique", False))
        for k, v in coll.index_information().items()
        if len(v["key"]) == 1
    }


def _merge_samples_python(
    dataset,
    samples,
    key_field="filepath",
    key_fcn=None,
    skip_existing=False,
    insert_new=True,
    fields=None,
    omit_fields=None,
    merge_lists=True,
    overwrite=True,
    expand_schema=True,
    num_samples=None,
):
    if num_samples is None:
        try:
            num_samples = len(samples)
        except:
            pass

    if key_fcn is None:
        id_map = {k: v for k, v in zip(*dataset.values([key_field, "_id"]))}
        key_fcn = lambda sample: sample[key_field]
    else:
        id_map = {}
        logger.info("Indexing dataset...")
        for sample in dataset.iter_samples(progress=True):
            id_map[key_fcn(sample)] = sample._id

    _samples = _make_merge_samples_generator(
        dataset,
        samples,
        key_fcn,
        id_map,
        skip_existing=skip_existing,
        insert_new=insert_new,
        fields=fields,
        omit_fields=omit_fields,
        merge_lists=merge_lists,
        overwrite=overwrite,
        expand_schema=expand_schema,
    )

    logger.info("Merging samples...")
    dataset._upsert_samples(
        _samples, expand_schema=expand_schema, num_samples=num_samples
    )


def _make_merge_samples_generator(
    dataset,
    samples,
    key_fcn,
    id_map,
    skip_existing=False,
    insert_new=True,
    fields=None,
    omit_fields=None,
    merge_lists=True,
    overwrite=True,
    expand_schema=True,
):
    # When inserting new samples, `filepath` cannot be excluded
    if insert_new:
        if isinstance(fields, dict):
            insert_fields = fields.copy()
            insert_fields["filepath"] = "filepath"
        elif fields is not None:
            insert_fields = fields.copy()
            if "filepath" not in insert_fields:
                insert_fields = ["filepath"] + insert_fields
        else:
            insert_fields = None

        insert_omit_fields = omit_fields
        if insert_omit_fields is not None:
            insert_omit_fields = [
                f for f in insert_omit_fields if f != "filepath"
            ]

    for sample in samples:
        key = key_fcn(sample)
        if key in id_map:
            if not skip_existing:
                existing_sample = dataset[id_map[key]]
                existing_sample.merge(
                    sample,
                    fields=fields,
                    omit_fields=omit_fields,
                    merge_lists=merge_lists,
                    overwrite=overwrite,
                    expand_schema=expand_schema,
                )

                yield existing_sample
        elif insert_new:
            if insert_fields is not None or insert_omit_fields is not None:
                sample = sample.copy(
                    fields=insert_fields, omit_fields=insert_omit_fields
                )
            elif sample._in_db:
                sample = sample.copy()

            yield sample


def _merge_samples_pipeline(
    src_collection,
    dst_dataset,
    key_field,
    skip_existing=False,
    insert_new=True,
    fields=None,
    omit_fields=None,
    merge_lists=True,
    overwrite=True,
):
    #
    # Prepare for merge
    #

    in_key_field = key_field
    db_fields_map = src_collection._get_db_fields_map()
    key_field = db_fields_map.get(key_field, key_field)

    is_video = dst_dataset.media_type == fom.VIDEO
    src_dataset = src_collection._dataset

    new_src_index, dropped_src_index = _ensure_index(
        src_dataset, key_field, unique=True
    )
    new_dst_index, dropped_dst_index = _ensure_index(
        dst_dataset, key_field, unique=True
    )

    if is_video:
        frame_fields = None
        omit_frame_fields = None

    if fields is not None:
        if not isinstance(fields, dict):
            fields = {f: f for f in fields}

        if is_video:
            fields, frame_fields = fou.split_frame_fields(fields)

    if omit_fields is not None:
        if is_video:
            omit_fields, omit_frame_fields = fou.split_frame_fields(
                omit_fields
            )

        if fields is not None:
            fields = {k: v for k, v in fields.items() if k not in omit_fields}
            omit_fields = None

        if is_video and frame_fields is not None:
            frame_fields = {
                k: v
                for k, v in frame_fields.items()
                if k not in omit_frame_fields
            }
            omit_frame_fields = None

    #
    # The implementation of merging video frames is currently a bit complex.
    # It may be possible to simplify this...
    #
    # The trouble is that the `_sample_id` of the frame documents need to match
    # the `_id` of the sample documents after merging. There may be a more
    # clever way to make this happen via `$lookup` than what is implemented
    # here, but here's the current workflow:
    #
    # - Store the `key_field` value on each frame document in both the source
    #   and destination collections corresopnding to its parent sample in a
    #   temporary `frame_key_field` field
    # - Merge the sample documents without frames attached
    # - Merge the frame documents on `[frame_key_field, frame_number]` with
    #   their old `_sample_id`s unset
    # - Generate a `key_field` -> `_id` mapping for the post-merge sample docs,
    #   then make a pass over the frame documents and set
    #   their `_sample_id` to the corresponding value from this mapping
    # - The merge is complete, so delete `frame_key_field` from both frame
    #   collections
    #

    if is_video:
        frame_key_field = "_merge_key"
        _index_frames(dst_dataset, key_field, frame_key_field)
        _index_frames(src_collection, key_field, frame_key_field)

        # Must create unique indexes in order to use `$merge`
        frame_index_spec = [(frame_key_field, 1), ("frame_number", 1)]
        dst_frame_index = dst_dataset._frame_collection.create_index(
            frame_index_spec, unique=True
        )
        src_frame_index = src_dataset._frame_collection.create_index(
            frame_index_spec, unique=True
        )

    #
    # Merge samples
    #

    default_fields = set(
        src_collection._get_default_sample_fields(include_private=True)
    )
    default_fields.discard("id")

    sample_pipeline = src_collection._pipeline(detach_frames=True)

    if fields is not None:
        project = {}
        for k, v in fields.items():
            k = db_fields_map.get(k, k)
            v = db_fields_map.get(v, v)
            if k == v:
                project[k] = True
            else:
                project[v] = "$" + k

        if insert_new:
            # Must include default fields when new samples may be inserted.
            # Any extra fields here are omitted in `when_matched` pipeline
            project["filepath"] = True
            project["_rand"] = True
            project["_media_type"] = True

            if "tags" not in project:
                project["tags"] = []

        sample_pipeline.append({"$project": project})

    if omit_fields is not None:
        _omit_fields = set(omit_fields)
    else:
        _omit_fields = set()

    _omit_fields.add("id")
    _omit_fields.discard(in_key_field)

    if insert_new:
        # Can't omit default fields here when new samples may be inserted.
        # Any extra fields here are omitted in `when_matched` pipeline
        _omit_fields -= default_fields

    if _omit_fields:
        unset_fields = [db_fields_map.get(f, f) for f in _omit_fields]
        sample_pipeline.append({"$unset": unset_fields})

    if skip_existing:
        when_matched = "keepExisting"
    else:
        # We had to include all default fields since they are required if new
        # samples are inserted, but, when merging, the user may have wanted
        # them excluded
        delete_fields = set()
        if insert_new:
            if fields is not None:
                delete_fields.update(
                    f for f in default_fields if f not in set(fields.values())
                )

            if omit_fields is not None:
                delete_fields.update(
                    f for f in default_fields if f in omit_fields
                )

        when_matched = _merge_docs(
            src_collection,
            merge_lists=merge_lists,
            fields=fields,
            omit_fields=omit_fields,
            delete_fields=delete_fields,
            overwrite=overwrite,
            frames=False,
        )

    if insert_new:
        when_not_matched = "insert"
    else:
        when_not_matched = "discard"

    sample_pipeline.append(
        {
            "$merge": {
                "into": dst_dataset._sample_collection_name,
                "on": key_field,
                "whenMatched": when_matched,
                "whenNotMatched": when_not_matched,
            }
        }
    )

    # Merge samples
    src_dataset._aggregate(pipeline=sample_pipeline)

    # Cleanup indexes
    _cleanup_index(src_collection, key_field, new_src_index, dropped_src_index)
    _cleanup_index(dst_dataset, key_field, new_dst_index, dropped_dst_index)

    #
    # Merge frames
    #

    if is_video:
        # @todo this there a cleaner way to avoid this? we have to be sure that
        # `frame_key_field` is not excluded by a user's view here...
        _src_collection = _always_select_field(
            src_collection, "frames." + frame_key_field
        )

        db_fields_map = src_collection._get_db_fields_map(frames=True)

        frame_pipeline = _src_collection._pipeline(frames_only=True)

        if frame_fields is not None:
            project = {}
            for k, v in frame_fields.items():
                k = db_fields_map.get(k, k)
                v = db_fields_map.get(v, v)
                if k == v:
                    project[k] = True
                else:
                    project[v] = "$" + k

            project[frame_key_field] = True
            project["frame_number"] = True
            frame_pipeline.append({"$project": project})

        if omit_frame_fields is not None:
            _omit_frame_fields = set(omit_frame_fields)
        else:
            _omit_frame_fields = set()

        _omit_frame_fields.update(["id", "_sample_id"])
        _omit_frame_fields.discard(frame_key_field)
        _omit_frame_fields.discard("frame_number")

        unset_fields = [db_fields_map.get(f, f) for f in _omit_frame_fields]
        frame_pipeline.append({"$unset": unset_fields})

        if skip_existing:
            when_frame_matched = "keepExisting"
        else:
            when_frame_matched = _merge_docs(
                src_collection,
                merge_lists=merge_lists,
                fields=frame_fields,
                omit_fields=omit_frame_fields,
                overwrite=overwrite,
                frames=True,
            )

        frame_pipeline.append(
            {
                "$merge": {
                    "into": dst_dataset._frame_collection_name,
                    "on": [frame_key_field, "frame_number"],
                    "whenMatched": when_frame_matched,
                    "whenNotMatched": "insert",
                }
            }
        )

        # Merge frames
        src_dataset._aggregate(pipeline=frame_pipeline)

        # Drop indexes
        dst_dataset._frame_collection.drop_index(dst_frame_index)
        src_dataset._frame_collection.drop_index(src_frame_index)

        # Finalize IDs
        _finalize_frames(dst_dataset, key_field, frame_key_field)

        # Cleanup merge key
        cleanup_op = {"$unset": {frame_key_field: ""}}
        src_dataset._frame_collection.update_many({}, cleanup_op)
        dst_dataset._frame_collection.update_many({}, cleanup_op)

    # Reload docs
    fos.Sample._reload_docs(dst_dataset._sample_collection_name)
    if is_video:
        fofr.Frame._reload_docs(dst_dataset._frame_collection_name)


def _merge_docs(
    sample_collection,
    merge_lists=True,
    fields=None,
    omit_fields=None,
    delete_fields=None,
    overwrite=False,
    frames=False,
):
    if frames:
        schema = sample_collection.get_frame_field_schema()
    else:
        schema = sample_collection.get_field_schema()

    if merge_lists:
        list_fields = []
        elem_fields = []
        for field, field_type in schema.items():
            if fields is not None and field not in fields:
                continue

            if omit_fields is not None and field in omit_fields:
                continue

            if isinstance(field_type, fof.ListField):
                root = fields[field] if fields is not None else field
                list_fields.append(root)
            elif isinstance(
                field_type, fof.EmbeddedDocumentField
            ) and issubclass(field_type.document_type, fol._LABEL_LIST_FIELDS):
                root = fields[field] if fields is not None else field
                elem_fields.append(
                    root + "." + field_type.document_type._LABEL_LIST_FIELD
                )
    else:
        list_fields = None
        elem_fields = None

    if overwrite:
        root_doc = "$$ROOT"

        if delete_fields:
            cond = {
                "$and": [
                    {"$ne": ["$$item.v", None]},
                    {"$not": {"$in": ["$$item.k", list(delete_fields)]}},
                ]
            }
        else:
            cond = {"$ne": ["$$item.v", None]}

        new_doc = {
            "$arrayToObject": {
                "$filter": {
                    "input": {"$objectToArray": "$$new"},
                    "as": "item",
                    "cond": cond,
                }
            }
        }

        docs = [root_doc, new_doc]
    else:
        if delete_fields:
            new_doc = {
                "$arrayToObject": {
                    "$filter": {
                        "input": {"$objectToArray": "$$new"},
                        "as": "item",
                        "cond": {
                            "$not": {"$in": ["$$item.k", list(delete_fields)]}
                        },
                    }
                }
            }
        else:
            new_doc = "$$new"

        root_doc = {
            "$arrayToObject": {
                "$filter": {
                    "input": {"$objectToArray": "$$ROOT"},
                    "as": "item",
                    "cond": {"$ne": ["$$item.v", None]},
                }
            }
        }

        docs = [new_doc, root_doc]

    if list_fields or elem_fields:
        doc = {}

        if list_fields:
            for list_field in list_fields:
                _merge_list_field(doc, list_field)

        if elem_fields:
            for elem_field in elem_fields:
                _merge_label_list_field(doc, elem_field, overwrite=overwrite)

        docs.append(doc)

    return [{"$replaceWith": {"$mergeObjects": docs}}]


def _merge_list_field(doc, list_field):
    doc[list_field] = {
        "$switch": {
            "branches": [
                {
                    "case": {"$not": {"$gt": ["$" + list_field, None]}},
                    "then": "$$new." + list_field,
                },
                {
                    "case": {"$not": {"$gt": ["$$new." + list_field, None]}},
                    "then": "$" + list_field,
                },
            ],
            "default": {
                "$concatArrays": [
                    "$" + list_field,
                    {
                        "$filter": {
                            "input": "$$new." + list_field,
                            "as": "this",
                            "cond": {
                                "$not": {"$in": ["$$this", "$" + list_field]}
                            },
                        }
                    },
                ]
            },
        }
    }


def _merge_label_list_field(doc, elem_field, overwrite=False):
    field, leaf = elem_field.split(".")

    if overwrite:
        root = "$$new." + field
        elements = {
            "$reverseArray": {
                "$let": {
                    "vars": {
                        "new_ids": {
                            "$map": {
                                "input": "$$new." + elem_field,
                                "as": "this",
                                "in": "$$this._id",
                            },
                        },
                    },
                    "in": {
                        "$reduce": {
                            "input": {"$reverseArray": "$" + elem_field},
                            "initialValue": {
                                "$reverseArray": "$$new." + elem_field
                            },
                            "in": {
                                "$cond": {
                                    "if": {
                                        "$not": {
                                            "$in": ["$$this._id", "$$new_ids"]
                                        }
                                    },
                                    "then": {
                                        "$concatArrays": [
                                            "$$value",
                                            ["$$this"],
                                        ]
                                    },
                                    "else": "$$value",
                                }
                            },
                        }
                    },
                }
            }
        }
    else:
        root = "$" + field
        elements = {
            "$let": {
                "vars": {
                    "existing_ids": {
                        "$map": {
                            "input": "$" + elem_field,
                            "as": "this",
                            "in": "$$this._id",
                        },
                    },
                },
                "in": {
                    "$reduce": {
                        "input": "$$new." + elem_field,
                        "initialValue": "$" + elem_field,
                        "in": {
                            "$cond": {
                                "if": {
                                    "$not": {
                                        "$in": ["$$this._id", "$$existing_ids"]
                                    }
                                },
                                "then": {
                                    "$concatArrays": ["$$value", ["$$this"]]
                                },
                                "else": "$$value",
                            }
                        },
                    }
                },
            }
        }

    doc[field] = {
        "$switch": {
            "branches": [
                {
                    "case": {"$not": {"$gt": ["$" + field, None]}},
                    "then": "$$new." + field,
                },
                {
                    "case": {"$not": {"$gt": ["$$new." + field, None]}},
                    "then": "$" + field,
                },
            ],
            "default": {"$mergeObjects": [root, {leaf: elements}]},
        }
    }


def _index_frames(sample_collection, key_field, frame_key_field):
    ids, keys, all_sample_ids = sample_collection.values(
        ["_id", key_field, "frames._sample_id"]
    )
    keys_map = {k: v for k, v in zip(ids, keys)}

    frame_keys = []
    for sample_ids in all_sample_ids:
        if sample_ids:
            sample_keys = [keys_map[_id] for _id in sample_ids]
        else:
            sample_keys = sample_ids

        frame_keys.append(sample_keys)

    sample_collection.set_values(
        "frames." + frame_key_field,
        frame_keys,
        expand_schema=False,
        _allow_missing=True,
    )


def _always_select_field(sample_collection, field):
    if not isinstance(sample_collection, fov.DatasetView):
        return sample_collection

    view = sample_collection

    if not any(isinstance(stage, fost.SelectFields) for stage in view._stages):
        return view

    # Manually insert `field` into all `SelectFields` stages
    _view = view._base_view
    for stage in view._stages:
        if isinstance(stage, fost.SelectFields):
            stage = fost.SelectFields(
                stage.field_names + [field], _allow_missing=True
            )

        _view = _view.add_stage(stage)

    return _view


def _finalize_frames(sample_collection, key_field, frame_key_field):
    results = sample_collection.values([key_field, "_id"])
    ids_map = {k: v for k, v in zip(*results)}

    frame_coll = sample_collection._frame_collection

    ops = [
        UpdateMany(
            {frame_key_field: key}, {"$set": {"_sample_id": ids_map[key]}}
        )
        for key in frame_coll.distinct(frame_key_field)
    ]

    foo.bulk_write(ops, frame_coll)


def _get_sample_ids(arg):
    if etau.is_str(arg):
        return [arg]

    if isinstance(arg, (fos.Sample, fos.SampleView)):
        return [arg.id]

    if isinstance(arg, foc.SampleCollection):
        return arg.values("id")

    arg = list(arg)

    if not arg:
        return []

    if isinstance(arg[0], (fos.Sample, fos.SampleView)):
        return [sample.id for sample in arg]

    return arg


def _get_frame_ids(arg):
    if etau.is_str(arg):
        return [arg]

    if isinstance(arg, (fofr.Frame, fofr.FrameView)):
        return [arg.id]

    if isinstance(arg, (fos.Sample, fos.SampleView)):
        return _get_frame_ids_for_sample(arg)

    if isinstance(arg, foc.SampleCollection):
        return arg.values("frames.id", unwind=True)

    arg = list(arg)

    if not arg:
        return []

    if isinstance(arg[0], (fofr.Frame, fofr.FrameView)):
        return [frame.id for frame in arg]

    if isinstance(arg[0], (fos.Sample, fos.SampleView)):
        return itertools.chain.from_iterable(
            _get_frame_ids_for_sample(a) for a in arg
        )

    return arg


def _get_frame_ids_for_sample(sample):
    if sample.in_dataset:
        view = sample._collection.select(sample.id)
        return view.values("frames.id", unwind=True)

    return [frame.id for frame in sample.frames.values()]


def _parse_fields(field_names):
    if etau.is_str(field_names):
        field_names = [field_names]

    fields = [f for f in field_names if "." not in f]
    embedded_fields = [f for f in field_names if "." in f]
    return fields, embedded_fields


def _parse_field_mapping(field_mapping):
    fields = []
    new_fields = []
    embedded_fields = []
    embedded_new_fields = []
    for field, new_field in field_mapping.items():
        if "." in field or "." in new_field:
            embedded_fields.append(field)
            embedded_new_fields.append(new_field)
        else:
            fields.append(field)
            new_fields.append(new_field)

    return fields, new_fields, embedded_fields, embedded_new_fields


def _extract_archive_if_necessary(archive_path, cleanup):
    dataset_dir = etau.split_archive(archive_path)[0]

    if not os.path.isdir(dataset_dir):
        etau.extract_archive(archive_path, delete_archive=cleanup)

        if not os.path.isdir(dataset_dir):
            raise ValueError(
                "Expected to find a directory '%s' after extracting '%s', "
                "but it was not found" % (dataset_dir, archive_path)
            )
    else:
        logger.info(
            "Assuming '%s' contains the extracted contents of '%s'",
            dataset_dir,
            archive_path,
        )

    return dataset_dir<|MERGE_RESOLUTION|>--- conflicted
+++ resolved
@@ -380,10 +380,6 @@
             )
             field_doc = foo.SampleFieldDocument.from_field(field)
             self._doc.sample_fields[idx] = field_doc
-<<<<<<< HEAD
-=======
-            self._sample_doc_cls._declare_field(field, field.name)
->>>>>>> fd87f392
 
         if media_type == fom.VIDEO:
             # pylint: disable=no-member
@@ -4795,19 +4791,11 @@
 
 def _create_sample_document_cls(sample_collection_name, field_docs=None):
     cls = type(sample_collection_name, (foo.DatasetSampleDocument,), {})
-<<<<<<< HEAD
-=======
-    _declare_fields(cls, field_docs=field_docs)
->>>>>>> fd87f392
     return cls
 
 
 def _create_frame_document_cls(frame_collection_name, field_docs=None):
     cls = type(frame_collection_name, (foo.DatasetFrameDocument,), {})
-<<<<<<< HEAD
-=======
-    _declare_fields(cls, field_docs=field_docs)
->>>>>>> fd87f392
     return cls
 
 
