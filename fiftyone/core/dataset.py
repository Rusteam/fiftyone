"""
FiftyOne datasets.

| Copyright 2017-2020, Voxel51, Inc.
| `voxel51.com <https://voxel51.com/>`_
|
"""
# pragma pylint: disable=redefined-builtin
# pragma pylint: disable=unused-wildcard-import
# pragma pylint: disable=wildcard-import
from __future__ import absolute_import
from __future__ import division
from __future__ import print_function
from __future__ import unicode_literals
from builtins import *

# pragma pylint: enable=redefined-builtin
# pragma pylint: enable=unused-wildcard-import
# pragma pylint: enable=wildcard-import

import datetime
import logging
import numbers
import os

from mongoengine.errors import DoesNotExist

import eta.core.serial as etas
import eta.core.utils as etau

import fiftyone as fo
import fiftyone.core.collections as foc
import fiftyone.core.fields as fof
import fiftyone.core.odm as foo
import fiftyone.core.sample as fos
from fiftyone.core.singleton import DatasetSingleton
import fiftyone.core.view as fov
import fiftyone.utils.data as foud


logger = logging.getLogger(__name__)


def list_dataset_names():
    """Returns the list of available FiftyOne datasets.

    Returns:
        a list of :class:`Dataset` names
    """
    # pylint: disable=no-member
    return list(foo.ODMDataset.objects.distinct("name"))


def load_dataset(name):
    """Loads the FiftyOne dataset with the given name.

    Note that :class:`Dataset` instances are singletons keyed by ``name``, so
    all calls to this function with a given dataset ``name`` in a program will
    return the same object.

    To create a new dataset, use the :class:`Dataset` constructor.

    Args:
        name: the name of the dataset

    Returns:
        a :class:`Dataset`

    Raises:
<<<<<<< HEAD
        ValueError: if the dataset is not found
=======
        ValueError: if no dataset exists with the given name
>>>>>>> 0bf3e085
    """
    return Dataset(name, create=False)


def get_default_dataset_name():
    """Returns a default dataset name based on the current time.

    Returns:
        a dataset name
    """
    return datetime.datetime.now().strftime("%Y-%m-%d %H:%M:%S")


def get_default_dataset_dir(name):
    """Returns the default dataset directory for the dataset with the given
    name.

    Args:
        name: the dataset name

    Returns:
        the default directory for the dataset
    """
    return os.path.join(fo.config.default_dataset_dir, name)


def delete_dataset(name):
    """Deletes the FiftyOne dataset with the given name.

    If reference to the dataset exists in memory, only `Dataset.name` and
    `Dataset.deleted` will be valid attributes. Accessing any other attributes
    or methods will raise a :class:`DatasetError`

    If reference to a sample exists in memory, the sample's dataset will be
    "unset" such that `sample.in_dataset == False`

    Args:
        name: the name of the dataset

    Raises:
        ValueError: if the dataset is not found
    """
    dataset = fo.load_dataset(name)
    dataset.delete()


def delete_non_persistent_datasets():
    """Deletes all non-persistent datasets."""
    for dataset_name in list_dataset_names():
        dataset = load_dataset(dataset_name)
        if not dataset.persistent:
            dataset.delete()


class Dataset(foc.SampleCollection, metaclass=DatasetSingleton):
    """A FiftyOne dataset.

    Datasets represent a homogeneous collection of
    :class:`fiftyone.core.sample.Sample` instances that describe a particular
    type of raw media (e.g., images) together with a user-defined set of
    fields.

    FiftyOne datasets ingest and store the labels for all samples internally;
    raw media is stored on disk and the dataset provides paths to the data.

    Note that :class:`Dataset` instances are singletons keyed by ``name``, so
    all calls to :func:`Dataset.__init__` for a given dataset ``name`` in a
    program will return the same object.

    Args:
        name: the name of the dataset
<<<<<<< HEAD
        create_empty (True): whether to create a dataset with the given name
            if it does not already exist
        persistent (False): whether the dataset will persist in the database
            once the session terminates.
    """

    def __init__(self, name, create_empty=True, persistent=False):
=======
        create (True): whether to create a dataset with the given name if it
            does not exist

    Raises:
        ValueError: if ``create == False`` and the dataset does not exist
    """

    def __init__(self, name, create=True):
>>>>>>> 0bf3e085
        self._name = name
        self._meta = None
<<<<<<< HEAD
        self._deleted = False

        try:
            self._load_dataset(name=name)
        except DoesNotExist:
            if create_empty:
                self._initialize_dataset(name=name, persistent=persistent)
            else:
                raise ValueError("Dataset '%s' not found" % name)
=======
        self._sample_doc_cls = None

        if create:
            self._meta, self._sample_doc_cls = _create_dataset(name)
        else:
            self._meta, self._sample_doc_cls = _load_dataset(name)
>>>>>>> 0bf3e085

    def __len__(self):
        return self._get_query_set().count()

    def __getitem__(self, sample_id):
        if isinstance(sample_id, numbers.Integral):
            raise ValueError(
                "Accessing dataset samples by numeric index is not supported. "
                "Use sample IDs instead"
            )

        if isinstance(sample_id, slice):
            raise ValueError(
                "Slicing datasets is not supported. Use `view()` to "
                "obtain a DatasetView if you want to slice your samples"
            )

        try:
            doc = self._get_query_set().get(id=sample_id)
            return self._load_sample_from_doc(doc)
        except DoesNotExist:
            raise KeyError("No sample found with ID '%s'" % sample_id)

    def __delitem__(self, sample_id):
        self.remove_sample(sample_id)

    def __getattribute__(self, name):
        if name in ["name", "deleted", "_name", "_deleted"]:
            return super().__getattribute__(name)

        if getattr(self, "_deleted", False):
            raise DatasetError("Dataset '%s' has been deleted." % self.name)

        return super().__getattribute__(name)

    @property
    def name(self):
        """The name of the dataset."""
        return self._name

    @property
    def persistent(self):
        return self._meta.persistent

    @persistent.setter
    def persistent(self, value):
        self._meta.persistent = value
        self._meta.save()

    @property
    def deleted(self):
        """Whether the dataset is deleted."""
        return self._deleted

    def summary(self):
        """Returns a string summary of the dataset.

        Returns:
            a string summary
        """
        return "\n".join(
            [
                "Name:           %s" % self.name,
                "Persistent:     %s" % self.persistent,
                "Num samples:    %d" % len(self),
                "Tags:           %s" % list(self.get_tags()),
                "Sample fields:",
                self._get_fields_str(),
            ]
        )

    def view(self):
        """Returns a :class:`fiftyone.core.view.DatasetView` containing the
        entire dataset.

        Returns:
            a :class:`fiftyone.core.view.DatasetView`
        """
        return fov.DatasetView(self)

    def get_field_schema(self, ftype=None, embedded_doc_type=None):
        """Returns a schema dictionary describing the fields of this sample.

        If the sample belongs to a dataset, the schema will apply to all
        samples in the dataset.

        Args:
            ftype (None): an optional field type to which to restrict the
                returned schema. Must be a subclass of
                :class:``fiftyone.core.fields.Field``
            embedded_doc_type (None): an optional embedded document type to
                which to restrict the returned schema. Must be a subclass of
                :class:``fiftyone.core.odm.ODMEmbeddedDocument``

        Returns:
             a dictionary mapping field names to field types
        """
        return self._sample_doc_cls.get_field_schema(
            ftype=ftype, embedded_doc_type=embedded_doc_type
        )

    def add_sample_field(
        self, field_name, ftype, embedded_doc_type=None, subfield=None
    ):
        """Adds a new sample field to the dataset.

        Args:
            field_name: the field name
            ftype: the field type to create. Must be a subclass of
                :class:``fiftyone.core.fields.Field``
            embedded_doc_type (None): the
                ``fiftyone.core.odm.ODMEmbeddedDocument`` type of the field.
                Used only when ``ftype`` is
                :class:``fiftyone.core.fields.EmbeddedDocumentField``
            subfield (None): the type of the contained field. Used only when
                `ftype` is a list or dict type
        """
        self._sample_doc_cls.add_field(
            field_name,
            ftype,
            embedded_doc_type=embedded_doc_type,
            subfield=subfield,
        )

    def delete_sample_field(self, field_name):
        """Deletes the field from all samples in the dataset.

        Args:
            field_name: the field name

        Raises:
            AttributeError: if the field does not exist
        """
        self._sample_doc_cls.delete_field(field_name)

    def get_tags(self):
        """Returns the set of tags in the dataset.

        Returns:
            a set of tags
        """
        return self.distinct("tags")

    def distinct(self, field):
        """Finds all distinct values of a sample field across the dataset.
        If the field is a list, the distinct values will be distinct elements
        across all sample field lists.

        Args:
            field: a sample field like ``"tags"`` or a subfield like
                ``"ground_truth.label"``

        Returns:
            the set of distinct values
        """
        return set(self._get_query_set().distinct(field))

    def iter_samples(self):
        """Returns an iterator over the samples in the dataset.

        Returns:
            an iterator over :class:`fiftyone.core.sample.Sample` instances
        """
        for doc in self._get_query_set():
            yield self._load_sample_from_doc(doc)

    def add_sample(self, sample, expand_schema=True):
        """Adds the given sample to the dataset.

        If the sample instance does not belong to a dataset, it is updated
        in-place to reflect its membership in this dataset. If the sample
        instance belongs to another dataset, it is not modified.

        Args:
            sample: a :class:`fiftyone.core.sample.Sample`
            expand_schema (True): whether to dynamically add new sample fields
                encountered to the dataset schema. If False, an error is raised
                if the sample's schema is not a subset of the dataset schema

        Returns:
            the ID of the sample in the dataset

        Raises:
            :class:`mongoengine.errors.ValidationError` if a field of the
            sample has a type that is inconsistent with the dataset schema, or
            if ``expand_schema == False`` and a new field is encountered
        """
        if expand_schema:
            self._expand_schema([sample])

        if sample._in_db:
            sample = sample.copy()

        doc = sample.clone_doc(doc_cls=self._sample_doc_cls)

        if sample._in_db:
            doc.save()
        else:
            sample._set_backing_doc(doc)

        return doc.id

    def add_samples(self, samples, expand_schema=True):
        """Adds the given samples to the dataset.

        Any sample instances that do not belong to a dataset are updated
        in-place to reflect membership in this dataset. Any sample instances
        that belong to other datasets are not modified.

        Args:
            samples: an iterable of :class:`fiftyone.core.sample.Sample`
                instances. For example, ``samples`` may be a :class:`Dataset`
                or a :class:`fiftyone.core.views.DatasetView`
            expand_schema (True): whether to dynamically add new sample fields
                encountered to the dataset schema. If False, an error is raised
                if a sample's schema is not a subset of the dataset schema

        Returns:
            a list of IDs of the samples in the dataset

        Raises:
            :class:`mongoengine.errors.ValidationError` if a field of a sample
            has a type that is inconsistent with the dataset schema, or if
            ``expand_schema == False`` and a new field is encountered
        """
        if expand_schema:
            self._expand_schema(samples)

        docs = self._get_query_set().insert(
            [s.clone_doc(doc_cls=self._sample_doc_cls) for s in samples]
        )

        for sample, doc in zip(samples, docs):
            if not sample._in_db:
                sample._set_backing_doc(doc)

        return [str(doc.id) for doc in docs]

    def remove_sample(self, sample_or_id):
        """Removes the given sample from the dataset.

        If reference to a sample exists in memory, the sample object will be
        updated such that ``sample.in_dataset == False``.

        Args:
            sample_or_id: the :class:`fiftyone.core.sample.Sample` or sample
                ID to remove
        """
        if not isinstance(sample_or_id, fos.Sample):
            sample_id = sample_or_id
            sample = self[sample_id]
        else:
            sample = sample_or_id
            sample_id = sample.id

        sample._delete()
        fos.Sample._reset_backing_docs(
            dataset_name=self.name, sample_ids=[sample_id]
        )

    def remove_samples(self, samples_or_ids):
        """Removes the given samples from the dataset.

        If reference to a sample exists in memory, the sample object will be
        updated such that ``sample.in_dataset == False``.

        Args:
            samples: an iterable of :class:`fiftyone.core.sample.Sample`
                instances or sample IDs. For example, ``samples`` may be a
                :class:`fiftyone.core.views.DatasetView`
        """
        sample_ids = [
            sample_or_id.id
            if isinstance(sample_or_id, fos.Sample)
            else sample_or_id
            for sample_or_id in samples_or_ids
        ]
        self._get_query_set(id__in=sample_ids).delete()
        fos.Sample._reset_backing_docs(
            dataset_name=self.name, sample_ids=sample_ids
        )

    def clear(self):
        """Removes all samples from the dataset.

        If reference to a sample exists in memory, the sample object will be
        updated such that ``sample.in_dataset == False``.
        """
        self._sample_doc_cls.drop_collection()
        fos.Sample._reset_all_backing_docs(dataset_name=self.name)

<<<<<<< HEAD
    def delete(self):
        """Deletes the dataset.

        Once deleted, only `Dataset.name` and `Dataset.deleted` will be valid
        attributes. Accessing any other attributes or methods will raise a
        :class:`DatasetError`

        If reference to a sample exists in memory, the sample's dataset
        will be "unset" such that `sample.in_dataset == False`
        """
        self.clear()
        self._meta.delete()
        self._deleted = True
=======
    def save(self):
        """Saves all modified in-memory samples in the dataset to the database.

        Only samples with non-persisted changes will be processed.
        """
        fos.Sample._save_dataset_samples(self.name)

    def reload(self):
        """Reloads all in-memory samples in the dataset from the database."""
        fos.Sample._reload_dataset_samples(self.name)
>>>>>>> 0bf3e085

    def add_image_classification_samples(
        self, samples, label_field="ground_truth", tags=None, classes=None,
    ):
        """Adds the given image classification samples to the dataset.

        The labels will be stored in the ``label_field`` of the samples in
        :class:`fiftyone.core.labels.Classification` format.

        The input ``samples`` can be any iterable that emits
        ``(image_path, target)`` tuples, where:

            - ``image_path`` is the path to the image on disk

            - ``target`` is either a label string, or, if ``classes`` is
              provided, a class ID that can be mapped to a label string via
              ``classes[target]``

        For example, ``samples`` may be a ``torch.utils.data.Dataset`` or an
        iterable generated by ``tf.data.Dataset.as_numpy_iterator()``.

        If your samples do not fit this schema, see
        :func:`Dataset.add_labeled_image_samples` for details on how to
        provide your own :class:`fiftyone.utils.data.LabeledImageSampleParser`
        to parse your samples.

        This operation will iterate over all provided samples, but the images
        will not be read.

        Args:
            samples: an iterable of samples
            label_field ("ground_truth"): the name of the field to use for the
                labels
            tags (None): an optional list of tags to attach to each sample
            classes (None): an optional list of class label strings. If
                provided, it is assumed that ``target`` is a class ID that
                should be mapped to a label string via ``classes[target]``

        Returns:
            a list of IDs of the samples in the dataset
        """
        sample_parser = foud.ImageClassificationSampleParser(classes=classes)
        return self.add_labeled_image_samples(
            samples,
            label_field=label_field,
            tags=tags,
            sample_parser=sample_parser,
        )

    def add_image_detection_samples(
        self, samples, label_field="ground_truth", tags=None, classes=None,
    ):
        """Adds the given image detection samples to the dataset.

        The labels will be stored in the ``label_field`` of the samples in
        :class:`fiftyone.core.labels.Detections` format.

        The input ``samples`` can be any iterable that emits
        ``(image_path, detections)`` tuples, where:

            - ``image_path`` is the path to the image on disk

            - ``detections`` is a list of detections in the following format::

                [
                    {
                        "label": <label>,
                        "bounding_box": [
                            <top-left-x>, <top-left-y>, <width>, <height>
                        ],
                        "confidence": <optional-confidence>,
                    },
                    ...
                ]

              where ``label`` is either a label string, or, if ``classes`` is
              provided, a class ID that can be mapped to a label string via
              ``classes[label]``, and the bounding box coordinates are relative
              values in ``[0, 1] x [0, 1]``

        For example, ``samples`` may be a ``torch.utils.data.Dataset`` or an
        iterable generated by ``tf.data.Dataset.as_numpy_iterator()``.

        If your samples do not fit this schema, see
        :func:`Dataset.add_labeled_image_samples` for details on how to
        provide your own :class:`fiftyone.utils.data.LabeledImageSampleParser`
        to parse your samples.

        This operation will iterate over all provided samples, but the images
        will not be read.

        Args:
            samples: an iterable of samples
            label_field ("ground_truth"): the name of the field to use for the
                labels
            tags (None): an optional list of tags to attach to each sample
            classes (None): an optional list of class label strings. If
                provided, it is assumed that the ``label`` values in ``target``
                are class IDs that should be mapped to label strings via
                ``classes[label]``

        Returns:
            a list of IDs of the samples in the dataset
        """
        sample_parser = foud.ImageDetectionSampleParser(classes=classes)
        return self.add_labeled_image_samples(
            samples,
            label_field=label_field,
            tags=tags,
            sample_parser=sample_parser,
        )

    def add_image_labels_samples(
        self, samples, label_field="ground_truth", tags=None
    ):
        """Adds the given image labels samples to the dataset.

        The labels will be stored in the ``label_field`` of the samples in
        :class:`fiftyone.core.labels.ImageLabels` format.

        The input ``samples`` can be any iterable that emits
        ``(image_path, image_labels)`` tuples, where:

            - ``image_path`` is the path to the image on disk

            - ``image_labels`` is an ``eta.core.image.ImageLabels`` instance
              or a serialized dict representation of one

        For example, ``samples`` may be a ``torch.utils.data.Dataset`` or an
        iterable generated by ``tf.data.Dataset.as_numpy_iterator()``.

        If your samples do not fit this schema, see
        :func:`Dataset.add_labeled_image_samples` for details on how to
        provide your own :class:`fiftyone.utils.data.LabeledImageSampleParser`
        to parse your samples.

        This operation will iterate over all provided samples, but the images
        will not be read.

        Args:
            samples: an iterable of samples
            label_field ("ground_truth"): the name of the field to use for the
                labels
            tags (None): an optional list of tags to attach to each sample

        Returns:
            a list of IDs of the samples in the dataset
        """
        sample_parser = foud.ImageLabelsSampleParser()
        return self.add_labeled_image_samples(
            samples,
            label_field=label_field,
            tags=tags,
            sample_parser=sample_parser,
        )

    def add_labeled_image_samples(
        self,
        samples,
        label_field="ground_truth",
        tags=None,
        sample_parser=None,
    ):
        """Adds the given labeled image samples to the dataset.

        The input ``samples`` can be any iterable that emits
        ``(image_path, label)`` tuples, where:

            - ``image_path`` is the path to the image on disk

            - ``label`` is a :class:`fiftyone.core.labels.Label` instance
              containing the label

        If your samples require preprocessing to convert to the above format,
        you can provide a custom
        :class:`fiftyone.utils.data.LabeledImageSampleParser` instance via
        the ``sample_parser`` argument whose
        :func:`fiftyone.utils.data.LabeledImageSampleParser.parse_label` method
        will be used to parse the sample labels in the input iterable.

        This operation will iterate over all provided samples, but the images
        will not be read.

        Args:
            samples: an iterable of samples
            label_field ("ground_truth"): the name of the field to use for the
                labels
            tags (None): an optional list of tags to attach to each sample
            sample_parser (None): a
                :class:`fiftyone.utils.data.LabeledImageSampleParser` instance
                whose :func:`fiftyone.utils.data.LabeledImageSampleParser.parse_label`
                method will be used to parse the sample labels

        Returns:
            a list of IDs of the samples in the dataset
        """
        _samples = []
        for sample in samples:
            if sample_parser is not None:
                label = sample_parser.parse_label(sample)
            else:
                label = sample[1]

            filepath = os.path.abspath(os.path.expanduser(sample[0]))

            _samples.append(
                fo.Sample(filepath=filepath, tags=tags, **{label_field: label})
            )

        return self.add_samples(_samples)

    def add_image_classification_dataset(
        self, dataset_dir, label_field="ground_truth", tags=None
    ):
        """Adds the given image classification dataset stored on disk to the
        dataset.

        See :class:`fiftyone.types.ImageClassificationDataset` for format
        details.

        The labels will be stored in the ``label_field`` of the samples in
        :class:`fiftyone.core.labels.Classification` format.

        Args:
            dataset_dir: the directory containing the dataset
            label_field ("ground_truth"): the name of the field to use for the
                labels
            tags (None): an optional list of tags to attach to each sample

        Returns:
            a list of IDs of the samples in the dataset
        """
        samples = foud.parse_image_classification_dataset(dataset_dir)
        return self.add_labeled_image_samples(
            samples, label_field=label_field, tags=tags
        )

    def add_image_detection_dataset(
        self, dataset_dir, label_field="ground_truth", tags=None
    ):
        """Adds the given image detection dataset stored on disk to the
        dataset.

        See :class:`fiftyone.types.ImageDetectionDataset` for format details.

        The labels will be stored in the ``label_field`` of the samples in
        :class:`fiftyone.core.labels.Detections` format.

        Args:
            dataset_dir: the directory containing the dataset
                :func:`get_default_dataset_name` is used
            label_field ("ground_truth"): the name of the field to use for the
                labels
            tags (None): an optional list of tags to attach to each sample

        Returns:
            a list of IDs of the samples in the dataset
        """
        samples = foud.parse_image_detection_dataset(dataset_dir)
        return self.add_labeled_image_samples(
            samples, label_field=label_field, tags=tags
        )

    def add_image_labels_dataset(
        self, dataset_dir, label_field="ground_truth", tags=None
    ):
        """Adds the given image labels dataset stored on disk to the dataset.

        See :class:`fiftyone.types.ImageLabelsDataset` for format details.

        The labels will be stored in the ``label_field`` of the samples in
        :class:`fiftyone.core.labels.ImageLabels` format.

        Args:
            dataset_dir: the directory containing the dataset
            label_field ("ground_truth"): the name of the field to use for the
                labels
            tags (None): an optional list of tags to attach to each sample

        Returns:
            a list of IDs of the samples in the dataset
        """
        samples = foud.parse_image_labels_dataset(dataset_dir)
        return self.add_labeled_image_samples(
            samples, label_field=label_field, tags=tags
        )

    def add_images_dir(self, images_dir, recursive=False, tags=None):
        """Adds the given directory of images to the dataset.

        This operation does not read the images.

        Args:
            images_dir: a directory of images
            recursive (False): whether to recursively traverse subdirectories
            tags (None): an optional list of tags to attach to each sample

        Returns:
            a list of IDs of the samples in the dataset
        """
        image_paths = etau.list_files(
            images_dir, abs_paths=True, recursive=recursive
        )
        return self.add_images(image_paths, tags=tags)

    def add_images_patt(self, image_patt, tags=None):
        """Adds the given glob pattern of images to the dataset.

        This operation does not read the images.

        Args:
            image_patt: a glob pattern of images like ``/path/to/images/*.jpg``
            tags (None): an optional list of tags to attach to each sample

        Returns:
            a list of IDs of the samples in the dataset
        """
        image_paths = etau.parse_glob_pattern(image_patt)
        return self.add_images(image_paths, tags=tags)

    def add_images(self, image_paths, tags=None):
        """Adds the given list of images to the dataset.

        This operation does not read the images.

        Args:
            image_paths: a list of image paths
            tags (None): an optional list of tags to attach to each sample

        Returns:
            a list of IDs of the samples in the dataset
        """
        _samples = []
        for image_path in image_paths:
            filepath = os.path.abspath(os.path.expanduser(image_path))
            _samples.append(fo.Sample(filepath=filepath, tags=tags))

        return self.add_samples(_samples)

    def ingest_labeled_image_samples(
        self,
        samples,
        label_field="ground_truth",
        tags=None,
        dataset_dir=None,
        sample_parser=None,
        image_format=None,
    ):
        """Ingests the given iterable of samples, which contains images and
        their associated labels, into the dataset.

        The images are read in-memory and written to ``dataset_dir``.

        The input ``samples`` can be any iterable that emits
        ``(image_or_path, label)`` tuples, where:

            - ``image_or_path`` is either an image that can be converted to
              numpy format via ``np.asarray()`` or the path to an image on disk

            - ``label`` is a :class:`fiftyone.core.labels.Label` instance

        If your samples require preprocessing to convert to the above format,
        you can provide a custom
        :class:`fiftyone.utils.data.LabeledImageSampleParser` instance via the
        ``sample_parser`` argument whose
        :func:`fiftyone.utils.data.LabeledImageSampleParser.parse` method will
        be used to parse the input samples.

        Args:
            samples: an iterable of images
            label_field ("ground_truth"): the name of the field to use for the
                labels
            tags (None): an optional list of tags to attach to each sample
            dataset_dir (None): the directory in which the images will be
                written. By default, :func:`get_default_dataset_dir` is used
            sample_parser (None): a
                :class:`fiftyone.utils.data.LabeledImageSampleParser` instance
                whose :func:`fiftyone.utils.data.LabeledImageSampleParser.parse`
                method will be used to parse the images
            image_format (``fiftyone.config.default_image_ext``): the image
                format to use to write the images to disk

        Returns:
            a list of IDs of the samples in the dataset
        """
        if dataset_dir is None:
            dataset_dir = get_default_dataset_dir(self.name)

        if image_format is None:
            image_format = fo.config.default_image_ext

        _samples = foud.parse_labeled_images(
            samples,
            dataset_dir,
            sample_parser=sample_parser,
            image_format=image_format,
        )

        return self.add_labeled_image_samples(
            _samples, label_field=label_field, tags=tags
        )

    def ingest_images(
        self,
        samples,
        tags=None,
        dataset_dir=None,
        sample_parser=None,
        image_format=None,
    ):
        """Ingests the given iterable of images into the dataset.

        The images are read in-memory and written to ``dataset_dir``.

        The input ``samples`` can be any iterable that emits images (or paths
        to images on disk) that can be converted to numpy format via
        ``np.asarray()``.

        If your samples require preprocessing to convert to the above format,
        you can provide a custom
        :class:`fiftyone.utils.data.UnlabeledImageSampleParser` instance via
        the ``sample_parser`` argument whose
        :func:`fiftyone.utils.data.UnlabeledImageSampleParser.parse` method
        will be used to parse the images in the input iterable.

        Args:
            samples: an iterable of images
            tags (None): an optional list of tags to attach to each sample
            dataset_dir (None): the directory in which the images will be
                written. By default, :func:`get_default_dataset_dir` is used
            sample_parser (None): a
                :class:`fiftyone.utils.data.UnlabeledImageSampleParser`
                instance whose
                :func:`fiftyone.utils.data.UnlabeledImageSampleParser.parse`
                method will be used to parse the images
            image_format (``fiftyone.config.default_image_ext``): the image
                format to use to write the images to disk

        Returns:
            a list of IDs of the samples in the dataset
        """
        if dataset_dir is None:
            dataset_dir = get_default_dataset_dir(self.name)

        if image_format is None:
            image_format = fo.config.default_image_ext

        image_paths = foud.to_images_dir(
            samples,
            dataset_dir,
            sample_parser=sample_parser,
            image_format=image_format,
        )

        return self.add_images(image_paths, tags=tags)

    @classmethod
    def from_image_classification_samples(
        cls,
        samples,
        name=None,
        label_field="ground_truth",
        tags=None,
        classes=None,
    ):
        """Creates a :class:`Dataset` from the given image classification
        samples.

        The labels will be stored in the ``label_field`` of the samples in
        :class:`fiftyone.core.labels.Classification` format.

        The input ``samples`` can be any iterable that emits
        ``(image_path, target)`` tuples, where:

            - ``image_path`` is the path to the image on disk

            - ``target`` is either a label string, or, if ``classes`` is
              provided, a class ID that can be mapped to a label string via
              ``classes[target]``

        For example, ``samples`` may be a ``torch.utils.data.Dataset`` or an
        iterable generated by ``tf.data.Dataset.as_numpy_iterator()``.

        If your samples do not fit this schema, see
        :func:`Dataset.from_labeled_image_samples` for details on how to
        provide your own :class:`fiftyone.utils.data.LabeledImageSampleParser`
        to parse your samples.

        This operation will iterate over all provided samples, but the images
        will not be read.

        Args:
            samples: an iterable of samples
            name (None): a name for the dataset. By default,
                :func:`get_default_dataset_name` is used
            label_field ("ground_truth"): the name of the field to use for the
                labels
            tags (None): an optional list of tags to attach to each sample
            classes (None): an optional list of class label strings. If
                provided, it is assumed that ``target`` is a class ID that
                should be mapped to a label string via ``classes[target]``

        Returns:
            a :class:`Dataset`
        """
        if name is None:
            name = get_default_dataset_name()

        dataset = cls(name)
        dataset.add_image_classification_samples(
            samples, label_field=label_field, tags=tags, classes=classes
        )
        return dataset

    @classmethod
    def from_image_detection_samples(
        cls,
        samples,
        name=None,
        label_field="ground_truth",
        tags=None,
        classes=None,
    ):
        """Creates a :class:`Dataset` from the given image detection samples.

        The labels will be stored in the ``label_field`` of the samples in
        :class:`fiftyone.core.labels.Detections` format.

        The input ``samples`` can be any iterable that emits
        ``(image_path, detections)`` tuples, where:

            - ``image_path`` is the path to the image on disk

            - ``detections`` is a list of detections in the following format::

                [
                    {
                        "label": <label>,
                        "bounding_box": [
                            <top-left-x>, <top-left-y>, <width>, <height>
                        ],
                        "confidence": <optional-confidence>,
                    },
                    ...
                ]

              where ``label`` is either a label string, or, if ``classes`` is
              provided, a class ID that can be mapped to a label string via
              ``classes[label]``, and the bounding box coordinates are relative
              values in ``[0, 1] x [0, 1]``

        For example, ``samples`` may be a ``torch.utils.data.Dataset`` or an
        iterable generated by ``tf.data.Dataset.as_numpy_iterator()``.

        If your samples do not fit this schema, see
        :func:`Dataset.from_labeled_image_samples` for details on how to
        provide your own :class:`fiftyone.utils.data.LabeledImageSampleParser`
        to parse your samples.

        This operation will iterate over all provided samples, but the images
        will not be read.

        Args:
            samples: an iterable of samples
            name (None): a name for the dataset. By default,
                :func:`get_default_dataset_name` is used
            label_field ("ground_truth"): the name of the field to use for the
                labels
            tags (None): an optional list of tags to attach to each sample
            classes (None): an optional list of class label strings. If
                provided, it is assumed that the ``label`` values in ``target``
                are class IDs that should be mapped to label strings via
                ``classes[label]``

        Returns:
            a :class:`Dataset`
        """
        if name is None:
            name = get_default_dataset_name()

        dataset = cls(name)
        dataset.add_image_detection_samples(
            samples, label_field=label_field, tags=tags, classes=classes
        )
        return dataset

    @classmethod
    def from_image_labels_samples(
        cls, samples, name=None, label_field="ground_truth", tags=None
    ):
        """Creates a :class:`Dataset` from the given image labels samples.

        The labels will be stored in the ``label_field`` of the samples in
        :class:`fiftyone.core.labels.ImageLabels` format.

        The input ``samples`` can be any iterable that emits
        ``(image_path, image_labels)`` tuples, where:

            - ``image_path`` is the path to the image on disk

            - ``image_labels`` is an ``eta.core.image.ImageLabels`` instance
              or a serialized dict representation of one

        For example, ``samples`` may be a ``torch.utils.data.Dataset`` or an
        iterable generated by ``tf.data.Dataset.as_numpy_iterator()``.

        If your samples do not fit this schema, see
        :func:`Dataset.from_labeled_image_samples` for details on how to
        provide your own :class:`fiftyone.utils.data.LabeledImageSampleParser`
        to parse your samples.

        This operation will iterate over all provided samples, but the images
        will not be read.

        Args:
            samples: an iterable of samples
            name (None): a name for the dataset. By default,
                :func:`get_default_dataset_name` is used
            label_field ("ground_truth"): the name of the field to use for the
                labels
            tags (None): an optional list of tags to attach to each sample

        Returns:
            a :class:`Dataset`
        """
        if name is None:
            name = get_default_dataset_name()

        dataset = cls(name)
        dataset.add_image_labels_samples(
            samples, label_field=label_field, tags=tags
        )
        return dataset

    @classmethod
    def from_labeled_image_samples(
        cls,
        samples,
        name=None,
        label_field="ground_truth",
        tags=None,
        sample_parser=None,
    ):
        """Creates a :class:`Dataset` from the given labeled image samples.

        The input ``samples`` can be any iterable that emits
        ``(image_path, label)`` tuples, where:

            - ``image_path`` is the path to the image on disk

            - ``label`` is a :class:`fiftyone.core.labels.Label` instance
              containing the image label(s)

        If your samples require preprocessing to convert to the above format,
        you can provide a custom
        :class:`fiftyone.utils.data.LabeledImageSampleParser` instance via
        the ``sample_parser`` argument whose
        :func:`fiftyone.utils.data.LabeledImageSampleParser.parse_label` method
        will be used to parse the sample labels in the input iterable.

        This operation will iterate over all provided samples, but the images
        will not be read.

        Args:
            samples: an iterable of samples
            name (None): a name for the dataset. By default,
                :func:`get_default_dataset_name` is used
            label_field ("ground_truth"): the name of the field to use for the
                labels
            tags (None): an optional list of tags to attach to each sample
            sample_parser (None): a
                :class:`fiftyone.utils.data.LabeledImageSampleParser` instance
                whose :func:`fiftyone.utils.data.LabeledImageSampleParser.parse_label`
                method will be used to parse the sample labels

        Returns:
            a :class:`Dataset`
        """
        if name is None:
            name = get_default_dataset_name()

        dataset = cls(name)
        dataset.add_labeled_image_samples(
            samples,
            label_field=label_field,
            tags=tags,
            sample_parser=sample_parser,
        )
        return dataset

    @classmethod
    def from_image_classification_dataset(
        cls, dataset_dir, name=None, label_field="ground_truth", tags=None
    ):
        """Creates a :class:`Dataset` from the given image classification
        dataset stored on disk.

        See :class:`fiftyone.types.ImageClassificationDataset` for format
        details.

        The labels will be stored in the ``label_field`` of the samples in
        :class:`fiftyone.core.labels.Classification` format.

        Args:
            dataset_dir: the directory containing the dataset
            name (None): a name for the dataset. By default,
                :func:`get_default_dataset_name` is used
            label_field ("ground_truth"): the name of the field to use for the
                labels
            tags (None): an optional list of tags to attach to each sample

        Returns:
            a :class:`Dataset`
        """
        if name is None:
            name = get_default_dataset_name()

        dataset = cls(name)
        dataset.add_image_classification_dataset(
            dataset_dir, label_field=label_field, tags=tags
        )
        return dataset

    @classmethod
    def from_image_detection_dataset(
        cls, dataset_dir, name=None, label_field="ground_truth", tags=None
    ):
        """Creates a :class:`Dataset` from the given image detection dataset
        stored on disk.

        See :class:`fiftyone.types.ImageDetectionDataset` for format details.

        The labels will be stored in the ``label_field`` of the samples in
        :class:`fiftyone.core.labels.Detections` format.

        Args:
            dataset_dir: the directory containing the dataset
            name (None): a name for the dataset. By default,
                :func:`get_default_dataset_name` is used
            label_field ("ground_truth"): the name of the field to use for the
                labels
            tags (None): an optional list of tags to attach to each sample

        Returns:
            a :class:`Dataset`
        """
        if name is None:
            name = get_default_dataset_name()

        dataset = cls(name)
        dataset.add_image_detection_dataset(
            dataset_dir, label_field=label_field, tags=tags
        )
        return dataset

    @classmethod
    def from_image_labels_dataset(
        cls, dataset_dir, name=None, label_field="ground_truth", tags=None
    ):
        """Creates a :class:`Dataset` from the given image labels dataset
        stored on disk.

        See :class:`fiftyone.types.ImageLabelsDataset` for format details.

        The labels will be stored in the ``label_field`` of the samples in
        :class:`fiftyone.core.labels.ImageLabels` format.

        Args:
            dataset_dir: the directory containing the dataset
            name (None): a name for the dataset. By default,
                :func:`get_default_dataset_name` is used
            label_field ("ground_truth"): the name of the field to use for the
                labels
            tags (None): an optional list of tags to attach to each sample

        Returns:
            a :class:`Dataset`
        """
        if name is None:
            name = get_default_dataset_name()

        dataset = cls(name)
        dataset.add_image_labels_dataset(
            dataset_dir, label_field=label_field, tags=tags
        )
        return dataset

    @classmethod
    def from_images_dir(
        cls, images_dir, recursive=False, name=None, tags=None
    ):
        """Creates a :class:`Dataset` from the given directory of images.

        This operation does not read the images.

        Args:
            images_dir: a directory of images
            recursive (False): whether to recursively traverse subdirectories
            name (None): a name for the dataset. By default,
                :func:`get_default_dataset_name` is used
            tags (None): an optional list of tags to attach to each sample

        Returns:
            a :class:`Dataset`
        """
        if name is None:
            name = get_default_dataset_name()

        dataset = cls(name)
        dataset.add_images_dir(images_dir, recursive=recursive, tags=tags)
        return dataset

    @classmethod
    def from_images_patt(cls, image_patt, name=None, tags=None):
        """Creates a :class:`Dataset` from the given glob pattern of images.

        This operation does not read the images.

        Args:
            image_patt: a glob pattern of images like ``/path/to/images/*.jpg``
            name (None): a name for the dataset. By default,
                :func:`get_default_dataset_name` is used
            tags (None): an optional list of tags to attach to each sample

        Returns:
            a :class:`Dataset`
        """
        if name is None:
            name = get_default_dataset_name()

        dataset = cls(name)
        dataset.add_images_patt(image_patt, tags=tags)
        return dataset

    @classmethod
    def from_images(cls, image_paths, name=None, tags=None):
        """Creates a :class:`Dataset` for the given list of images.

        This operation does not read the images.

        Args:
            image_paths: a list of image paths
            name (None): a name for the dataset. By default,
                :func:`get_default_dataset_name` is used
            tags (None): an optional list of tags to attach to each sample

        Returns:
            a :class:`Dataset`
        """
        if name is None:
            name = get_default_dataset_name()

        dataset = cls(name)
        dataset.add_images(image_paths, tags=tags)
        return dataset

    def aggregate(self, pipeline=None):
        """Calls the current MongoDB aggregation pipeline on the dataset.

        Args:
            pipeline (None): an optional aggregation pipeline (list of dicts)
                to aggregate on

        Returns:
            an iterable over the aggregation result
        """
        if pipeline is None:
            pipeline = []

        return self._get_query_set().aggregate(pipeline)

    def serialize(self):
        """Serializes the dataset.

        Returns:
            a JSON representation of the dataset
        """
        return {"name": self.name}

<<<<<<< HEAD
    def _initialize_dataset(self, name, persistent=False):
        # Create ODMSample subclass
        self._sample_doc_cls = type(self._name, (foo.ODMSample,), {})

        # Create dataset meta document
        self._meta = foo.ODMDataset(
            name=name,
            sample_fields=foo.SampleField.list_from_field_schema(
                self.get_field_schema()
            ),
            persistent=persistent,
        )
=======
    def to_dict(self):
        """Returns a JSON dictionary representation of the dataset.

        Returns:
            a JSON dict
        """
        d = {
            "name": self.name,
            "num_samples": len(self),
            "tags": list(self.get_tags()),
            "sample_fields": self._get_fields_dict(),
        }
        d.update(super(Dataset, self).to_dict())
        return d
>>>>>>> 0bf3e085

    @classmethod
    def from_dict(cls, d):
        """Loads a :class:`Dataset` from a JSON dictionary generated by
        :func:`Dataset.to_dict`.

        Args:
            d: a JSON dictionary generated by :func:`Dataset.to_dict`

        Returns:
            a :class:`Dataset
        """
        # Parse dictionary
        name = d["name"]
        samples = [
            fos.Sample.from_dict(s, extended=True) for s in d["samples"]
        ]

        # Create dataset
        dataset = cls(name)
        dataset.add_samples(samples)

        return dataset

    @classmethod
    def from_json(cls, path_or_str):
        """Loads a :class:`Dataset` from JSON generated by
        :func:`Dataset.write_json` or :func:`Dataset.to_json`.

        Args:
            path_or_str: the path to a JSON file on disk or a JSON string

        Returns:
            a :class:`Dataset
        """
        d = etas.load_json(path_or_str)
        return cls.from_dict(d)

    def _expand_schema(self, samples):
        fields = self.get_field_schema()
        for sample in samples:
            for field_name, field in sample.get_field_schema().items():
                if field_name not in fields:
                    self._sample_doc_cls.add_implied_field(
                        field_name, sample[field_name]
                    )
                    fields = self.get_field_schema()

    def _load_sample_from_dict(self, d):
        doc = self._sample_doc_cls.from_dict(d, extended=False)
        return self._load_sample_from_doc(doc)

    def _load_sample_from_doc(self, doc):
        return fos.Sample.from_doc(doc)

    def _get_query_set(self, **kwargs):
        # pylint: disable=no-member
        return self._sample_doc_cls.objects(**kwargs)

    def _get_fields_dict(self):
        fields = self.get_field_schema()
<<<<<<< HEAD
        max_len = max([len(field_name) for field_name in fields]) + 1
        return "\n".join(
            "    %s %s"
            % ((field_name + ":").ljust(max_len), self._field_to_str(field))
            for field_name, field in fields.items()
=======
        return {
            field_name: self._field_to_str(field)
            for field_name, field in iteritems(fields)
        }

    def _get_fields_str(self):
        fields_dict = self._get_fields_dict()
        max_len = max([len(field_name) for field_name in fields_dict]) + 1
        return "\n".join(
            "    %s %s" % ((field_name + ":").ljust(max_len), field)
            for field_name, field in iteritems(fields_dict)
>>>>>>> 0bf3e085
        )

    @staticmethod
    def _field_to_str(field):
        field_str = etau.get_class_name(field)

        if any(
            isinstance(field, cls) for cls in [fof.ListField, fof.DictField]
        ):
            field_str += "(field=%s)" % etau.get_class_name(field.field)
        elif isinstance(field, fof.EmbeddedDocumentField):
            field_str += "(document_type=%s)" % etau.get_class_name(
                field.document_type
            )

        return field_str


<<<<<<< HEAD
class DatasetError(Exception):
    pass
=======
def _dataset_exists(name):
    try:
        # pylint: disable=no-member
        foo.ODMDataset.objects.get(name=name)
        return True
    except DoesNotExist:
        return False


def _create_dataset(name):
    if _dataset_exists(name):
        raise ValueError("Dataset '%s' already exists" % name)

    # Create sample class
    _sample_doc_cls = type(name, (foo.ODMDatasetSample,), {})

    # Create dataset meta document
    _meta = foo.ODMDataset(
        name=name,
        sample_fields=foo.SampleField.list_from_field_schema(
            _sample_doc_cls.get_field_schema()
        ),
    )
    _meta.save()

    return _meta, _sample_doc_cls


def _load_dataset(name):
    try:
        # pylint: disable=no-member
        _meta = foo.ODMDataset.objects.get(name=name)
    except DoesNotExist:
        raise ValueError("Dataset '%s' not found" % name)

    _sample_doc_cls = type(name, (foo.ODMDatasetSample,), {})

    num_default_fields = len(_sample_doc_cls.get_field_schema())

    for sample_field in _meta.sample_fields[num_default_fields:]:
        subfield = (
            etau.get_class(sample_field.subfield)
            if sample_field.subfield
            else None
        )
        embedded_doc_type = (
            etau.get_class(sample_field.embedded_doc_type)
            if sample_field.embedded_doc_type
            else None
        )

        _sample_doc_cls.add_field(
            sample_field.name,
            etau.get_class(sample_field.ftype),
            subfield=subfield,
            embedded_doc_type=embedded_doc_type,
            save=False,
        )

    return _meta, _sample_doc_cls
>>>>>>> 0bf3e085
<|MERGE_RESOLUTION|>--- conflicted
+++ resolved
@@ -67,11 +67,7 @@
         a :class:`Dataset`
 
     Raises:
-<<<<<<< HEAD
-        ValueError: if the dataset is not found
-=======
         ValueError: if no dataset exists with the given name
->>>>>>> 0bf3e085
     """
     return Dataset(name, create=False)
 
@@ -143,44 +139,25 @@
 
     Args:
         name: the name of the dataset
-<<<<<<< HEAD
-        create_empty (True): whether to create a dataset with the given name
-            if it does not already exist
+        create (True): whether to create a dataset with the given name if it
+            does not exist
         persistent (False): whether the dataset will persist in the database
             once the session terminates.
-    """
-
-    def __init__(self, name, create_empty=True, persistent=False):
-=======
-        create (True): whether to create a dataset with the given name if it
-            does not exist
 
     Raises:
         ValueError: if ``create == False`` and the dataset does not exist
     """
 
-    def __init__(self, name, create=True):
->>>>>>> 0bf3e085
+    def __init__(self, name, create=True, persistent=False):
         self._name = name
-        self._meta = None
-<<<<<<< HEAD
         self._deleted = False
 
-        try:
-            self._load_dataset(name=name)
-        except DoesNotExist:
-            if create_empty:
-                self._initialize_dataset(name=name, persistent=persistent)
-            else:
-                raise ValueError("Dataset '%s' not found" % name)
-=======
-        self._sample_doc_cls = None
-
         if create:
-            self._meta, self._sample_doc_cls = _create_dataset(name)
+            self._meta, self._sample_doc_cls = _create_dataset(
+                name, persistent=persistent
+            )
         else:
             self._meta, self._sample_doc_cls = _load_dataset(name)
->>>>>>> 0bf3e085
 
     def __len__(self):
         return self._get_query_set().count()
@@ -472,7 +449,6 @@
         self._sample_doc_cls.drop_collection()
         fos.Sample._reset_all_backing_docs(dataset_name=self.name)
 
-<<<<<<< HEAD
     def delete(self):
         """Deletes the dataset.
 
@@ -486,7 +462,7 @@
         self.clear()
         self._meta.delete()
         self._deleted = True
-=======
+
     def save(self):
         """Saves all modified in-memory samples in the dataset to the database.
 
@@ -497,7 +473,6 @@
     def reload(self):
         """Reloads all in-memory samples in the dataset from the database."""
         fos.Sample._reload_dataset_samples(self.name)
->>>>>>> 0bf3e085
 
     def add_image_classification_samples(
         self, samples, label_field="ground_truth", tags=None, classes=None,
@@ -1377,20 +1352,6 @@
         """
         return {"name": self.name}
 
-<<<<<<< HEAD
-    def _initialize_dataset(self, name, persistent=False):
-        # Create ODMSample subclass
-        self._sample_doc_cls = type(self._name, (foo.ODMSample,), {})
-
-        # Create dataset meta document
-        self._meta = foo.ODMDataset(
-            name=name,
-            sample_fields=foo.SampleField.list_from_field_schema(
-                self.get_field_schema()
-            ),
-            persistent=persistent,
-        )
-=======
     def to_dict(self):
         """Returns a JSON dictionary representation of the dataset.
 
@@ -1405,7 +1366,6 @@
         }
         d.update(super(Dataset, self).to_dict())
         return d
->>>>>>> 0bf3e085
 
     @classmethod
     def from_dict(cls, d):
@@ -1467,25 +1427,19 @@
 
     def _get_fields_dict(self):
         fields = self.get_field_schema()
-<<<<<<< HEAD
         max_len = max([len(field_name) for field_name in fields]) + 1
         return "\n".join(
             "    %s %s"
             % ((field_name + ":").ljust(max_len), self._field_to_str(field))
             for field_name, field in fields.items()
-=======
-        return {
-            field_name: self._field_to_str(field)
-            for field_name, field in iteritems(fields)
-        }
+        )
 
     def _get_fields_str(self):
         fields_dict = self._get_fields_dict()
         max_len = max([len(field_name) for field_name in fields_dict]) + 1
         return "\n".join(
             "    %s %s" % ((field_name + ":").ljust(max_len), field)
-            for field_name, field in iteritems(fields_dict)
->>>>>>> 0bf3e085
+            for field_name, field in fields_dict.items()
         )
 
     @staticmethod
@@ -1504,10 +1458,10 @@
         return field_str
 
 
-<<<<<<< HEAD
 class DatasetError(Exception):
     pass
-=======
+
+
 def _dataset_exists(name):
     try:
         # pylint: disable=no-member
@@ -1517,7 +1471,7 @@
         return False
 
 
-def _create_dataset(name):
+def _create_dataset(name, persistent=False):
     if _dataset_exists(name):
         raise ValueError("Dataset '%s' already exists" % name)
 
@@ -1530,6 +1484,7 @@
         sample_fields=foo.SampleField.list_from_field_schema(
             _sample_doc_cls.get_field_schema()
         ),
+        persistent=persistent,
     )
     _meta.save()
 
@@ -1567,5 +1522,4 @@
             save=False,
         )
 
-    return _meta, _sample_doc_cls
->>>>>>> 0bf3e085
+    return _meta, _sample_doc_cls