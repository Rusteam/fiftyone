--- conflicted
+++ resolved
@@ -622,13 +622,14 @@
                 image_path, image_metadata, label = sample
                 filepath = os.path.abspath(os.path.expanduser(image_path))
 
-<<<<<<< HEAD
-                return fos.Sample(
-                    filepath=filepath,
-                    metadata=image_metadata,
-                    tags=tags,
-                    **{label_field: label},
+                sample = fos.Sample(
+                    filepath=filepath, metadata=image_metadata, tags=tags,
                 )
+
+                if label is not None:
+                    sample[label_field] = label
+
+                return sample
 
         else:
             raise ValueError(
@@ -649,36 +650,6 @@
     def add_images(self, samples, sample_parser, tags=None):
         """Adds the given images to the dataset.
 
-=======
-                sample = fos.Sample(
-                    filepath=filepath, metadata=image_metadata, tags=tags,
-                )
-
-                if label is not None:
-                    sample[label_field] = label
-
-                return sample
-
-        else:
-            raise ValueError(
-                "Unsupported DatasetImporter type %s" % type(dataset_importer)
-            )
-
-        with dataset_importer:
-            try:
-                num_samples = len(dataset_importer)
-            except:
-                num_samples = None
-
-            samples = map(parse_sample, iter(dataset_importer))
-            return self.add_samples(
-                samples, expand_schema=expand_schema, num_samples=num_samples
-            )
-
-    def add_images(self, samples, sample_parser, tags=None):
-        """Adds the given images to the dataset.
-
->>>>>>> 8c9f4af0
         This operation does not read the images.
 
         See :doc:`this guide </user_guide/dataset_creation/custom_datasets>`
@@ -706,7 +677,6 @@
 
             image_path = sample_parser.get_image_path()
             filepath = os.path.abspath(os.path.expanduser(image_path))
-<<<<<<< HEAD
 
             if sample_parser.has_image_metadata:
                 metadata = sample_parser.get_image_metadata()
@@ -715,16 +685,6 @@
 
             return fos.Sample(filepath=filepath, metadata=metadata, tags=tags)
 
-=======
-
-            if sample_parser.has_image_metadata:
-                metadata = sample_parser.get_image_metadata()
-            else:
-                metadata = None
-
-            return fos.Sample(filepath=filepath, metadata=metadata, tags=tags)
-
->>>>>>> 8c9f4af0
         try:
             num_samples = len(samples)
         except:
@@ -771,7 +731,6 @@
                 "Sample parser must have `has_image_path == True` to add its "
                 "samples"
             )
-<<<<<<< HEAD
 
         def parse_sample(sample):
             sample_parser.with_sample(sample)
@@ -786,28 +745,6 @@
 
             label = sample_parser.get_label()
 
-            return fos.Sample(
-                filepath=filepath,
-                metadata=metadata,
-                tags=tags,
-                **{label_field: label},
-            )
-
-=======
-
-        def parse_sample(sample):
-            sample_parser.with_sample(sample)
-
-            image_path = sample_parser.get_image_path()
-            filepath = os.path.abspath(os.path.expanduser(image_path))
-
-            if sample_parser.has_image_metadata:
-                metadata = sample_parser.get_image_metadata()
-            else:
-                metadata = None
-
-            label = sample_parser.get_label()
-
             sample = fos.Sample(
                 filepath=filepath, metadata=metadata, tags=tags,
             )
@@ -817,7 +754,6 @@
 
             return sample
 
->>>>>>> 8c9f4af0
         try:
             num_samples = len(samples)
         except:
