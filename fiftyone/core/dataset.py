--- conflicted
+++ resolved
@@ -1640,7 +1640,6 @@
 
         self._reload()
 
-<<<<<<< HEAD
     def rename_group_slice(self, name, new_name):
         """Renames the group slice with the given name.
 
@@ -1691,10 +1690,7 @@
 
         self._doc.save()
 
-    def iter_samples(self, progress=False):
-=======
     def iter_samples(self, progress=False, autosave=False, batch_size=None):
->>>>>>> 43298f64
         """Returns an iterator over the samples in the dataset.
 
         Examples::
@@ -1739,22 +1735,8 @@
         Returns:
             an iterator over :class:`fiftyone.core.sample.Sample` instances
         """
-<<<<<<< HEAD
-        if progress:
-            with fou.ProgressBar(total=len(self)) as pb:
-                for sample in pb(self._iter_samples()):
-                    yield sample
-        else:
-            for sample in self._iter_samples():
-                yield sample
-
-    def _iter_samples(self, pipeline=None):
-        make_sample = self._make_sample_fcn()
-=======
-        pipeline = self._pipeline(detach_frames=True)
-
         with contextlib.ExitStack() as exit_context:
-            samples = self._iter_samples(pipeline)
+            samples = self._iter_samples()
 
             if progress:
                 pb = fou.ProgressBar(total=len(self))
@@ -1771,8 +1753,8 @@
                 if autosave:
                     save_context.save(sample)
 
-    def _iter_samples(self, pipeline):
->>>>>>> 43298f64
+    def _iter_samples(self, pipeline=None):
+        make_sample = self._make_sample_fcn()
         index = 0
 
         try:
