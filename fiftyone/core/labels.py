"""
Labels stored in dataset samples.

| Copyright 2017-2021, Voxel51, Inc.
| `voxel51.com <https://voxel51.com/>`_
|
"""
import itertools
import warnings

from bson import ObjectId
import cv2
import numpy as np

import eta.core.frameutils as etaf
import eta.core.image as etai

from fiftyone.core.odm.document import DynamicEmbeddedDocument
import fiftyone.core.fields as fof
import fiftyone.core.metadata as fom
import fiftyone.core.utils as fou

foue = fou.lazy_import("fiftyone.utils.eta")
foug = fou.lazy_import("fiftyone.utils.geojson")
sg = fou.lazy_import(
    "shapely.geometry", callback=lambda: fou.ensure_package("shapely")
)


class _NoDefault(object):
    pass


no_default = _NoDefault()


class Label(DynamicEmbeddedDocument):
    """Base class for labels.

    Label instances represent a logical collection of labels associated with a
    sample in a dataset. Label instances may represent concrete tasks such as
    image classification (:class:`Classification`) or image object detection
    (:class:`Detections`), or they may represent higher-level constructs such
    as a collection of labels for a particular sample (:class:`ImageLabels`).
    """

    meta = {"allow_inheritance": True}

    def iter_attributes(self):
        """Returns an iterator over the custom attributes of the label.

        Returns:
            a generator that emits ``(name, value)`` tuples
        """
        # pylint: disable=no-member
        custom_fields = set(self._fields_ordered) - set(self._fields.keys())

        for field in custom_fields:
            yield field, self.get_attribute_value(field)

    def has_attribute(self, name):
        """Determines whether the label has an attribute with the given name.

        Args:
            name: the attribute name

        Returns:
            True/False
        """
        return hasattr(self, name)

    def get_attribute_value(self, name, default=no_default):
        """Gets the value of the attribute with the given name.

        Args:
            name: the attribute name
            default (no_default): a default value to return if the attribute
                does not exist. Can be ``None``

        Returns:
            the attribute value

        Raises:
            AttributeError: if the attribute does not exist and no default
                value was provided
        """
        try:
            return getattr(self, name)
        except AttributeError:
            pass

        if default is not no_default:
            return default

        raise AttributeError(
            "%s has no attribute '%s'" % (self.__class__.__name__, name)
        )

    def set_attribute_value(self, name, value):
        """Sets the value of the attribute with the given name.

        The attribute will be declared if it does not exist.

        Args:
            name: the attribute name
            value: the value
        """
        setattr(self, name, value)

    def delete_attribute(self, name):
        """Deletes the attribute with the given name.

        Args:
            name: the attribute name

        Raises:
            AttributeError: if the attribute does not exist
        """
        try:
            delattr(self, name)
        except AttributeError:
            raise AttributeError(
                "%s has no attribute '%s'" % (self.__class__.__name__, name)
            )


class Attribute(DynamicEmbeddedDocument):
    """Base class for attributes.

    Attribute instances represent an atomic piece of information, its
    ``value``, usually embedded with a ``name`` within a dict field of another
    :class:`Label` instance.

    Args:
        value (None): the attribute value
    """

    meta = {"allow_inheritance": True}

    value = fof.Field()


class BooleanAttribute(Attribute):
    """A boolean attribute.

    Args:
        value (None): the attribute value
    """

    value = fof.BooleanField()


class CategoricalAttribute(Attribute):
    """A categorical attribute.

    Args:
        value (None): the attribute value
        confidence (None): a confidence in ``[0, 1]`` for the value
        logits (None): logits associated with the attribute
    """

    value = fof.StringField()
    confidence = fof.FloatField()
    logits = fof.VectorField()


class NumericAttribute(Attribute):
    """A numeric attribute.

    Args:
        value (None): the attribute value
    """

    value = fof.FloatField()


class ListAttribute(Attribute):
    """A list attribute.

    The list can store arbitrary JSON-serialiable values.

    Args:
        value (None): the attribute value
    """

    value = fof.ListField()


# @todo remove this in favor of dynamic-only attributes
class _HasAttributesDict(Label):
    """Mixin for :class:`Label` classes that have an :attr:`attributes` field
    that contains a dict of of :class:`Attribute` instances.
    """

    meta = {"allow_inheritance": True}

    attributes = fof.DictField(fof.EmbeddedDocumentField(Attribute))

    def iter_attributes(self):
        """Returns an iterator over the custom attributes of the label.

        Attribute may either exist in the :attr:`attributes` dict or as dynamic
        attributes.

        Returns:
            a generator that emits ``(name, value)`` tuples
        """
        # pylint: disable=no-member
        custom_fields = set(self._fields_ordered) - set(self._fields.keys())
        custom_fields.update(self.attributes.keys())

        for field in custom_fields:
            yield field, self.get_attribute_value(field)

    def has_attribute(self, name):
        """Determines whether the label has an attribute with the given name.

        The specified attribute may either exist in the :attr:`attributes` dict
        or as a dynamic attribute.

        Args:
            name: the attribute name

        Returns:
            True/False
        """
        # pylint: disable=unsupported-membership-test
        return name in self.attributes or hasattr(self, name)

    def get_attribute_value(self, name, default=no_default):
        """Gets the value of the attribute with the given name.

        The specified attribute may either exist in the :attr:`attributes` dict
        or as a dynamic attribute.

        Args:
            name: the attribute name
            default (no_default): a default value to return if the attribute
                does not exist. Can be ``None``

        Returns:
            the attribute value

        Raises:
            AttributeError: if the attribute does not exist and no default
                value was provided
        """
        try:
            return getattr(self, name)
        except AttributeError:
            pass

        try:
            # pylint: disable=unsubscriptable-object
            return self.attributes[name].value
        except KeyError:
            pass

        if default is not no_default:
            return default

        raise AttributeError(
            "%s has no attribute '%s'" % (self.__class__.__name__, name)
        )

    def set_attribute_value(self, name, value):
        """Sets the value of the attribute with the given name.

        If the specified attribute already exists in the :attr:`attributes`
        dict, its value is updated there. Otherwise, the attribute is
        set (or created) as a dynamic attribute.

        Args:
            name: the attribute name
            value: the value
        """
        # pylint: disable=unsupported-membership-test
        if name in self.attributes:
            # pylint: disable=unsubscriptable-object
            self.attributes[name].value = value
        else:
            setattr(self, name, value)

    def delete_attribute(self, name):
        """Deletes the attribute with the given name.

        The specified attribute may either exist in the :attr:`attributes` dict
        or as a dynamic attribute.

        Args:
            name: the attribute name

        Raises:
            AttributeError: if the attribute does not exist
        """
        # pylint: disable=unsupported-membership-test
        if name in self.attributes:
            # pylint: disable=unsupported-delete-operation
            try:
                del self.attributes[name]
            except KeyError:
                raise AttributeError(
                    "%s has no attribute '%s'"
                    % (self.__class__.__name__, name)
                )
        else:
            try:
                delattr(self, name)
            except AttributeError:
                raise AttributeError(
                    "%s has no attribute '%s'"
                    % (self.__class__.__name__, name)
                )


class _HasID(Label):
    """Mixin for :class:`Label` classes that expose a UUID via an ``id``
    property, as well as a ``tags`` attribute.
    """

    meta = {"allow_inheritance": True}

    _id = fof.ObjectIdField(default=ObjectId, required=True, unique=True)
    tags = fof.ListField(fof.StringField())

    @property
    def id(self):
        """The ID of the label."""
        return str(self._id)

    def _get_repr_fields(self):
        # pylint: disable=no-member
        return ("id",) + self._fields_ordered


class _HasLabelList(object):
    """Mixin for :class:`Label` classes that contain a list of :class:`Label`
    instances.

    The ``_LABEL_LIST_FIELD`` attribute must be defined to specify the name of
    the field that contains the :class:`Label` elements.
    """

    _LABEL_LIST_FIELD = None


class Classification(_HasID, Label):
    """A classification label.

    Args:
        label (None): the label string
        confidence (None): a confidence in ``[0, 1]`` for the classification
        logits (None): logits associated with the labels
    """

    meta = {"allow_inheritance": True}

    label = fof.StringField()
    confidence = fof.FloatField()
    logits = fof.VectorField()


class Classifications(_HasLabelList, Label):
    """A list of classifications for an image.

    Args:
        classifications (None): a list of :class:`Classification` instances
    """

    _LABEL_LIST_FIELD = "classifications"

    meta = {"allow_inheritance": True}

    classifications = fof.ListField(fof.EmbeddedDocumentField(Classification))
    logits = fof.VectorField()


class Detection(_HasID, _HasAttributesDict, Label):
    """An object detection.

    Args:
        label (None): the label string
        bounding_box (None): a list of relative bounding box coordinates in
            ``[0, 1]`` in the following format::

            [<top-left-x>, <top-left-y>, <width>, <height>]

        mask (None): an instance segmentation mask for the detection within
            its bounding box, which should be a 2D binary or 0/1 integer NumPy
            array
        confidence (None): a confidence in ``[0, 1]`` for the detection
        index (None): an index for the object
        attributes ({}): a dict mapping attribute names to :class:`Attribute`
            instances
    """

    meta = {"allow_inheritance": True}

    label = fof.StringField()
    bounding_box = fof.ListField(fof.FloatField())
    mask = fof.ArrayField()
    confidence = fof.FloatField()
    index = fof.IntField()

    def to_polyline(self, tolerance=2, filled=True):
        """Returns a :class:`Polyline` representation of this instance.

        If the detection has a mask, the returned polyline will trace the
        boundary of the mask; otherwise, the polyline will trace the bounding
        box itself.

        Args:
            tolerance (2): a tolerance, in pixels, when generating an
                approximate polyline for the instance mask. Typical values are
                1-3 pixels
            filled (True): whether the polyline should be filled

        Returns:
            a :class:`Polyline`
        """
        dobj = foue.to_detected_object(self)
        polyline = etai.convert_object_to_polygon(
            dobj, tolerance=tolerance, filled=filled
        )
        return foue.from_polyline(polyline)

    def to_segmentation(self, mask=None, frame_size=None, target=255):
        """Returns a :class:`Segmentation` representation of this instance.

        The detection must have an instance mask, i.e., its :attr:`mask`
        attribute must be populated.

        You must provide either ``mask`` or ``frame_size`` to use this method.

        Args:
            mask (None): an optional 2D integer numpy array to use as an
                initial mask to which to add this object
            frame_size (None): the ``(width, height)`` of the segmentation
                mask to render. This parameter has no effect if a ``mask`` is
                provided
            target (255): the pixel value to use to render the object

        Returns:
            a :class:`Segmentation`
        """
        if self.mask is None:
            raise ValueError(
                "Only detections with their `mask` attributes populated can "
                "be converted to segmentations"
            )

        mask, _ = _parse_to_segmentation_inputs(mask, frame_size, None)
        _render_instance(mask, self, target)
        return Segmentation(mask=mask)

    def to_shapely(self, frame_size=None):
        """Returns a Shapely representation of this instance.

        Args:
            frame_size (None): the ``(width, height)`` of the image. If
                provided, the returned geometry will use absolute coordinates

        Returns:
            a ``shapely.geometry.polygon.Polygon``
        """
        # pylint: disable=unpacking-non-sequence
        x, y, w, h = self.bounding_box

        if frame_size is not None:
            width, height = frame_size
            x *= width
            y *= height
            w *= width
            h *= height

        return sg.box(x, y, x + w, y + h)


class Detections(_HasLabelList, Label):
    """A list of object detections in an image.

    Args:
        detections (None): a list of :class:`Detection` instances
    """

    _LABEL_LIST_FIELD = "detections"

    meta = {"allow_inheritance": True}

    detections = fof.ListField(fof.EmbeddedDocumentField(Detection))

    def to_polylines(self, tolerance=2, filled=True):
        """Returns a :class:`Polylines` representation of this instance.

        For detections with masks, the returned polylines will trace the
        boundaries of the masks; otherwise, the polylines will trace the
        bounding boxes themselves.

        Args:
            tolerance (2): a tolerance, in pixels, when generating approximate
                polylines for the instance masks
            filled (True): whether the polylines should be filled

        Returns:
            a :class:`Polylines`
        """
        # pylint: disable=not-an-iterable
        return Polylines(
            polylines=[
                d.to_polyline(tolerance=tolerance, filled=filled)
                for d in self.detections
            ]
        )

    def to_segmentation(self, mask=None, frame_size=None, mask_targets=None):
        """Returns a :class:`Segmentation` representation of this instance.

        Only detections with instance masks (i.e., their :attr:`mask`
        attributes populated) will be rendered.

        You must provide either ``mask`` or ``frame_size`` to use this method.

        Args:
            mask (None): an optional 2D integer numpy array to use as an
                initial mask to which to add objects
            frame_size (None): the ``(width, height)`` of the segmentation
                mask to render. This parameter has no effect if a ``mask`` is
                provided
            mask_targets (None): a dict mapping integer pixel values to label
                strings defining which object classes to render and which pixel
                values to use for each class. If omitted, all objects are
                rendered with pixel value 255

        Returns:
            a :class:`Segmentation`
        """
        mask, labels_to_targets = _parse_to_segmentation_inputs(
            mask, frame_size, mask_targets
        )

        # pylint: disable=not-an-iterable
        for detection in self.detections:
            if detection.mask is None:
                msg = "Skipping detection(s) with no instance mask"
                warnings.warn(msg)
                continue

            if labels_to_targets is not None:
                target = labels_to_targets.get(detection.label, None)
                if target is None:
                    continue  # skip unknown target
            else:
                target = 255

            _render_instance(mask, detection, target)

        return Segmentation(mask=mask)


class Polyline(_HasID, _HasAttributesDict, Label):
    """A set of semantically related polylines or polygons.

    Args:
        label (None): a label for the polyline
        points (None): a list of lists of ``(x, y)`` points in
            ``[0, 1] x [0, 1]`` describing the vertices of each shape in the
            polyline
        confidence (None): a confidence in ``[0, 1]`` for the polyline
        index (None): an index for the polyline
        closed (False): whether the shapes are closed, i.e., and edge should
            be drawn from the last vertex to the first vertex of each shape
        filled (False): whether the polyline represents polygons, i.e., shapes
            that should be filled when rendering them
        attributes ({}): a dict mapping attribute names to :class:`Attribute`
            instances for the polyline
    """

    meta = {"allow_inheritance": True}

    label = fof.StringField()
    points = fof.PolylinePointsField()
    confidence = fof.FloatField()
    index = fof.IntField()
    closed = fof.BooleanField(default=False)
    filled = fof.BooleanField(default=False)

    def to_detection(self, mask_size=None, frame_size=None):
        """Returns a :class:`Detection` representation of this instance whose
        bounding box tightly encloses the polyline.

        If a ``mask_size`` is provided, an instance mask of the specified size
        encoding the polyline's shape is included.

        Alternatively, if a ``frame_size`` is provided, the required mask size
        is then computed based off of the polyline points and ``frame_size``.

        Args:
            mask_size (None): an optional ``(width, height)`` at which to
                render an instance mask for the polyline
            frame_size (None): used when no ``mask_size`` is provided.
                an optional ``(width, height)`` of the frame containing this
                polyline that is used to compute the required ``mask_size``

        Returns:
            a :class:`Detection`
        """
        polyline = foue.to_polyline(self)
        if mask_size is not None:
            bbox, mask = etai.render_bounding_box_and_mask(polyline, mask_size)
        else:
            bbox = etai.render_bounding_box(polyline)
            mask = None

        xtl, ytl, xbr, ybr = bbox.to_coords()
        bounding_box = [xtl, ytl, (xbr - xtl), (ybr - ytl)]

        if mask_size is None and frame_size:
            w, h = frame_size
            rel_mask_w = bounding_box[2]
            rel_mask_h = bounding_box[3]
            abs_mask_w = int(round(rel_mask_w * w))
            abs_mask_h = int(round(rel_mask_h * h))
            mask_size = (abs_mask_w, abs_mask_h)
            _, mask = etai.render_bounding_box_and_mask(polyline, mask_size)

        attributes = dict(self.iter_attributes())

        return Detection(
            label=self.label,
            bounding_box=bounding_box,
            confidence=self.confidence,
            mask=mask,
            index=self.index,
            tags=self.tags,
            **attributes,
        )

    def to_segmentation(
        self, mask=None, frame_size=None, target=255, thickness=1
    ):
        """Returns a :class:`Segmentation` representation of this instance.

        You must provide either ``mask`` or ``frame_size`` to use this method.

        Args:
            mask (None): an optional 2D integer numpy array to use as an
                initial mask to which to add objects
            frame_size (None): the ``(width, height)`` of the segmentation
                mask to render. This parameter has no effect if a ``mask`` is
                provided
            target (255): the pixel value to use to render the object
            thickness (1): the thickness, in pixels, at which to render
                (non-filled) polylines

        Returns:
            a :class:`Segmentation`
        """
        mask, _ = _parse_to_segmentation_inputs(mask, frame_size, None)
        _render_polyline(mask, self, target, thickness)
        return Segmentation(mask=mask)

    def to_shapely(self, frame_size=None):
        """Returns a Shapely representation of this instance.

        The type of geometry returned depends on the number of shapes
        (:attr:`points`) and whether they are polygons or lines
        (:attr:`filled`).

        Args:
            frame_size (None): the ``(width, height)`` of the image. If
                provided, the returned geometry will use absolute coordinates

        Returns:
            one of the following:

            -   ``shapely.geometry.polygon.Polygon``: if :attr:`filled` is True
                and :attr:`points` contains a single shape
            -   ``shapely.geometry.multipolygon.MultiPolygon``: if
                :attr:`filled` is True and :attr:`points` contains multiple
                shapes
            -   ``shapely.geometry.linestring.LineString``: if :attr:`filled`
                is False and :attr:`points` contains a single shape
            -   ``shapely.geometry.multilinestring.MultiLineString``: if
                :attr:`filled` is False and :attr:`points` contains multiple
                shapes
        """
        if self.closed:
            points = []
            for shape in self.points:  # pylint: disable=not-an-iterable
                if shape:
                    shape = list(shape) + [shape[0]]

                points.append(shape)
        else:
            points = self.points

        if frame_size is not None:
            w, h = frame_size
            points = [[(x * w, y * h) for x, y in shape] for shape in points]

        if len(points) == 1:
            if self.filled:
                return sg.Polygon(points[0])

            return sg.LineString(points[0])

        if self.filled:
            return sg.MultiPolygon(list(zip(points, itertools.repeat(None))))

        return sg.MultiLineString(points)


class Polylines(_HasLabelList, Label):
    """A list of polylines or polygons in an image.

    Args:
        polylines (None): a list of :class:`Polyline` instances
    """

    _LABEL_LIST_FIELD = "polylines"

    meta = {"allow_inheritance": True}

    polylines = fof.ListField(fof.EmbeddedDocumentField(Polyline))

    def to_detections(self, mask_size=None, frame_size=None):
        """Returns a :class:`Detections` representation of this instance whose
        bounding boxes tightly enclose the polylines.

        If a ``mask_size`` is provided, instance masks of the specified size
        encoding the polyline's shape are included in each :class:`Detection`.

        Alternatively, if a ``frame_size`` is provided, the required mask size
        is then computed based off of the polyline points and ``frame_size``.

        Args:
            mask_size (None): an optional ``(width, height)`` at which to
                render instance masks for the polylines
            frame_size (None): used when no ``mask_size`` is provided.
                an optional ``(width, height)`` of the frame containing these
                polylines that is used to compute the required ``mask_size``

        Returns:
            a :class:`Detections`
        """
        # pylint: disable=not-an-iterable
        return Detections(
            detections=[
                p.to_detection(mask_size=mask_size, frame_size=frame_size)
                for p in self.polylines
            ]
        )

    def to_segmentation(
        self, mask=None, frame_size=None, mask_targets=None, thickness=1
    ):
        """Returns a :class:`Segmentation` representation of this instance.

        You must provide either ``mask`` or ``frame_size`` to use this method.

        Args:
            mask (None): an optional 2D integer numpy array to use as an
                initial mask to which to add objects
            frame_size (None): the ``(width, height)`` of the segmentation
                mask to render. This parameter has no effect if a ``mask`` is
                provided
            mask_targets (None): a dict mapping integer pixel values to label
                strings defining which object classes to render and which
                pixel values to use for each class. If omitted, all objects are
                rendered with pixel value 255
            thickness (1): the thickness, in pixels, at which to render
                (non-filled) polylines

        Returns:
            a :class:`Segmentation`
        """
        mask, labels_to_targets = _parse_to_segmentation_inputs(
            mask, frame_size, mask_targets
        )

        # pylint: disable=not-an-iterable
        for polyline in self.polylines:
            if labels_to_targets is not None:
                target = labels_to_targets.get(polyline.label, None)
                if target is None:
                    continue  # skip unknown target
            else:
                target = 255

            _render_polyline(mask, polyline, target, thickness)

        return Segmentation(mask=mask)


class Keypoint(_HasID, _HasAttributesDict, Label):
    """A list of keypoints in an image.

    Args:
        label (None): a label for the points
        points (None): a list of ``(x, y)`` keypoints in ``[0, 1] x [0, 1]``
        confidence (None): a confidence in ``[0, 1]`` for the points
        index (None): an index for the keypoints
        attributes ({}): a dict mapping attribute names to :class:`Attribute`
            instances
    """

    meta = {"allow_inheritance": True}

    label = fof.StringField()
    points = fof.KeypointsField()
    confidence = fof.FloatField()
    index = fof.IntField()

    def to_shapely(self, frame_size=None):
        """Returns a Shapely representation of this instance.

        Args:
            frame_size (None): the ``(width, height)`` of the image. If
                provided, the returned geometry will use absolute coordinates

        Returns:
            a ``shapely.geometry.multipoint.MultiPoint``
        """
        # pylint: disable=not-an-iterable
        points = self.points

        if frame_size is not None:
            w, h = frame_size
            points = [(x * w, y * h) for x, y in points]

        return sg.MultiPoint(points)


class Keypoints(_HasLabelList, Label):
    """A list of :class:`Keypoint` instances in an image.

    Args:
        keypoints (None): a list of :class:`Keypoint` instances
    """

    _LABEL_LIST_FIELD = "keypoints"

    meta = {"allow_inheritance": True}

    keypoints = fof.ListField(fof.EmbeddedDocumentField(Keypoint))


class Segmentation(_HasID, Label):
    """A semantic segmentation mask for an image.

    Args:
        mask (None): a semantic segmentation mask, which should be a NumPy
            array with integer values encoding the semantic labels
    """

    meta = {"allow_inheritance": True}

    mask = fof.ArrayField()

<<<<<<< HEAD
=======
    def to_image_labels(self, name=None):
        """Returns an ``eta.core.image.ImageLabels`` representation of this
        instance.

        Args:
            name (None): the name of the label field

        Returns:
            an ``eta.core.image.ImageLabels``
        """
        return etai.ImageLabels(mask=self.mask, tags=self.tags)

    def to_detections(self, mask_targets=None, mask_types="stuff"):
        """Returns a :class:`Detections` representation of this instance with
        instance masks populated.

        Each ``"stuff"`` class will be converted to a single :class:`Detection`
        whose instance mask spans all region(s) of the class.

        Each ``"thing"`` class will result in one :class:`Detection` instance
        per connected region of that class in the segmentation.

        Args:
            mask_targets (None): a dict mapping integer pixel values to label
                strings defining which classes to generate detections for. If
                omitted, all labels are assigned to the integer pixel values
            mask_types ("stuff"): whether the classes are ``"stuff"``
                (amorphous regions of pixels) or ``"thing"`` (connected
                regions, each representing an instance of the thing). Can be
                any of the following:

                -   ``"stuff"`` if all classes are stuff classes
                -   ``"thing"`` if all classes are thing classes
                -   a dict mapping pixel values to ``"stuff"`` or ``"thing"``
                    for each class

        Returns:
            a :class:`Detections`
        """
        detections = _segmentation_to_detections(
            self, mask_targets, mask_types
        )
        return Detections(detections=detections)

    def to_polylines(self, mask_targets=None, mask_types="stuff", tolerance=2):
        """Returns a :class:`Polylines` representation of this instance.

        Each ``"stuff"`` class will be converted to a single :class:`Polyline`
        that may contain multiple disjoint shapes capturing the class.

        Each ``"thing"`` class will result in one :class:`Polyline` instance
        per connected region of that class.

        Args:
            mask_targets (None): a dict mapping integer pixel values to label
                strings defining which object classes to generate polylines
                for. If omitted, all labels are assigned to the integer pixel
                values
            mask_types ("stuff"): whether the classes are ``"stuff"``
                (amorphous regions of pixels) or ``"thing"`` (connected
                regions, each representing an instance of the thing). Can be
                any of the following:

                -   ``"stuff"`` if all classes are stuff classes
                -   ``"thing"`` if all classes are thing classes
                -   a dict mapping pixel values to ``"stuff"`` or ``"thing"``
                    for each class
            tolerance (2): a tolerance, in pixels, when generating approximate
                polylines for each region. Typical values are 1-3 pixels

        Returns:
            a :class:`Polylines`
        """
        polylines = _segmentation_to_polylines(
            self, mask_targets, mask_types, tolerance
        )
        return Polylines(polylines=polylines)

    @classmethod
    def from_mask(cls, mask):
        """Creates a :class:`Segmentation` instance from a mask.

        Args:
            mask: a semantic segmentation mask

        Returns:
            a :class:`Segmentation`
        """
        return cls(mask=mask)

>>>>>>> 4cff95d7

class GeoLocation(_HasID, Label):
    """Location data in GeoJSON format.

    Args:
        point (None): a ``[longitude, latitude]`` point
        line (None): a line defined by coordinates as shown below::

                [[lon1, lat1], [lon2, lat2], ...]

        polygon (None): a polygon defined by coorindates as shown below::

                [
                    [[lon1, lat1], [lon2, lat2], ...],
                    [[lon1, lat1], [lon2, lat2], ...],
                    ...
                ]

            where the first outer list describes the boundary of the polygon
            and any remaining entries describe holes
    """

    meta = {"allow_inheritance": True}

    point = fof.GeoPointField(auto_index=False)
    line = fof.GeoLineStringField(auto_index=False)
    polygon = fof.GeoPolygonField(auto_index=False)

    def to_geo_json(self):
        """Returns a GeoJSON ``geometry`` dict for this instance.

        Returns:
            a GeoJSON dict
        """
        return foug.to_geo_json_geometry(self)

    @classmethod
    def from_geo_json(cls, d):
        """Creates a :class:`GeoLocation` from a GeoJSON dictionary.

        Args:
            d: a GeoJSON dict

        Returns:
            a :class:`GeoLocation`
        """
        point, line, polygon = _from_geo_json_single(d)
        return cls(point=point, line=line, polygon=polygon)


class GeoLocations(_HasID, Label):
    """A batch of location data in GeoJSON format.

    The attributes of this class accept lists of data in the format of the
    corresponding attributes of :class:`GeoLocation`.

    Args:
        points (None): a list of points
        lines (None): a list of lines
        polygons (None): a list of polygons
    """

    meta = {"allow_inheritance": True}

    points = fof.GeoMultiPointField(auto_index=False)
    lines = fof.GeoMultiLineStringField(auto_index=False)
    polygons = fof.GeoMultiPolygonField(auto_index=False)

    def to_geo_json(self):
        """Returns a GeoJSON ``geometry`` dict for this instance.

        Returns:
            a GeoJSON dict
        """
        return foug.to_geo_json_geometry(self)

    @classmethod
    def from_geo_json(cls, d):
        """Creates a :class:`GeoLocation` from a GeoJSON dictionary.

        Args:
            d: a GeoJSON dict

        Returns:
            a :class:`GeoLocation`
        """
        points, lines, polygons = _from_geo_json(d)
        return cls(points=points, lines=lines, polygons=polygons)


class VideoClassification(_HasID, Label):
    """A video classification with a temporal support specified by a start
    and end frame.

    Args:
        label (None): the label string
        support (None): the ``[first, last]`` frame numbers, inclusive
        confidence (None): a confidence in ``[0, 1]`` for the classification
    """

    meta = {"allow_inheritance": True}

    label = fof.StringField()
    support = fof.FrameSupportField()
    confidence = fof.FloatField()

    @classmethod
    def from_timestamps(cls, timestamps, sample=None, metadata=None, **kwargs):
        """Creates a :class:`VideoClassification` instance from
        ``[start, stop]`` timestamps for the specified video.

        You must provide either ``sample`` or ``metadata`` to inform the
        conversion.

        Args:
            timestamps: the ``[start, stop]`` timestamps, in seconds or
                "HH:MM:SS.XXX" format
            sample (None): a video :class:`fiftyone.core.sample.Sample` whose
                ``metadata`` field is populated
            metadata (None): a :class:`fiftyone.core.metadata.VideoMetadata`
                instance
            **kwargs: additional arguments for :class:`VideoClassification`

        Returns:
            a :class:`VideoClassification`
        """
        start, end = timestamps
        total_frame_count, duration = _parse_video_metadata(sample, metadata)
        support = [
            etaf.timestamp_to_frame_number(start, duration, total_frame_count),
            etaf.timestamp_to_frame_number(end, duration, total_frame_count),
        ]
        return cls(support=support, **kwargs)

    def to_timestamps(self, sample=None, metadata=None):
        """Returns the ``[start, stop]`` timestamps, in seconds, for this video
        classification in the given video.

        You must provide either ``sample`` or ``metadata`` to inform the
        conversion.

        Args:
            sample (None): a video :class:`fiftyone.core.sample.Sample` whose
                ``metadata`` field is populated
            metadata (None): a :class:`fiftyone.core.metadata.VideoMetadata`
                instance

        Returns:
            the ``[start, stop]`` timestamps of this classification, in seconds
        """
        first, last = self.support  # pylint: disable=unpacking-non-sequence
        total_frame_count, duration = _parse_video_metadata(sample, metadata)
        return [
            etaf.frame_number_to_timestamp(first, total_frame_count, duration),
            etaf.frame_number_to_timestamp(last, total_frame_count, duration),
        ]


def _parse_video_metadata(sample, metadata):
    if sample is not None:
        metadata = sample.metadata

    if not isinstance(metadata, fom.VideoMetadata):
        raise ValueError(
            "You must provide either `metadata` or a `sample` whose "
            "`metadata` field is populated containing `VideoMetadata`"
        )

    return metadata.total_frame_count, metadata.duration


class VideoClassifications(_HasLabelList, Label):
    """A list of video classifications for a video.

    Args:
        classifications (None): a list of :class:`VideoClassification`
            instances
    """

    _LABEL_LIST_FIELD = "classifications"

    meta = {"allow_inheritance": True}

    classifications = fof.ListField(
        fof.EmbeddedDocumentField(VideoClassification)
    )


_SINGLE_LABEL_FIELDS = (
    Classification,
    Detection,
    GeoLocation,
    Keypoint,
    Polyline,
    Segmentation,
    VideoClassification,
)

_LABEL_LIST_FIELDS = (
    Classifications,
    Detections,
    Keypoints,
    Polylines,
    VideoClassifications,
)

_LABEL_FIELDS = _SINGLE_LABEL_FIELDS + _LABEL_LIST_FIELDS

_PATCHES_FIELDS = (
    Detection,
    Detections,
    Polyline,
    Polylines,
)

_SINGLE_LABEL_TO_LIST_MAP = {
    Classification: Classifications,
    Detection: Detections,
    Keypoint: Keypoints,
    Polyline: Polylines,
    VideoClassification: VideoClassifications,
}

_LABEL_LIST_TO_SINGLE_MAP = {
    Classifications: Classification,
    Detections: Detection,
    Keypoints: Keypoint,
    Polylines: Polyline,
    VideoClassifications: VideoClassification,
}


def _parse_to_segmentation_inputs(mask, frame_size, mask_targets):
    if mask is None:
        if frame_size is None:
            raise ValueError("Either `mask` or `frame_size` must be provided")

        if mask_targets is not None and max(mask_targets) > 255:
            dtype = np.int
        else:
            dtype = np.uint8

        width, height = frame_size
        mask = np.zeros((height, width), dtype=dtype)
    else:
        height, width = mask.shape[:2]

    if mask_targets is not None:
        labels_to_targets = {label: idx for idx, label in mask_targets.items()}
    else:
        labels_to_targets = None

    return mask, labels_to_targets


def _render_instance(mask, detection, target):
    dobj = foue.to_detected_object(detection)
    obj_mask, offset = etai.render_instance_mask(
        dobj.mask, dobj.bounding_box, img=mask
    )

    x0, y0 = offset
    dh, dw = obj_mask.shape

    patch = mask[y0 : (y0 + dh), x0 : (x0 + dw)]
    patch[obj_mask] = target
    mask[y0 : (y0 + dh), x0 : (x0 + dw)] = patch


def _render_polyline(mask, polyline, target, thickness):
    points = foue.to_polyline(polyline).coords_in(img=mask)
    points = [np.array(shape, dtype=np.int32) for shape in points]

    if polyline.filled:
        # pylint: disable=no-member
        mask = cv2.fillPoly(mask, points, target)
    else:
        mask = cv2.polylines(  # pylint: disable=no-member
            mask, points, polyline.closed, target, thickness=thickness
        )


def _segmentation_to_detections(segmentation, mask_targets, mask_types):
    if isinstance(mask_types, dict):
        default = None
    else:
        default = mask_types
        mask_types = {}

    mask = segmentation.mask

    detections = []
    for target in np.unique(mask):
        if target == 0:
            continue  # skip background

        if mask_targets is not None:
            label = mask_targets.get(target, None)
            if label is None:
                continue  # skip unknown target
        else:
            label = str(target)

        label_type = mask_types.get(target, None)
        if label_type is None:
            if default is None:
                continue  # skip unknown type

            label_type = default

        label_mask = mask == target

        if label_type == "stuff":
            instances = [_parse_stuff_instance(label_mask)]
        elif label_type == "thing":
            instances = _parse_thing_instances(label_mask)
        else:
            raise ValueError(
                "Unsupported mask type '%s'. Supported values are "
                "('stuff', 'thing')"
            )

        for bbox, instance_mask in instances:
            detections.append(
                Detection(label=label, bounding_box=bbox, mask=instance_mask)
            )

    return detections


def _segmentation_to_polylines(
    segmentation, mask_targets, mask_types, tolerance
):
    if isinstance(mask_types, dict):
        default = None
    else:
        default = mask_types
        mask_types = {}

    mask = segmentation.mask

    polylines = []
    for target in np.unique(mask):
        if target == 0:
            continue  # skip background

        if mask_targets is not None:
            label = mask_targets.get(target, None)
            if label is None:
                continue  # skip unknown target
        else:
            label = str(target)

        label_type = mask_types.get(target, None)
        if label_type is None:
            if default is None:
                continue  # skip unknown type

            label_type = default

        label_mask = mask == target

        polygons = _get_polygons(label_mask, tolerance)

        if label_type == "stuff":
            polygons = [polygons]
        elif label_type == "thing":
            polygons = [[p] for p in polygons]
        else:
            raise ValueError(
                "Unsupported mask type '%s'. Supported values are "
                "('stuff', 'thing')"
            )

        for points in polygons:
            polyline = Polyline(
                label=label, points=points, filled=True, closed=True
            )
            polylines.append(polyline)

    return polylines


def _parse_stuff_instance(mask):
    cols = np.any(mask, axis=0)
    rows = np.any(mask, axis=1)
    xmin, xmax = np.where(cols)[0][[0, -1]]
    ymin, ymax = np.where(rows)[0][[0, -1]]

    height, width = mask.shape
    x = xmin / width
    y = ymin / height
    w = (xmax - xmin + 1) / width
    h = (ymax - ymin + 1) / height

    bbox = [x, y, w, h]
    instance_mask = mask[ymin:ymax, xmin:xmax]

    return bbox, instance_mask


def _parse_thing_instances(mask):
    height, width = mask.shape
    polygons = _get_polygons(mask, 2, abs_coords=True)

    instances = []
    for p in polygons:
        p = np.array(p)
        xmin, ymin = np.floor(p.min(axis=0)).astype(int)
        xmax, ymax = np.ceil(p.max(axis=0)).astype(int)

        xmax = max(xmin + 1, xmax)
        ymax = max(ymin + 1, ymax)

        x = xmin / width
        y = ymin / height
        w = (xmax - xmin) / width
        h = (ymax - ymin) / height

        bbox = [x, y, w, h]
        instance_mask = mask[ymin:ymax, xmin:xmax]

        instances.append((bbox, instance_mask))

    return instances


def _get_polygons(mask, tolerance, abs_coords=False):
    polygons = etai._mask_to_polygons(mask, tolerance=tolerance)
    if abs_coords:
        return polygons

    height, width = mask.shape
    return [[(x / width, y / height) for x, y in p] for p in polygons]


def _from_geo_json_single(d):
    points, lines, polygons = _from_geo_json(d)

    if not points:
        point = None
    elif len(points) == 1:
        point = points[0]
    else:
        raise ValueError(
            "%s can contain only one point. Use %s to store multiple "
            "points" % (GeoLocation, GeoLocations)
        )

    if not lines:
        line = None
    elif len(lines) == 1:
        line = lines[0]
    else:
        raise ValueError(
            "%s can contain only one line. Use %s to store multiple lines"
            % (GeoLocation, GeoLocations)
        )

    if not polygons:
        polygon = None
    elif len(polygons) == 1:
        polygon = polygons[0]
    else:
        raise ValueError(
            "%s can contain only one polygon. Use %s to store multiple "
            "polygons" % (GeoLocation, GeoLocations)
        )

    return point, line, polygon


def _from_geo_json(d):
    points, lines, polygons = foug.extract_coordinates(d)

    if not points:
        points = None

    if not lines:
        lines = None

    if not polygons:
        polygons = None

    return points, lines, polygons<|MERGE_RESOLUTION|>--- conflicted
+++ resolved
@@ -857,20 +857,6 @@
 
     mask = fof.ArrayField()
 
-<<<<<<< HEAD
-=======
-    def to_image_labels(self, name=None):
-        """Returns an ``eta.core.image.ImageLabels`` representation of this
-        instance.
-
-        Args:
-            name (None): the name of the label field
-
-        Returns:
-            an ``eta.core.image.ImageLabels``
-        """
-        return etai.ImageLabels(mask=self.mask, tags=self.tags)
-
     def to_detections(self, mask_targets=None, mask_types="stuff"):
         """Returns a :class:`Detections` representation of this instance with
         instance masks populated.
@@ -937,19 +923,6 @@
         )
         return Polylines(polylines=polylines)
 
-    @classmethod
-    def from_mask(cls, mask):
-        """Creates a :class:`Segmentation` instance from a mask.
-
-        Args:
-            mask: a semantic segmentation mask
-
-        Returns:
-            a :class:`Segmentation`
-        """
-        return cls(mask=mask)
-
->>>>>>> 4cff95d7
 
 class GeoLocation(_HasID, Label):
     """Location data in GeoJSON format.
