--- conflicted
+++ resolved
@@ -923,8 +923,6 @@
         )
         return Polylines(polylines=polylines)
 
-<<<<<<< HEAD
-=======
 
 class TemporalDetection(_HasID, Label):
     """A temporal detection in a video whose support is defined by a start and
@@ -1021,7 +1019,6 @@
 
     detections = fof.ListField(fof.EmbeddedDocumentField(TemporalDetection))
 
->>>>>>> 866b17a4
 
 class GeoLocation(_HasID, Label):
     """Location data in GeoJSON format.
@@ -1110,104 +1107,6 @@
         """
         points, lines, polygons = _from_geo_json(d)
         return cls(points=points, lines=lines, polygons=polygons)
-
-
-class VideoClassification(_HasID, Label):
-    """A video classification with a temporal support specified by a start
-    and end frame.
-
-    Args:
-        label (None): the label string
-        support (None): the ``[first, last]`` frame numbers, inclusive
-        confidence (None): a confidence in ``[0, 1]`` for the classification
-    """
-
-    meta = {"allow_inheritance": True}
-
-    label = fof.StringField()
-    support = fof.FrameSupportField()
-    confidence = fof.FloatField()
-
-    @classmethod
-    def from_timestamps(cls, timestamps, sample=None, metadata=None, **kwargs):
-        """Creates a :class:`VideoClassification` instance from
-        ``[start, stop]`` timestamps for the specified video.
-
-        You must provide either ``sample`` or ``metadata`` to inform the
-        conversion.
-
-        Args:
-            timestamps: the ``[start, stop]`` timestamps, in seconds or
-                "HH:MM:SS.XXX" format
-            sample (None): a video :class:`fiftyone.core.sample.Sample` whose
-                ``metadata`` field is populated
-            metadata (None): a :class:`fiftyone.core.metadata.VideoMetadata`
-                instance
-            **kwargs: additional arguments for :class:`VideoClassification`
-
-        Returns:
-            a :class:`VideoClassification`
-        """
-        start, end = timestamps
-        total_frame_count, duration = _parse_video_metadata(sample, metadata)
-        support = [
-            etaf.timestamp_to_frame_number(start, duration, total_frame_count),
-            etaf.timestamp_to_frame_number(end, duration, total_frame_count),
-        ]
-        return cls(support=support, **kwargs)
-
-    def to_timestamps(self, sample=None, metadata=None):
-        """Returns the ``[start, stop]`` timestamps, in seconds, for this video
-        classification in the given video.
-
-        You must provide either ``sample`` or ``metadata`` to inform the
-        conversion.
-
-        Args:
-            sample (None): a video :class:`fiftyone.core.sample.Sample` whose
-                ``metadata`` field is populated
-            metadata (None): a :class:`fiftyone.core.metadata.VideoMetadata`
-                instance
-
-        Returns:
-            the ``[start, stop]`` timestamps of this classification, in seconds
-        """
-        first, last = self.support  # pylint: disable=unpacking-non-sequence
-        total_frame_count, duration = _parse_video_metadata(sample, metadata)
-        return [
-            etaf.frame_number_to_timestamp(first, total_frame_count, duration),
-            etaf.frame_number_to_timestamp(last, total_frame_count, duration),
-        ]
-
-
-def _parse_video_metadata(sample, metadata):
-    if sample is not None:
-        metadata = sample.metadata
-
-    if not isinstance(metadata, fom.VideoMetadata):
-        raise ValueError(
-            "You must provide either `metadata` or a `sample` whose "
-            "`metadata` field is populated containing `VideoMetadata`"
-        )
-
-    return metadata.total_frame_count, metadata.duration
-
-
-class VideoClassifications(_HasLabelList, Label):
-    """A list of video classifications for a video.
-
-    Args:
-        classifications (None): a list of :class:`VideoClassification`
-            instances
-    """
-
-    _LABEL_LIST_FIELD = "classifications"
-
-    meta = {"allow_inheritance": True}
-
-    classifications = fof.ListField(
-        fof.EmbeddedDocumentField(VideoClassification)
-    )
 
 
 _SINGLE_LABEL_FIELDS = (
@@ -1217,11 +1116,7 @@
     Keypoint,
     Polyline,
     Segmentation,
-<<<<<<< HEAD
-    VideoClassification,
-=======
     TemporalDetection,
->>>>>>> 866b17a4
 )
 
 _LABEL_LIST_FIELDS = (
@@ -1229,11 +1124,7 @@
     Detections,
     Keypoints,
     Polylines,
-<<<<<<< HEAD
-    VideoClassifications,
-=======
     TemporalDetections,
->>>>>>> 866b17a4
 )
 
 _LABEL_FIELDS = _SINGLE_LABEL_FIELDS + _LABEL_LIST_FIELDS
@@ -1268,11 +1159,7 @@
     Detection: Detections,
     Keypoint: Keypoints,
     Polyline: Polylines,
-<<<<<<< HEAD
-    VideoClassification: VideoClassifications,
-=======
     TemporalDetection: TemporalDetections,
->>>>>>> 866b17a4
 }
 
 _LABEL_LIST_TO_SINGLE_MAP = {
@@ -1280,11 +1167,7 @@
     Detections: Detection,
     Keypoints: Keypoint,
     Polylines: Polyline,
-<<<<<<< HEAD
-    VideoClassifications: VideoClassification,
-=======
     TemporalDetections: TemporalDetection,
->>>>>>> 866b17a4
 }
 
 
