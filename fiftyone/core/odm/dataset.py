--- conflicted
+++ resolved
@@ -555,26 +555,11 @@
     default_classes = ClassesField()
     mask_targets = DictField(TargetsField())
     default_mask_targets = TargetsField()
-<<<<<<< HEAD
-    skeletons = DictField(
-        EmbeddedDocumentField(document_type=KeypointSkeleton)
-    )
-    default_skeleton = EmbeddedDocumentField(document_type=KeypointSkeleton)
-    sample_fields = EmbeddedDocumentListField(
-        document_type=SampleFieldDocument
-    )
-    frame_fields = EmbeddedDocumentListField(document_type=SampleFieldDocument)
-    annotation_runs = DictField(ReferenceField(RunDocument))
-    brain_methods = DictField(ReferenceField(RunDocument))
-    evaluations = DictField(ReferenceField(RunDocument))
-    views = ListField(ReferenceField(ViewDocument))
-=======
     skeletons = DictField(EmbeddedDocumentField(KeypointSkeleton))
     default_skeleton = EmbeddedDocumentField(KeypointSkeleton)
     sample_fields = EmbeddedDocumentListField(SampleFieldDocument)
     frame_fields = EmbeddedDocumentListField(SampleFieldDocument)
-    annotation_runs = DictField(EmbeddedDocumentField(RunDocument))
-    brain_methods = DictField(EmbeddedDocumentField(RunDocument))
-    evaluations = DictField(EmbeddedDocumentField(RunDocument))
-    views = ListField(EmbeddedDocumentField(ViewDocument))
->>>>>>> 54d7c421
+    annotation_runs = DictField(ReferenceField(RunDocument))
+    brain_methods = DictField(ReferenceField(RunDocument))
+    evaluations = DictField(ReferenceField(RunDocument))
+    views = ListField(ReferenceField(ViewDocument))