--- conflicted
+++ resolved
@@ -109,121 +109,6 @@
             )
 
 
-<<<<<<< HEAD
-def get_field_kwargs(field):
-    """Constructs the field keyword arguments dictionary for the given
-    :class:`fiftyone.core.fields.Field` instance.
-
-    Args:
-        field: a :class:`fiftyone.core.fields.Field`
-
-    Returns:
-        a field specification dict
-    """
-    ftype = type(field)
-    kwargs = {"ftype": ftype}
-
-    if issubclass(ftype, fof.EmbeddedDocumentField):
-        kwargs["embedded_doc_type"] = field.document_type
-
-    if issubclass(ftype, (fof.ListField, fof.DictField)):
-        kwargs["subfield"] = field.field
-
-    return kwargs
-
-
-def get_implied_field_kwargs(value):
-    """Infers the field keyword arguments dictionary for a field that can hold
-    values of the given type.
-
-    Args:
-        value: a value
-
-    Returns:
-        a field specification dict
-    """
-    if isinstance(value, fof.Group):
-        return {
-            "ftype": fof.GroupField,
-            "embedded_doc_type": fof.Group,
-        }
-
-    if isinstance(value, BaseEmbeddedDocument):
-        return {
-            "ftype": fof.EmbeddedDocumentField,
-            "embedded_doc_type": type(value),
-        }
-
-    if isinstance(value, bool):
-        return {"ftype": fof.BooleanField}
-
-    if isinstance(value, numbers.Integral):
-        return {"ftype": fof.IntField}
-
-    if isinstance(value, numbers.Number):
-        return {"ftype": fof.FloatField}
-
-    if isinstance(value, six.string_types):
-        return {"ftype": fof.StringField}
-
-    if isinstance(value, datetime):
-        return {"ftype": fof.DateTimeField}
-
-    if isinstance(value, date):
-        return {"ftype": fof.DateField}
-
-    if isinstance(value, (list, tuple)):
-        kwargs = {"ftype": fof.ListField}
-
-        value_types = set(_get_list_value_type(v) for v in value)
-
-        if value_types == {fof.IntField, fof.FloatField}:
-            kwargs["subfield"] = fof.FloatField
-        elif len(value_types) == 1:
-            value_type = next(iter(value_types))
-            if value_type is not None:
-                kwargs["subfield"] = value_type
-
-        return kwargs
-
-    if isinstance(value, np.ndarray):
-        if value.ndim == 1:
-            return {"ftype": fof.VectorField}
-
-        return {"ftype": fof.ArrayField}
-
-    if isinstance(value, dict):
-        return {"ftype": fof.DictField}
-
-    raise TypeError(
-        "Cannot infer an appropriate field type for value '%s'" % value
-    )
-
-
-def _get_list_value_type(value):
-    if isinstance(value, bool):
-        return fof.BooleanField
-
-    if isinstance(value, numbers.Integral):
-        return fof.IntField
-
-    if isinstance(value, numbers.Number):
-        return fof.FloatField
-
-    if isinstance(value, six.string_types):
-        return fof.StringField
-
-    if isinstance(value, datetime):
-        return fof.DateTimeField
-
-    if isinstance(value, date):
-        return fof.DateField
-
-    return None
-
-
-=======
->>>>>>> 7133bbda
 class DatasetMixin(object):
     """Mixin interface for :class:`fiftyone.core.odm.document.Document`
     subclasses that are backed by a dataset.
