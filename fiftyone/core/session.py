--- conflicted
+++ resolved
@@ -51,24 +51,8 @@
     """
     global session  # pylint: disable=global-statement
 
-<<<<<<< HEAD
-    #
-    # Note, we always `close_dashboard()` here rather than just calling
-    # `session.open()` if a session already exists, because the app may have
-    # been closed in some way other than `session.close()` --- e.g., the user
-    # closing the GUI --- in which case the underlying Electron process may
-    # still exist; in this case, `session.open()` does not seem to reopen the
-    # app
-    #
-    # @todo this can probably be improved
-    #
-    close_dashboard()
-
-    session = Session(dataset=dataset, view=view, port=port, remote=remote)
-=======
     if session is not None:
         session.close()
->>>>>>> 86f4c94e
 
     session = Session(dataset=dataset, view=view, port=port, remote=remote)
 
@@ -151,12 +135,6 @@
                 "port forwarding. The current port number is %d.\n\n"
                 "Runnning the following command forwards this session to the default"
                 " port of 5151 on your local machine.\n"
-<<<<<<< HEAD
-                "ssh -L %d:127.0.0.1:5151 username@this_machine_ip\n"
-                % (self.server_port, self.server_port)
-            )
-
-=======
                 "ssh -N -L %d:127.0.0.1:5151 username@this_machine_ip\n"
                 % (self.server_port, self.server_port)
             )
@@ -164,7 +142,6 @@
     def __del__(self, *args):
         self.close()
 
->>>>>>> 86f4c94e
     def open(self):
         """Opens the session.
 
