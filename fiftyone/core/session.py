"""
Session class for interacting with the FiftyOne App.

| Copyright 2017-2021, Voxel51, Inc.
| `voxel51.com <https://voxel51.com/>`_
|
"""
from collections import defaultdict
from functools import wraps
import logging
import time
from uuid import uuid4
import webbrowser

from jinja2 import Template

import fiftyone as fo
import fiftyone.constants as focn
import fiftyone.core.dataset as fod
import fiftyone.core.client as foc
import fiftyone.core.context as focx
import fiftyone.core.service as fos
import fiftyone.core.utils as fou
import fiftyone.utils.templates as fout
from fiftyone.core.state import StateDescription


logger = logging.getLogger(__name__)

#
# Session globals
#
# _session is the proxy `Session` for `launch_app()` and `close_app()` calls
# _server_services maintains active servers
# _subscribed_sessions maintains sessions subscribed to an active server
#
# Both maps use port as the key, so the main python process is always aware
# of what servers can be killed
#
# Note that a server process is killed via deletion of its
# `fiftyone.core.service.ServerService` instance
#
_session = None
_server_services = {}
_subscribed_sessions = defaultdict(set)


_APP_DESKTOP_MESSAGE = """
Desktop App launched.
"""

_APP_WEB_MESSAGE = """
App launched. Point your web browser to http://localhost:{0}
"""

_APP_NOTEBOOK_MESSAGE = """
Session launched. Run `session.show()` to open the App in a cell output.
"""

_REMOTE_INSTRUCTIONS = """
You have launched a remote App on port {0}. To connect to this App from another
machine, issue the following command:

fiftyone app connect --destination [<username>@]<hostname> --port {0}

where `[<username>@]<hostname>` refers to your current machine. Alternatively,
you can manually configure port forwarding on another machine as follows:

ssh -N -L 5151:127.0.0.1:{0} [<username>@]<hostname>

The App can then be viewed in your browser at http://localhost:5151.

See https://voxel51.com/docs/fiftyone/user_guide/app.html#remote-sessions
for more information about remote sessions.
"""

_WAIT_INSTRUCTIONS = """
A session appears to have terminated shortly after it was started. If you
intended to start an App instance or a remote session from a script, you should
call `session.wait()` to keep the session (and the script) alive.
"""


def launch_app(
    dataset=None,
    view=None,
    port=None,
    remote=False,
    desktop=None,
    auto=True,
    config=None,
):
    """Launches the FiftyOne App.

    Note that only one App instance can be opened at a time. If this method is
    called when another App exists, the existing App will be closed.

    Args:
        dataset (None): an optional :class:`fiftyone.core.dataset.Dataset` to
            load
        view (None): an optional :class:`fiftyone.core.view.DatasetView` to
            load
        port (None): the port number to serve the App. If None,
            ``fiftyone.config.default_app_port`` is used
        remote (False): whether this is a remote session, and opening the App
            should not be attempted
        desktop (None): whether to launch the App in the browser (False) or as
            a desktop App (True). If None, ``fiftyone.config.desktop_app`` is
            used. Not applicable to notebook contexts
        auto (True): whether to automatically show a new App window
            whenever the state of the session is updated. Only applicable
            in notebook contexts
        config (None): an optional :class:`fiftyone.core.config.AppConfig` to
            control fine-grained default App settings

    Returns:
        a :class:`Session`
    """
    global _session  # pylint: disable=global-statement
    #
    # Note, we always `close_app()` here rather than just calling
    # `session.open()` if a session already exists, because the app may have
    # been closed in some way other than `session.close()` --- e.g., the user
    # closing the GUI --- in which case the underlying Electron process may
    # still exist; in this case, `session.open()` does not seem to reopen the
    # app
    #
    # @todo this can probably be improved
    #
    close_app()

    _session = Session(
        dataset=dataset,
        view=view,
        port=port,
        remote=remote,
        desktop=desktop,
        auto=auto,
        config=config,
    )

    if _session.remote:
        logger.info(_REMOTE_INSTRUCTIONS.strip().format(_session.server_port))
    elif _session.desktop:
        logger.info(_APP_DESKTOP_MESSAGE.strip())
    elif focx._get_context() != focx._NONE:
        if not auto:
            logger.info(_APP_NOTEBOOK_MESSAGE.strip())
    else:
        logger.info(_APP_WEB_MESSAGE.strip().format(_session.server_port))

    return _session


def close_app():
    """Closes the FiftyOne App, if necessary.

    If no App is currently open, this method has no effect.
    """
    global _session  # pylint: disable=global-statement
    if _session is not None:
        _session.close()
        _session = None


def _update_state(auto_show=False):
    def decorator(func):
        @wraps(func)
        def wrapper(self, *args, **kwargs):
            result = func(self, *args, **kwargs)
            if auto_show:
                self._auto_show()

            self._update_state()
            return result

        return wrapper

    return decorator


class Session(foc.HasClient):
    """Session that maintains a 1-1 shared state with the FiftyOne App.

    **Basic Usage**

    -   Use :func:`launch_app` to launch the App and retrieve its
        corresponding :class:`Session` instance.

    -   To open a dataset in the App, simply set the
        :attr:`Session.dataset` property of the session to your
        :class:`fiftyone.core.dataset.Dataset`.

    -   To load a specific view into your dataset, simply set the
        :attr:`Session.view` property of the session to your
        :class:`fiftyone.core.view.DatasetView`.

    -   Use :meth:`Session.refresh` to refresh the App if you update a dataset
        outside of the App

    -   Use :attr:`Session.selected` to retrieve the IDs of the currently
        selected samples in the App.

    -   Use :func:`Session.close` and :func:`Session.open` to temporarily close
        and reopen the App without creating a new :class:`Session`
        instance.

    -   Use :func:`close_app` to programmatically close the App and
        terminate the session.

    Args:
        dataset (None): an optional :class:`fiftyone.core.dataset.Dataset` to
            load
        view (None): an optional :class:`fiftyone.core.view.DatasetView` to
            load
        port (None): the port number to serve the App. If None,
            ``fiftyone.config.default_app_port`` is used
        remote (False): whether this is a remote session, and opening the App
            should not be attempted
        desktop (None): whether to launch the App in the browser (False) or as
            a desktop App (True). If None, ``fiftyone.config.desktop_app`` is
            used. Not applicable to notebook contexts (e.g., Jupyter and Colab)
        auto (True): whether to automatically show a new App window
            whenever the state of the session is updated. Only applicable
            in notebook contexts
        config (None): an optional :class:`fiftyone.core.config.AppConfig` to
            control fine-grained default App settings
    """

    _HC_NAMESPACE = "state"
    _HC_ATTR_NAME = "state"
    _HC_ATTR_TYPE = StateDescription

    def __init__(
        self,
        dataset=None,
        view=None,
        port=None,
        remote=False,
        desktop=None,
        auto=True,
        config=None,
    ):
        if port is None:
            port = fo.config.default_app_port

        if config is None:
            config = fo.app_config.copy()

        state = self._HC_ATTR_TYPE()
        state.config = config

        self._context = focx._get_context()
        self._port = port
        self._remote = remote
        # maintain a reference to prevent garbage collection
        self._get_time = time.perf_counter
        self._WAIT_INSTRUCTIONS = _WAIT_INSTRUCTIONS
        self._disable_wait_warning = False
        self._auto = auto
        self._handles = {}
        self._colab_img_counter = defaultdict(int)

        global _server_services  # pylint: disable=global-statement
        if port not in _server_services:
            _server_services[port] = fos.ServerService(
                port, do_not_track=fo.config.do_not_track
            )

        global _subscribed_sessions  # pylint: disable=global-statement
        _subscribed_sessions[port].add(self)
        super().__init__(self._port)

        if desktop is None:
            if self._context == focx._NONE:
                desktop = fo.config.desktop_app
            else:
                desktop = False

        self._desktop = desktop
        self._start_time = self._get_time()

        if view is not None:
            state.view = view
            state.dataset = view._dataset
        elif dataset is not None:
            state.dataset = dataset

        if state.dataset is not None:
            state.dataset._reload()

        state.datasets = fod.list_datasets()
        state.active_handle = self._auto_show()
        self.state = state

        if self._remote:
            if self._context != focx._NONE:
                raise ValueError(
                    "Remote sessions cannot be run from a notebook"
                )

            return

        if self._desktop:
            if self._context == focx._COLAB:
                raise ValueError(
                    "Cannot open a Desktop App instance from a Colab notebook"
                )

            try:
                import fiftyone.desktop  # pylint: disable=unused-import
            except ImportError as e:
                if not focn.DEV_INSTALL:
                    raise ValueError(
                        "You must install the 'fiftyone-desktop' package "
                        "in order to launch a desktop App instance"
                    ) from e

            self._app_service = fos.AppService(server_port=port)
            return

        if self._context == focx._NONE:
            self.open()

    def __repr__(self):
        return self.summary()

    def __del__(self):
        """Deletes the Session by removing it from the `_subscribed_sessions`
        global and deleting (stopping) the associated
        :class:`fiftyone.core.service.ServerService` if no other sessions are
        subscribed.
        """
        try:
            if (
                not self._disable_wait_warning
                and self._get_time() - self._start_time < 2.5
            ):
                # logger may already have been garbage-collected
                print(self._WAIT_INSTRUCTIONS)

            global _subscribed_sessions  # pylint: disable=global-statement
            _subscribed_sessions[self._port].discard(self)

            if len(_subscribed_sessions[self._port]) == 0:
                global _server_services  # pylint: disable=global-statement
                if self._port in _server_services:
                    service = _server_services.pop(self._port)
                    service.stop()
        except:
            # e.g. globals were already garbage-collected
            pass
        super().__del__()

    @property
    def server_port(self):
        """The server port for the session."""
        return self._port

    @property
    def remote(self):
        """Whether the session is remote."""
        return self._remote

    @property
    def desktop(self):
        """Whether the session is connected to a desktop App."""
        return self._desktop

    @property
    def url(self):
        """The URL of the session."""
        if self._context == focx._COLAB:
            # pylint: disable=no-name-in-module,import-error
            from google.colab.output import eval_js

            url = eval_js(
                "google.colab.kernel.proxyPort(%d)" % self.server_port
            )
            return "%s?fiftyoneColab=true" % url

        return "http://localhost:%d/" % self.server_port

    @property
    def config(self):
        """The current :class:`fiftyone.core.config.AppConfig`.

        For changes to a session's config to take effect in the App,
        a call to :meth:`Session.refresh` or another state-updating action
        such as `session.view = my_view` must occur.

        Example usage::

            import fiftyone as fo

            dataset, session = fo.quickstart()

            # change the show confidence setting and push the change to the App
            session.config.show_confidence = False
            session.refresh()
        """
        return self.state.config

    @config.setter
    def config(self, config):
        self.state.config = config

    @property
    def dataset(self):
        """The :class:`fiftyone.core.dataset.Dataset` connected to the session.
        """
        if self.state.view is not None:
            return self.state.view._dataset

        return self.state.dataset

    @dataset.setter
    @_update_state(auto_show=True)
    def dataset(self, dataset):
        if dataset is not None:
            dataset._reload()

        self.state.dataset = dataset
        self.state.view = None
        self.state.selected = []
        self.state.selected_labels = []
        self.state.filters = {}

    @_update_state()
    def clear_dataset(self):
        """Clears the current :class:`fiftyone.core.dataset.Dataset` from the
        session, if any.
        """
        self.state.dataset = None

    @property
    def view(self):
        """The :class:`fiftyone.core.view.DatasetView` connected to the
        session, or ``None`` if no view is connected.
        """
        return self.state.view

    @property
    def _collection(self):
        if self.view is not None:
            return self.view

        return self.dataset

    @view.setter
    @_update_state(auto_show=True)
    def view(self, view):
        self.state.view = view
        if view is not None:
            self.state.dataset = self.state.view._dataset
            self.state.dataset._reload()

        self.state.selected = []
        self.state.selected_labels = []
        self.state.filters = {}

    @_update_state()
    def clear_view(self):
        """Clears the current :class:`fiftyone.core.view.DatasetView` from the
        session, if any.
        """
        self.state.view = None

<<<<<<< HEAD
    @property
    def _collection(self):
        if self.view is not None:
            return self.view

        return self.dataset

    @_update_state(auto_show=True)
=======
    @_update_state()
>>>>>>> e773f6d9
    def refresh(self):
        """Refreshes the current App window."""
        pass

    @property
    def selected(self):
        """A list of sample IDs of the currently selected samples in the App,
        if any.
        """
        return list(self.state.selected)

    @selected.setter
    @_update_state()
    def selected(self, sample_ids):
        self.state.selected = list(sample_ids) if sample_ids else []

    @_update_state()
    def clear_selected(self):
        """Clears the currently selected samples, if any."""
        self.state.selected = []

    @_update_state()
    def select_samples(self, ids=None, tags=None):
        """Selects the specified samples in the current view in the App,

        Args:
            ids (None): an ID or iterable of IDs of samples to select
            tags (None): a tag or iterable of tags of samples to select
        """
        if tags is not None:
            ids = self._collection.match_tags(tags).values("id")

        if ids is None:
            ids = []

        self.state.selected = list(ids)

    @property
    def selected_labels(self):
        """A list of labels currently selected in the App.

        Items are dictionaries with the following keys:

            -   ``label_id``: the ID of the label
            -   ``sample_id``: the ID of the sample containing the label
            -   ``field``: the field name containing the label
            -   ``frame_number``: the frame number containing the label (only
                applicable to video samples)
        """
        return list(self.state.selected_labels)

    @selected_labels.setter
    @_update_state()
    def selected_labels(self, labels):
        self.state.selected_labels = list(labels) if labels else []

    @_update_state()
    def select_labels(self, labels=None, ids=None, tags=None, fields=None):
        """Selects the specified labels in the current view in the App.

        This method uses the same interface as
        :meth:`fiftyone.core.collections.SampleCollection.select_labels` to
        specify the labels to select.

        Args:
            labels (None): a list of dicts specifying the labels to select
            ids (None): an ID or iterable of IDs of the labels to select
            tags (None): a tag or iterable of tags of labels to select
            fields (None): a field or iterable of fields from which to select
        """
        if labels is None:
            labels = self._collection._get_selected_labels(
                ids=ids, tags=tags, fields=fields
            )

        self.state.selected_labels = list(labels)

    @_update_state()
    def clear_selected_labels(self):
        """Clears the currently selected labels, if any."""
        self.state.selected_labels = []

    @_update_state()
    def tag_selected_samples(self, tag):
        """Adds the tag to the currently selected samples, if necessary.

        The currently selected labels are :meth:`Sesssion.selected`.

        Args:
            tag: a tag
        """
        self._collection.select(self.selected).tag_samples(tag)

    @_update_state()
    def untag_selected_samples(self, tag):
        """Removes the tag from the currently selected samples, if necessary.

        The currently selected labels are :meth:`Sesssion.selected`.

        Args:
            tag: a tag
        """
        self._collection.select(self.selected).untag_samples(tag)

    @_update_state()
    def tag_selected_labels(self, tag):
        """Adds the tag to the currently selected labels, if necessary.

        The currently selected labels are :meth:`Sesssion.selected_labels`.

        Args:
            tag: a tag
        """
        self._collection.select_labels(labels=self.selected_labels).tag_labels(
            tag
        )

    @_update_state()
    def untag_selected_labels(self, tag):
        """Removes the tag from the currently selected labels, if necessary.

        The currently selected labels are :meth:`Sesssion.selected_labels`.

        Args:
            tag: a tag
        """
        self._collection.select_labels(
            labels=self.selected_labels
        ).untag_labels(tag)

    def summary(self):
        """Returns a string summary of the session.

        Returns:
            a string summary
        """
        if self.dataset:
            dataset_name = self.dataset.name
            media_type = self.dataset.media_type
        else:
            dataset_name = None
            media_type = "N/A"

        elements = ["Dataset:          %s" % dataset_name]

        if self.dataset:
            num_samples = len(self.view) if self.view else len(self.dataset)
            elements.extend(
                [
                    "Media type:       %s" % media_type,
                    "Num samples:      %d" % num_samples,
                    "Selected samples: %d" % len(self.selected),
                    "Selected labels:  %d" % len(self.selected_labels),
                ]
            )

        if self._remote:
            type_ = "remote"
        elif self._context == focx._COLAB:
            type_ = "colab"
        elif self._desktop:
            type_ = "desktop"
        else:
            type_ = self.url

        elements.append("Session type:     %s" % type_)

        if self.view:
            elements.extend(
                ["View stages:", self.view._make_view_stages_str()]
            )

        return "\n".join(elements)

    def open(self):
        """Opens the App, if necessary.

        The behavior of this method depends on your context:

        -   Notebooks: calls :meth:`Session.show` to open an App window in the
            output of your current cell
        -   Desktop: the desktop App will be opened, if necessary
        -   Other (non-remote): the App will be opened in a new browser tab
        """
        if self._remote:
            raise ValueError("Remote sessions cannot launch the App")

        if self._context != focx._NONE:
            self.show()
            return

        if self._desktop:
            self._app_service.start()
            return

        self.open_tab()

    def open_tab(self):
        """Opens the App in a new tab of your default browser.

        This method can be called from Jupyter notebooks and from desktop App
        mode to override the default behavior of :meth:`Session.open`.

        This method cannot be called on remote sessions or from Colab
        notebooks.
        """
        if self._remote:
            raise ValueError("Remote sessions cannot launch the App")

        if self._context == focx._COLAB:
            raise ValueError(
                "Cannot open the App in a dedicated tab from Colab notebooks"
            )

        webbrowser.open(self.url, new=2)

    @_update_state()
    def show(self, height=None):
        """Opens the App in the output of the current notebook cell.

        This method has no effect in non-notebook contexts.

        Args:
            height (None): a height, in pixels, for the App
        """
        self._show(height)

    def no_show(self):
        """Returns a context manager that temporarily prevents new App
        instances from being opened in the current notebook cell when methods
        are run that normally would show new App windows.

        This method has no effect in non-notebook contexts.

        Examples::

            import fiftyone as fo

            dataset = foz.load_zoo_dataset("quickstart")
            session = fo.launch_app(dataset)

            # (new cell)

            # Opens a new App instance
            session.view = dataset.take(100)

            # (new cell)

            # Does not open a new App instance
            with session.no_show():
                session.view = dataset.take(100)

        Returns:
            a context manager
        """
        return fou.SetAttributes(self, _auto=False)

    def wait(self):
        """Blocks execution until the session is closed by the user.

        For local sessions, this will wait until the App is closed by the user.

        For remote sessions, this will wait until the server shuts down, which
        typically requires interrupting the calling process with Ctrl-C.
        """
        try:
            if self._remote or not self._desktop:
                try:
                    _server_services[self._port].wait()
                except:
                    while True:
                        time.sleep(1)
            else:
                self._app_service.wait()
        except KeyboardInterrupt:
            self._disable_wait_warning = True
            raise

    def close(self):
        """Closes the session and terminates the App, if necessary."""
        if self._remote:
            return

        self.state.close = True
        self._update_state()

    def freeze(self):
        """Screenshots the active App cell.

        Only applicable to notebook contexts.
        """
        if self._context == focx._NONE:
            raise ValueError("Only notebook sessions can be frozen")

        self.state.active_handle = None
        self._update_state()

    def _auto_show(self):
        if self._auto and (self._context != focx._NONE):
            return self._show()

    def _capture(self, data):
        from IPython.display import HTML

        if self._context == focx._COLAB:
            return

        handle = data["handle"]
        if data["handle"] in self._handles:
            self._handles[handle]["target"].update(
                HTML(
                    fout._SCREENSHOT_HTML.render(
                        handle=handle,
                        image=data["src"],
                        url=self._base_url(),
                        max_width=data["width"],
                    )
                )
            )

    def _base_url(self):
        if self._context == focx._COLAB:
            # pylint: disable=no-name-in-module,import-error
            from google.colab.output import eval_js

            return eval_js(
                "google.colab.kernel.proxyPort(%d)" % self.server_port
            )

        return "http://localhost:%d/" % self.server_port

    def _reactivate(self, data):
        handle = data["handle"]
        if handle in self._handles:
            source = self._handles[handle]
            _display(
                self,
                source["target"],
                handle,
                self._port,
                source["height"],
                update=True,
            )
            self.state.active_handle = handle
            self._update_state()

    def _show(self, height=None):
        if (self._context == focx._NONE) or self._desktop:
            return

        if self.dataset is not None:
            self.dataset._reload()

        import IPython.display

        handle = IPython.display.display(display_id=True)
        uuid = str(uuid4())
        self.state.active_handle = uuid

        if height is None:
            height = self.config.notebook_height

        self._handles[uuid] = {"target": handle, "height": height}

        _display(self, handle, uuid, self._port, height=height)
        return uuid

    def _update_state(self):
        self.state.datasets = fod.list_datasets()
        self.state.refresh = not self.state.refresh

        # See ``fiftyone.core.client`` to understand this
        self.state = self.state


def _display(session, handle, uuid, port=None, height=None, update=False):
    """Displays a running FiftyOne instance.

    Args:
        port (None): the integer port on which the FiftyOne server is listening
        height (None): the height of the frame into which to render the
            FiftyOne UI, in pixels. If None, a default value is used
    """
    if height is None:
        height = session.config.notebook_height

    funcs = {focx._COLAB: _display_colab, focx._IPYTHON: _display_ipython}
    fn = funcs[focx._get_context()]

    return fn(session, handle, uuid, port, height, update)


def _display_colab(session, handle, uuid, port, height, update=False):
    """Display a FiftyOne instance in a Colab output frame.

    The Colab VM is not directly exposed to the network, so the Colab runtime
    provides a service worker tunnel to proxy requests from the end user's
    browser through to servers running on the Colab VM: the output frame may
    issue requests to https://localhost:<port> (HTTPS only), which will be
    forwarded to the specified port on the VM.

    It does not suffice to create an `iframe` and let the service worker
    redirect its traffic (`<iframe src="https://localhost:6006">`), because for
    security reasons service workers cannot intercept iframe traffic. Instead,
    we manually fetch the FiftyOne index page with an XHR in the output frame,
    and inject the raw HTML into `document.body`.
    """
    import IPython.display

    # pylint: disable=no-name-in-module,import-error
    from google.colab import output

    style_text = Template(fout._SCREENSHOT_STYLE).render(handle=uuid)
    html = Template(fout._SCREENSHOT_COLAB).render(
        style=style_text, handle=uuid
    )
    script = Template(fout._SCREENSHOT_COLAB_SCRIPT).render(
        port=port, handle=uuid, height=height
    )

    handle.display(IPython.display.HTML(html))
    output.eval_js(script)

    def capture(img, width):
        idx = session._colab_img_counter[uuid]
        session._colab_img_counter[uuid] = idx + 1
        with output.redirect_to_element("#focontainer-%s" % uuid):
            # pylint: disable=undefined-variable,bad-format-character
            display(
                IPython.display.HTML(
                    """
                <img id='fo-%s%d' class='foimage' src='%s'
                    style='width: 100%%; max-width: %dpx'/>
                <style>
                #fo-%s%d {
                    display: none;
                }
                </style>
                """
                    % (uuid, idx, img, width, uuid, idx - 1)
                )
            )

    output.register_callback("fiftyone.%s" % uuid.replace("-", "_"), capture)


def _display_ipython(session, handle, uuid, port, height, update=False):
    import IPython.display

    src = "http://localhost:%d/?notebook=true&handleId=%s" % (port, uuid)
    iframe = IPython.display.IFrame(src, height=height, width="100%")
    if update:
        handle.update(iframe)
    else:
        handle.display(iframe)<|MERGE_RESOLUTION|>--- conflicted
+++ resolved
@@ -406,6 +406,13 @@
         self.state.config = config
 
     @property
+    def _collection(self):
+        if self.view is not None:
+            return self.view
+
+        return self.dataset
+
+    @property
     def dataset(self):
         """The :class:`fiftyone.core.dataset.Dataset` connected to the session.
         """
@@ -439,13 +446,6 @@
         session, or ``None`` if no view is connected.
         """
         return self.state.view
-
-    @property
-    def _collection(self):
-        if self.view is not None:
-            return self.view
-
-        return self.dataset
 
     @view.setter
     @_update_state(auto_show=True)
@@ -466,18 +466,7 @@
         """
         self.state.view = None
 
-<<<<<<< HEAD
-    @property
-    def _collection(self):
-        if self.view is not None:
-            return self.view
-
-        return self.dataset
-
-    @_update_state(auto_show=True)
-=======
-    @_update_state()
->>>>>>> e773f6d9
+    @_update_state()
     def refresh(self):
         """Refreshes the current App window."""
         pass
