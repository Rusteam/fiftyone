"""
View stages.

| Copyright 2017-2020, Voxel51, Inc.
| `voxel51.com <https://voxel51.com/>`_
|
"""
import random
import reprlib

from bson import ObjectId
from pymongo import ASCENDING, DESCENDING

from fiftyone.core.expressions import ViewExpression, ViewField
import fiftyone.core.fields as fof
import fiftyone.core.labels as fol
from fiftyone.core.odm.sample import default_sample_fields

import eta.core.utils as etau


class ViewStage(object):
    """Abstract base class for all view stages.

    :class:`ViewStage` instances represent logical operations to apply to
    :class:`fiftyone.core.collections.SampleCollection` instances, which may
    decide what subset of samples in the collection should pass though the
    stage, and also what subset of the contents of each
    :class:`fiftyone.core.sample.Sample` should be passed. The output of
    view stages are represented by a :class:`fiftyone.core.view.DatasetView`.
    """

    def __str__(self):
        return repr(self)

    def __repr__(self):
        kwargs_str = ", ".join(
            ["%s=%s" % (k, _repr.repr(v)) for k, v in self._kwargs()]
        )

        return "%s(%s)" % (self.__class__.__name__, kwargs_str)

    def get_filtered_list_fields(self):
        """Returns a list of names of fields or subfields that contain arrays
        that may have been filtered by the stage.

        Returns:
            a list of fields
        """
        return []

    def to_mongo(self):
        """Returns the MongoDB version of the stage.

        Returns:
            a MongoDB aggregation pipeline (list of dicts)
        """
        raise NotImplementedError("subclasses must implement `to_mongo()`")

    def validate(self, sample_collection):
        """Validates that the stage can be applied to the given collection.

        Args:
            sample_collection: a
                :class:`fiftyone.core.collections.SampleCollection`

        Raises:
            :class:`ViewStageError` if the stage cannot be applied to the
            collection
        """
        pass

    def _serialize(self):
        """Returns a JSON dict representation of the :class:`ViewStage`.

        Returns:
            a JSON dict
        """
        return {
            "kwargs": self._kwargs(),
            "_cls": etau.get_class_name(self),
        }

    def _kwargs(self):
        """Returns a list of ``[name, value]`` lists describing the parameters
        that define the stage.

        Returns:
            a JSON dict
        """
        raise NotImplementedError("subclasses must implement `_kwargs()`")

    @classmethod
    def _params(self):
        """Returns a list of JSON dicts describing the parameters that define
        the stage.

        Returns:
            a list of JSON dicts
        """
        raise NotImplementedError("subclasses must implement `_params()`")

    @classmethod
    def _from_dict(cls, d):
        """Creates a :class:`ViewStage` instance from a serialized JSON dict
        representation of it.

        Args:
            d: a JSON dict

        Returns:
            a :class:`ViewStage`
        """
        view_stage_cls = etau.get_class(d["_cls"])
        return view_stage_cls(**{k: v for (k, v) in d["kwargs"]})


class ViewStageError(Exception):
    """An error raised when a problem with a :class:`ViewStage` is encountered.
    """

    pass


class Exclude(ViewStage):
    """Excludes the samples with the given IDs from the view.

    Examples::

        import fiftyone as fo
        from fiftyone.core.stages import Exclude

        dataset = fo.load_dataset(...)

        #
        # Exclude a single sample from a dataset
        #

        stage = Exclude("5f3c298768fd4d3baf422d2f")
        view = dataset.add_stage(stage)

        #
        # Exclude a list of samples from a dataset
        #

        stage = Exclude([
            "5f3c298768fd4d3baf422d2f",
            "5f3c298768fd4d3baf422d30"
        ])
        view = dataset.add_stage(stage)

    Args:
        sample_ids: a sample ID or iterable of sample IDs
    """

    def __init__(self, sample_ids):
        if etau.is_str(sample_ids):
            self._sample_ids = [sample_ids]
        else:
            self._sample_ids = list(sample_ids)

        self._validate_params()

    @property
    def sample_ids(self):
        """The list of sample IDs to exclude."""
        return self._sample_ids

    def to_mongo(self):
        """Returns the MongoDB version of the stage.

        Returns:
            a MongoDB aggregation pipeline (list of dicts)
        """
        sample_ids = [ObjectId(id) for id in self._sample_ids]
        return Match({"_id": {"$not": {"$in": sample_ids}}}).to_mongo()

    def _kwargs(self):
        return [["sample_ids", self._sample_ids]]

    @classmethod
    def _params(cls):
        return [{"name": "sample_ids", "type": "list<id>|id"}]

    def _validate_params(self):
        # Ensures that ObjectIDs are valid
        self.to_mongo()


class ExcludeFields(ViewStage):
    """Excludes the fields with the given names from the samples in the view.

    Note that default fields cannot be excluded.

    Examples::

        import fiftyone as fo
        from fiftyone.core.stages import ExcludeFields

        dataset = fo.load_dataset(...)

        #
        # Exclude a field from all samples in a dataset
        #

        stage = ExcludeFields("predictions")
        view = dataset.add_stage(stage)

        #
        # Exclude a list of fields from all samples in a dataset
        #

        stage = ExcludeFields(["ground_truth", "predictions"])
        view = dataset.add_stage(stage)

    Args:
        field_names: a field name or iterable of field names to exclude
    """

    def __init__(self, field_names):
        if etau.is_str(field_names):
            field_names = [field_names]

        self._field_names = list(field_names)
        self._validate_params()

    @property
    def field_names(self):
        """The list of field names to exclude."""
        return self._field_names

    def to_mongo(self):
        """Returns the MongoDB version of the stage.

        Returns:
            a MongoDB aggregation pipeline (list of dicts)
        """
        return [{"$unset": self._field_names}]

    def _kwargs(self):
        return [["field_names", self._field_names]]

    @classmethod
    def _params(self):
        return [{"name": "field_names", "type": "list<str>"}]

    def _validate_params(self):
        default_fields = set(default_sample_fields())
        for field_name in self._field_names:
            if field_name.startswith("_"):
                raise ValueError(
                    "Cannot exclude private field '%s'" % field_name
                )

            if field_name in default_fields:
                raise ValueError(
                    "Cannot exclude default field '%s'" % field_name
                )

    def validate(self, sample_collection):
        _validate_fields_exist(sample_collection, self.field_names)


class Exists(ViewStage):
    """Returns a view containing the samples that have a non-``None`` value
    for the given field.

    Examples::

        import fiftyone as fo
        from fiftyone.core.stages import Exists

        dataset = fo.load_dataset(...)

        #
        # Only include samples that have a value in their `predictions` field
        #

        stage = Exists("predictions")
        view = dataset.add_stage(stage)

    Args:
        field: the field
    """

    def __init__(self, field):
        self._field = field

    @property
    def field(self):
        """The field to check if exists."""
        return self._field

    def to_mongo(self):
        """Returns the MongoDB version of the stage.

        Returns:
            a MongoDB aggregation pipeline (list of dicts)
        """
        return Match({self._field: {"$exists": True, "$ne": None}}).to_mongo()

    def _kwargs(self):
        return [["field", self._field]]

    @classmethod
    def _params(cls):
        return [{"name": "field", "type": "str"}]


class FilterField(ViewStage):
    """Filters the values of a given field of a document.

    Values of ``field`` for which ``filter`` returns ``False`` are
    replaced with ``None``.

    Examples::

        import fiftyone as fo
        from fiftyone import ViewField as F
        from fiftyone.core.stages import FilterField

        dataset = fo.load_dataset(...)

        #
        # Only include classifications in the `predictions` field (assume it is
        # a `Classification` field) whose `label` is "cat"
        #

<<<<<<< HEAD
        stage = FilterField("predictions", F.label == "cat")
=======
        stage = FilterField("predictions", F("label") == "cat")
>>>>>>> 96184007
        view = dataset.add_stage(stage)

        #
        # Only include classifications in the `predictions` field (assume it is
        # a `Classification` field) whose `confidence` is greater than 0.8
        #

<<<<<<< HEAD
        stage = FilterField("predictions", F.confidence > 0.8)
=======
        stage = FilterField("predictions", F("confidence") > 0.8)
>>>>>>> 96184007
        view = dataset.add_stage(stage)

    Args:
        field: the field to filter
        filter: a :class:`fiftyone.core.expressions.ViewExpression` or
            `MongoDB expression <https://docs.mongodb.com/manual/meta/aggregation-quick-reference/#aggregation-expressions>`_
            that returns a boolean describing the filter to apply
    """

    def __init__(self, field, filter):
        self._field = field
        self._filter = filter
        self._validate_params()

    @property
    def field(self):
        """The field to filter."""
        return self._field

    @property
    def filter(self):
        """The filter expression."""
        return self._filter

    def to_mongo(self):
        """Returns the MongoDB version of the stage.

        Returns:
            a MongoDB aggregation pipeline (list of dicts)
        """
        return [
            {
                "$addFields": {
                    self.field: {
                        "$cond": {
                            "if": self._get_mongo_filter(),
                            "then": "$" + self.field,
                            "else": None,
                        }
                    }
                }
            }
        ]

    def _get_mongo_filter(self):
        if isinstance(self._filter, ViewExpression):
            return self._filter.to_mongo(prefix="$" + self.field)

        return self._filter

    def _kwargs(self):
        return [["field", self._field], ["filter", self._get_mongo_filter()]]

    @classmethod
    def _params(self):
        return [
            {"name": "field", "type": "str"},
            {"name": "filter", "type": "dict"},
        ]

    def _validate_params(self):
        if not isinstance(self._filter, (ViewExpression, dict)):
            raise ValueError(
                "Filter must be a ViewExpression or a MongoDB expression; "
                "found '%s'" % self._filter
            )

    def validate(self, sample_collection):
        if self.field == "filepath":
            raise ValueError("Cannot filter required field `filepath`")

        _validate_fields_exist(sample_collection, self.field)


class _FilterListField(FilterField):
    @property
    def _filter_field(self):
        raise NotImplementedError("subclasses must implement `_filter_field`")

    def get_filtered_list_fields(self):
        return [self._filter_field]

    def to_mongo(self):
        """Returns the MongoDB version of the stage.

        Returns:
            a MongoDB aggregation pipeline (list of dicts)
        """
        return [
            {
                "$addFields": {
                    self._filter_field: {
                        "$filter": {
                            "input": "$" + self._filter_field,
                            "cond": self._get_mongo_filter(),
                        }
                    }
                }
            }
        ]

    def _get_mongo_filter(self):
        if isinstance(self._filter, ViewExpression):
            return self._filter.to_mongo(prefix="$$this")

        return self._filter

    def validate(self, sample_collection):
        raise NotImplementedError("subclasses must implement `validate()`")


class FilterClassifications(_FilterListField):
    """Filters the :class:`fiftyone.core.labels.Classification` elements in the
    specified :class:`fiftyone.core.labels.Classifications` field of the
    samples in a view.

    Examples::

        import fiftyone as fo
        from fiftyone import ViewField as F
        from fiftyone.core.stages import FilterClassifications

        dataset = fo.load_dataset(...)

        #
        # Only include classifications in the `predictions` field whose
        # `confidence` greater than 0.8
        #

<<<<<<< HEAD
        stage = FilterClassifications("predictions", F.confidence > 0.8)
=======
        stage = FilterClassifications("predictions", F("confidence") > 0.8)
>>>>>>> 96184007
        view = dataset.add_stage(stage)

        #
        # Only include classifications in the `predictions` field whose `label`
        # is "cat" or "dog"
        #

        stage = FilterClassifications(
<<<<<<< HEAD
            "predictions", F.label.is_in(["cat", "dog"])
=======
            "predictions", F("label").is_in(["cat", "dog"])
>>>>>>> 96184007
        )
        view = dataset.add_stage(stage)

    Args:
        field: the field to filter, which must be a
            :class:`fiftyone.core.labels.Classifications`
        filter: a :class:`fiftyone.core.expressions.ViewExpression` or
            `MongoDB expression <https://docs.mongodb.com/manual/meta/aggregation-quick-reference/#aggregation-expressions>`_
            that returns a boolean describing the filter to apply
    """

    @property
    def _filter_field(self):
        return self.field + ".classifications"

    def validate(self, sample_collection):
        _validate_field_type(
            sample_collection,
            self.field,
            fof.EmbeddedDocumentField,
            embedded_doc_type=fol.Classifications,
        )


class FilterDetections(_FilterListField):
    """Filters the :class:`fiftyone.core.labels.Detection` elements in the
    specified :class:`fiftyone.core.labels.Detections` field of the samples in
    the stage.

    Examples::

        import fiftyone as fo
        from fiftyone import ViewField as F
        from fiftyone.core.stages import FilterDetections

        dataset = fo.load_dataset(...)

        #
        # Only include detections in the `predictions` field whose `confidence`
        # is greater than 0.8
        #

<<<<<<< HEAD
        stage = FilterDetections("predictions", F.confidence > 0.8)
=======
        stage = FilterDetections("predictions", F("confidence") > 0.8)
>>>>>>> 96184007
        view = dataset.add_stage(stage)

        #
        # Only include detections in the `predictions` field whose `label` is
        # "cat" or "dog"
        #

        stage = FilterDetections(
<<<<<<< HEAD
            "predictions", F.label.is_in(["cat", "dog"])
=======
            "predictions", F("label").is_in(["cat", "dog"])
>>>>>>> 96184007
        )
        view = dataset.add_stage(stage)

        #
        # Only include detections in the `predictions` field whose bounding box
        # area is smaller than 0.2
        #

        # bbox is in [top-left-x, top-left-y, width, height] format
<<<<<<< HEAD
        bbox_area = F.bounding_box[2] * F.bounding_box[3]
=======
        bbox_area = F("bounding_box")[2] * F("bounding_box")[3]
>>>>>>> 96184007

        stage = FilterDetections("predictions", bbox_area < 0.2)
        view = dataset.add_stage(stage)

    Args:
        field: the field to filter, which must be a
            :class:`fiftyone.core.labels.Detections`
        filter: a :class:`fiftyone.core.expressions.ViewExpression` or
            `MongoDB expression <https://docs.mongodb.com/manual/meta/aggregation-quick-reference/#aggregation-expressions>`_
            that returns a boolean describing the filter to apply
    """

    @property
    def _filter_field(self):
        return self.field + ".detections"

    def validate(self, sample_collection):
        _validate_field_type(
            sample_collection,
            self.field,
            fof.EmbeddedDocumentField,
            embedded_doc_type=fol.Detections,
        )


class Limit(ViewStage):
    """Limits the view to the given number of samples.

    Examples::

        import fiftyone as fo
        from fiftyone.core.stages import Limit

        dataset = fo.load_dataset(...)

        #
        # Only include the first 10 samples in the view
        #

        stage = Limit(10)
        view = dataset.add_stage(stage)

    Args:
        num: the maximum number of samples to return. If a non-positive
            number is provided, an empty view is returned
    """

    def __init__(self, limit):
        self._limit = limit

    @property
    def limit(self):
        """The maximum number of samples to return."""
        return self._limit

    def to_mongo(self):
        """Returns the MongoDB version of the stage.

        Returns:
            a MongoDB aggregation pipeline (list of dicts)
        """
        return [{"$limit": self._limit}]

    def _kwargs(self):
        return [["limit", self._limit]]

    @classmethod
    def _params(cls):
        return [{"name": "limit", "type": "int"}]


class Match(ViewStage):
    """Filters the samples in the stage by the given filter.

    Examples::

        import fiftyone as fo
        from fiftyone import ViewField as F
        from fiftyone.core.stages import Match

        dataset = fo.load_dataset(...)

        #
        # Only include samples whose `filepath` ends with ".jpg"
        #

<<<<<<< HEAD
        stage = Match(F.filepath.ends_with(".jpg"))
=======
        stage = Match(F("filepath").ends_with(".jpg"))
>>>>>>> 96184007
        view = dataset.add_stage(stage)

        #
        # Only include samples whose `predictions` field (assume it is a
        # `Classification` field) has `label` of "cat"
        #

<<<<<<< HEAD
        stage = Match(F.predictions.label == "cat"))
=======
        stage = Match(F("predictions").label == "cat"))
>>>>>>> 96184007
        view = dataset.add_stage(stage)

        #
        # Only include samples whose `predictions` field (assume it is a
        # `Detections` field) has at least 5 detections
        #

<<<<<<< HEAD
        stage = Match(F.predictions.detections.length() >= 5)
=======
        stage = Match(F("predictions").detections.length() >= 5)
>>>>>>> 96184007
        view = dataset.add_stage(stage)

        #
        # Only include samples whose `predictions` field (assume it is a
        # `Detections` field) has at least one detection with area smaller
        # than 0.2
        #

        # bbox is in [top-left-x, top-left-y, width, height] format
<<<<<<< HEAD
        pred_bbox = F.predictions.detections.bounding_box
=======
        pred_bbox = F("predictions.detections.bounding_box")
>>>>>>> 96184007
        pred_bbox_area = pred_bbox[2] * pred_bbox[3]

        stage = Match((pred_bbox_area < 0.2).length() > 0)
        view = dataset.add_stage(stage)

    Args:
        filter: a :class:`fiftyone.core.expressions.ViewExpression` or
            `MongoDB expression <https://docs.mongodb.com/manual/meta/aggregation-quick-reference/#aggregation-expressions>`_
            that returns a boolean describing the filter to apply
    """

    def __init__(self, filter):
        self._filter = filter
        self._validate_params()

    @property
    def filter(self):
        """The filter expression."""
        return self._filter

    def to_mongo(self):
        """Returns the MongoDB version of the stage.

        Returns:
            a MongoDB aggregation pipeline (list of dicts)
        """
        return [{"$match": self._get_mongo_filter()}]

    def _get_mongo_filter(self):
        if isinstance(self._filter, ViewExpression):
            return {"$expr": self._filter.to_mongo()}

        return self._filter

    def _kwargs(self):
        return [["filter", self._get_mongo_filter()]]

    def _validate_params(self):
        if not isinstance(self._filter, (ViewExpression, dict)):
            raise ValueError(
                "Filter must be a ViewExpression or a MongoDB expression; "
                "found '%s'" % self._filter
            )

    @classmethod
    def _params(cls):
        return [{"name": "filter", "type": "dict"}]


class MatchTag(ViewStage):
    """Returns a view containing the samples that have the given tag.

    Examples::

        import fiftyone as fo
        from fiftyone.core.stages import MatchTag

        dataset = fo.load_dataset(...)

        #
        # Only include samples that have the "test" tag
        #

        stage = MatchTag("test")
        view = dataset.add_stage(stage)

    Args:
        tag: a tag
    """

    def __init__(self, tag):
        self._tag = tag

    @property
    def tag(self):
        """The tag to match."""
        return self._tag

    def to_mongo(self):
        """Returns the MongoDB version of the stage.

        Returns:
            a MongoDB aggregation pipeline (list of dicts)
        """
        return Match({"tags": self._tag}).to_mongo()

    def _kwargs(self):
        return [["tag", self._tag]]

    @classmethod
    def _params(cls):
        return [{"name": "tag", "type": "str"}]


class MatchTags(ViewStage):
    """Returns a view containing the samples that have any of the given
    tags.

    To match samples that contain a single tag, use :class:`MatchTag`.

    Examples::

        import fiftyone as fo
        from fiftyone.core.stages import MatchTags

        dataset = fo.load_dataset(...)

        #
        # Only include samples that have either the "test" or "validation" tag
        #

        stage = MatchTags(["test", "validation"])
        view = dataset.add_stage(stage)

    Args:
        tags: an iterable of tags
    """

    def __init__(self, tags):
        self._tags = list(tags)

    @property
    def tags(self):
        """The list of tags to match."""
        return self._tags

    def to_mongo(self):
        """Returns the MongoDB version of the stage.

        Returns:
            a MongoDB aggregation pipeline (list of dicts)
        """
        return Match({"tags": {"$in": self._tags}}).to_mongo()

    def _kwargs(self):
        return [["tags", self._tags]]

    @classmethod
    def _params(cls):
        return [{"name": "tags", "type": "list<str>"}]


class Mongo(ViewStage):
    """View stage defined by a raw MongoDB aggregation pipeline.

    See `MongoDB aggregation pipelines <https://docs.mongodb.com/manual/core/aggregation-pipeline/>`_
    for more details.

    Examples::

        import fiftyone as fo
        from fiftyone.core.stages import Mongo

        dataset = fo.load_dataset(...)

        #
        # Extract a view containing the 6th through 15th samples in the dataset
        #

        stage = Mongo([{"$skip": 5}, {"$limit": 10}])
        view = dataset.add_stage(stage)

        #
        # Sort by the number of detections in the `precictions` field of the
        # samples (assume it is a `Detections` field)
        #

        stage = Mongo([
            {
                "$addFields": {
                    "_sort_field": {
                        "$size": {"$ifNull": ["$predictions.detections", []]}
                    }
                }
            },
            {"$sort": {"_sort_field": -1}},
            {"$unset": "_sort_field"}
        ])
        view = dataset.add_stage(stage)

    Args:
        pipeline: a MongoDB aggregation pipeline (list of dicts)
    """

    def __init__(self, pipeline):
        self._pipeline = pipeline

    @property
    def pipeline(self):
        """The MongoDB aggregation pipeline."""
        return self._pipeline

    def to_mongo(self):
        """Returns the MongoDB version of the stage.

        Returns:
            a MongoDB aggregation pipeline (list of dicts)
        """
        return self._pipeline

    def _kwargs(self):
        return [["pipeline", self._pipeline]]

    @classmethod
    def _params(self):
        return [{"name": "pipeline", "type": "dict"}]


class Select(ViewStage):
    """Selects the samples with the given IDs from the view.

    Examples::

        import fiftyone as fo
        from fiftyone.core.stages import Select

        dataset = fo.load_dataset(...)

        #
        # Select the samples with the given IDs from the dataset
        #

        stage = Select([
            "5f3c298768fd4d3baf422d34",
            "5f3c298768fd4d3baf422d35",
            "5f3c298768fd4d3baf422d36",
        ])
        view = dataset.add_stage(stage)

        #
        # Create a view containing the currently selected samples in the App
        #

        session = fo.launch_app(dataset=dataset)

        # Select samples in the App...

        stage = Select(session.selected)
        view = dataset.add_stage(stage)

    Args:
        sample_ids: a sample ID or iterable of sample IDs
    """

    def __init__(self, sample_ids):
        if etau.is_str(sample_ids):
            self._sample_ids = [sample_ids]
        else:
            self._sample_ids = list(sample_ids)

        self._validate_params()

    @property
    def sample_ids(self):
        """The list of sample IDs to select."""
        return self._sample_ids

    def to_mongo(self):
        """Returns the MongoDB version of the stage.

        Returns:
            a MongoDB aggregation pipeline (list of dicts)
        """
        sample_ids = [ObjectId(id) for id in self._sample_ids]
        return Match({"_id": {"$in": sample_ids}}).to_mongo()

    def _kwargs(self):
        return [["sample_ids", self._sample_ids]]

    @classmethod
    def _params(cls):
        return [{"name": "sample_ids", "type": "list<id>|id"}]

    def _validate_params(self):
        # Ensures that ObjectIDs are valid
        self.to_mongo()


class SelectFields(ViewStage):
    """Selects *only* the fields with the given names from the samples in the
    view. All other fields are excluded.

    Note that default sample fields are always selected and will be added if
    not included in ``field_names``.

    Examples::

        import fiftyone as fo
        from fiftyone.core.stages import SelectFields

        dataset = fo.load_dataset(...)

        #
        # Include only the default fields on each sample
        #

        stage = SelectFields()
        view = dataset.add_stage(stage)

        #
        # Include only the `ground_truth` field (and the default fields) on
        # each sample
        #

        stage = SelectFields("ground_truth")
        view = dataset.add_stage(stage)

    Args:
        field_names (None): a field name or iterable of field names to select.
            If not specified, just the default fields will be selected
    """

    def __init__(self, field_names=None):
        default_fields = default_sample_fields(include_private=True)

        if field_names:
            if etau.is_str(field_names):
                field_names = [field_names]

            self._field_names = list(set(field_names) | set(default_fields))
        else:
            self._field_names = list(default_fields)

    @property
    def field_names(self):
        """The list of field names to select."""
        return self._field_names

    def to_mongo(self):
        """Returns the MongoDB version of the stage.

        Returns:
            a MongoDB aggregation pipeline (list of dicts)
        """
        return [{"$project": {fn: True for fn in self.field_names}}]

    def _kwargs(self):
        return [["field_names", self._field_names]]

    @classmethod
    def _params(self):
        return [
            {
                "name": "field_names",
                "type": "list<str>|NoneType",
                "default": "None",
            }
        ]

    def validate(self, sample_collection):
        _validate_fields_exist(sample_collection, self.field_names)


class Shuffle(ViewStage):
    """Randomly shuffles the samples in the view.

    Examples::

        import fiftyone as fo
        from fiftyone.core.stages import Shuffle

        dataset = fo.load_dataset(...)

        #
        # Return a view that contains a randomly shuffled version of the
        # samples in the dataset
        #

        stage = Shuffle()
        view = dataset.add_stage(stage)

        #
        # Shuffle the samples with a set random seed
        #

        stage = Shuffle(seed=51)
        view = dataset.add_stage(stage)

    Args:
        seed (None): an optional random seed to use when shuffling the samples
    """

    def __init__(self, seed=None):
        self._seed = seed
        self._randint = _get_rng(seed).randint(1e7, 1e10)

    @property
    def seed(self):
        """The random seed to use, or ``None``."""
        return self._seed

    def to_mongo(self):
        """Returns the MongoDB version of the stage.

        Returns:
            a MongoDB aggregation pipeline (list of dicts)
        """
        # @todo avoid creating new field here?
        return [
            {"$set": {"_rand_shuffle": {"$mod": [self._randint, "$_rand"]}}},
            {"$sort": {"_rand_shuffle": ASCENDING}},
            {"$unset": "_rand_shuffle"},
        ]

    def _kwargs(self):
        return [["seed", self._seed]]

    @classmethod
    def _params(self):
        return [{"name": "seed", "type": "float|NoneType", "default": "None"}]


class Skip(ViewStage):
    """Omits the given number of samples from the head of the view.

    Examples::

        import fiftyone as fo
        from fiftyone.core.stages import Skip

        dataset = fo.load_dataset(...)

        #
        # Omit the first 10 samples from the dataset
        #

        stage = Skip(10)
        view = dataset.add_stage(stage)

    Args:
        skip: the number of samples to skip. If a non-positive number is
            provided, no samples are omitted
    """

    def __init__(self, skip):
        self._skip = skip

    @property
    def skip(self):
        """The number of samples to skip."""
        return self._skip

    def to_mongo(self):
        """Returns the MongoDB version of the stage.

        Returns:
            a MongoDB aggregation pipeline (list of dicts)
        """
        return [{"$skip": self._skip}]

    def _kwargs(self):
        return [["skip", self._skip]]

    @classmethod
    def _params(cls):
        return [{"name": "skip", "type": "int"}]


class SortBy(ViewStage):
    """Sorts the samples in the view by the given field or expression.

    When sorting by an expression, ``field_or_expr`` can either be a
    :class:`fiftyone.core.expressions.ViewExpression` or a
    `MongoDB expression <https://docs.mongodb.com/manual/meta/aggregation-quick-reference/#aggregation-expressions>`_
    that defines the quantity to sort by.

    Examples::

        import fiftyone as fo
        from fiftyone import ViewField as F
        from fiftyone.core.stages import SortBy

        dataset = fo.load_dataset(...)

        #
        # Sorts the samples in descending order by the `confidence` of their
        # `predictions` field (assume it is a `Classification` field)
        #

        stage = SortBy("predictions.confidence", reverse=True)
        view = dataset.add_stage(stage)

        #
        # Sorts the samples in ascending order by the number of detections in
        # their `predictions` field (assume it is a `Detections` field) whose
        # bounding box area is at most 0.2
        #

        # bbox is in [top-left-x, top-left-y, width, height] format
<<<<<<< HEAD
        pred_bbox = F.predictions.detections.bounding_box
=======
        pred_bbox = F("predictions.detections.bounding_box")
>>>>>>> 96184007
        pred_bbox_area = pred_bbox[2] * pred_bbox[3]

        stage = SortBy((pred_bbox_area < 0.2).length())
        view = dataset.add_stage(stage)

    Args:
        field_or_expr: the field or expression to sort by
        reverse (False): whether to return the results in descending order
    """

    def __init__(self, field_or_expr, reverse=False):
        self._field_or_expr = field_or_expr
        self._reverse = reverse

    @property
    def field_or_expr(self):
        """The field or expression to sort by."""
        return self._field_or_expr

    @property
    def reverse(self):
        """Whether to return the results in descending order."""
        return self._reverse

    def to_mongo(self):
        """Returns the MongoDB version of the stage.

        Returns:
            a MongoDB aggregation pipeline (list of dicts)
        """
        order = DESCENDING if self._reverse else ASCENDING

        field_or_expr = self._get_mongo_field_or_expr()

        if not isinstance(field_or_expr, dict):
            return [{"$sort": {field_or_expr: order}}]

        return [
            {"$addFields": {"_sort_field": field_or_expr}},
            {"$sort": {"_sort_field": order}},
            {"$unset": "_sort_field"},
        ]

    def _get_mongo_field_or_expr(self):
        if isinstance(self._field_or_expr, ViewField):
            return self._field_or_expr.name

        if isinstance(self._field_or_expr, ViewExpression):
            return self._field_or_expr.to_mongo()

        return self._field_or_expr

    def _kwargs(self):
        return [
            ["field_or_expr", self._get_mongo_field_or_expr()],
            ["reverse", self._reverse],
        ]

    @classmethod
    def _params(cls):
        return [
            {"name": "field_or_expr", "type": "dict|str"},
            {"name": "reverse", "type": "bool", "default": "False"},
        ]

    def validate(self, sample_collection):
        if etau.is_str(self._field_or_expr):
            _validate_fields_exist(sample_collection, self._field_or_expr)


class Take(ViewStage):
    """Randomly samples the given number of samples from the view.

    Examples::

        import fiftyone as fo
        from fiftyone.core.stages import Take

        dataset = fo.load_dataset(...)

        #
        # Take 10 random samples from the dataset
        #

        stage = Take(10)
        view = dataset.add_stage(stage)

        #
        # Take 10 random samples from the dataset with a set seed
        #

        stage = Take(10, seed=51)
        view = dataset.add_stage(stage)

    Args:
        size: the number of samples to return. If a non-positive number is
            provided, an empty view is returned
        seed (None): an optional random seed to use when selecting the samples
    """

    def __init__(self, size, seed=None):
        self._seed = seed
        self._size = size
        self._randint = _get_rng(seed).randint(1e7, 1e10)

    @property
    def size(self):
        """The number of samples to return."""
        return self._size

    @property
    def seed(self):
        """The random seed to use, or ``None``."""
        return self._seed

    def to_mongo(self):
        """Returns the MongoDB version of the stage.

        Returns:
            a MongoDB aggregation pipeline (list of dicts)
        """
        if self._size <= 0:
            return Match({"_id": None}).to_mongo()

        # @todo avoid creating new field here?
        return [
            {"$set": {"_rand_take": {"$mod": [self._randint, "$_rand"]}}},
            {"$sort": {"_rand_take": ASCENDING}},
            {"$limit": self._size},
            {"$unset": "_rand_take"},
        ]

    def _kwargs(self):
        return [["size", self._size], ["seed", self._seed]]

    @classmethod
    def _params(cls):
        return [
            {"name": "size", "type": "int"},
            {"name": "seed", "type": "float|NoneType", "default": "None"},
        ]


def _get_rng(seed):
    if seed is None:
        return random

    _random = random.Random()
    _random.seed(seed)
    return _random


def _validate_fields_exist(sample_collection, field_or_fields):
    if etau.is_str(field_or_fields):
        field_or_fields = [field_or_fields]

    schema = sample_collection.get_field_schema()
    default_fields = set(default_sample_fields(include_private=True))
    for field_name in field_or_fields:
        if field_name not in schema and field_name not in default_fields:
            raise ViewStageError("Field '%s' does not exist" % field_name)


def _validate_field_type(
    sample_collection, field_name, ftype, embedded_doc_type=None
):
    schema = sample_collection.get_field_schema()

    if field_name not in schema:
        raise ViewStageError("Field '%s' does not exist" % field_name)

    field = schema[field_name]

    if embedded_doc_type is not None:
        if not isinstance(field, fof.EmbeddedDocumentField) or (
            field.document_type is not embedded_doc_type
        ):
            raise ViewStageError(
                "Field '%s' must be an instance of %s; found %s"
                % (
                    field_name,
                    fof.EmbeddedDocumentField(embedded_doc_type),
                    field,
                )
            )
    else:
        if not isinstance(field, ftype):
            raise ViewStageError(
                "Field '%s' must be an instance of %s; found %s"
                % (field_name, ftype, field)
            )


class _ViewStageRepr(reprlib.Repr):
    def repr_ViewExpression(self, expr, level):
        return self.repr1(expr.to_mongo(), level=level - 1)


_repr = _ViewStageRepr()
_repr.maxlevel = 2
_repr.maxdict = 3
_repr.maxlist = 3
_repr.maxtuple = 3
_repr.maxset = 3
_repr.maxstring = 30
_repr.maxother = 30


# Simple registry for the server to grab available view stages
_STAGES = [
    Exclude,
    ExcludeFields,
    Exists,
    FilterField,
    FilterClassifications,
    FilterDetections,
    Limit,
    Match,
    MatchTag,
    MatchTags,
    Mongo,
    Shuffle,
    Select,
    SelectFields,
    Skip,
    SortBy,
    Take,
]<|MERGE_RESOLUTION|>--- conflicted
+++ resolved
@@ -326,11 +326,7 @@
         # a `Classification` field) whose `label` is "cat"
         #
 
-<<<<<<< HEAD
-        stage = FilterField("predictions", F.label == "cat")
-=======
         stage = FilterField("predictions", F("label") == "cat")
->>>>>>> 96184007
         view = dataset.add_stage(stage)
 
         #
@@ -338,11 +334,7 @@
         # a `Classification` field) whose `confidence` is greater than 0.8
         #
 
-<<<<<<< HEAD
-        stage = FilterField("predictions", F.confidence > 0.8)
-=======
         stage = FilterField("predictions", F("confidence") > 0.8)
->>>>>>> 96184007
         view = dataset.add_stage(stage)
 
     Args:
@@ -472,11 +464,7 @@
         # `confidence` greater than 0.8
         #
 
-<<<<<<< HEAD
-        stage = FilterClassifications("predictions", F.confidence > 0.8)
-=======
         stage = FilterClassifications("predictions", F("confidence") > 0.8)
->>>>>>> 96184007
         view = dataset.add_stage(stage)
 
         #
@@ -485,11 +473,7 @@
         #
 
         stage = FilterClassifications(
-<<<<<<< HEAD
-            "predictions", F.label.is_in(["cat", "dog"])
-=======
             "predictions", F("label").is_in(["cat", "dog"])
->>>>>>> 96184007
         )
         view = dataset.add_stage(stage)
 
@@ -532,11 +516,7 @@
         # is greater than 0.8
         #
 
-<<<<<<< HEAD
-        stage = FilterDetections("predictions", F.confidence > 0.8)
-=======
         stage = FilterDetections("predictions", F("confidence") > 0.8)
->>>>>>> 96184007
         view = dataset.add_stage(stage)
 
         #
@@ -545,11 +525,7 @@
         #
 
         stage = FilterDetections(
-<<<<<<< HEAD
-            "predictions", F.label.is_in(["cat", "dog"])
-=======
             "predictions", F("label").is_in(["cat", "dog"])
->>>>>>> 96184007
         )
         view = dataset.add_stage(stage)
 
@@ -559,11 +535,7 @@
         #
 
         # bbox is in [top-left-x, top-left-y, width, height] format
-<<<<<<< HEAD
-        bbox_area = F.bounding_box[2] * F.bounding_box[3]
-=======
         bbox_area = F("bounding_box")[2] * F("bounding_box")[3]
->>>>>>> 96184007
 
         stage = FilterDetections("predictions", bbox_area < 0.2)
         view = dataset.add_stage(stage)
@@ -650,11 +622,7 @@
         # Only include samples whose `filepath` ends with ".jpg"
         #
 
-<<<<<<< HEAD
-        stage = Match(F.filepath.ends_with(".jpg"))
-=======
         stage = Match(F("filepath").ends_with(".jpg"))
->>>>>>> 96184007
         view = dataset.add_stage(stage)
 
         #
@@ -662,11 +630,7 @@
         # `Classification` field) has `label` of "cat"
         #
 
-<<<<<<< HEAD
-        stage = Match(F.predictions.label == "cat"))
-=======
         stage = Match(F("predictions").label == "cat"))
->>>>>>> 96184007
         view = dataset.add_stage(stage)
 
         #
@@ -674,11 +638,7 @@
         # `Detections` field) has at least 5 detections
         #
 
-<<<<<<< HEAD
-        stage = Match(F.predictions.detections.length() >= 5)
-=======
         stage = Match(F("predictions").detections.length() >= 5)
->>>>>>> 96184007
         view = dataset.add_stage(stage)
 
         #
@@ -688,11 +648,7 @@
         #
 
         # bbox is in [top-left-x, top-left-y, width, height] format
-<<<<<<< HEAD
-        pred_bbox = F.predictions.detections.bounding_box
-=======
         pred_bbox = F("predictions.detections.bounding_box")
->>>>>>> 96184007
         pred_bbox_area = pred_bbox[2] * pred_bbox[3]
 
         stage = Match((pred_bbox_area < 0.2).length() > 0)
@@ -1182,11 +1138,7 @@
         #
 
         # bbox is in [top-left-x, top-left-y, width, height] format
-<<<<<<< HEAD
-        pred_bbox = F.predictions.detections.bounding_box
-=======
         pred_bbox = F("predictions.detections.bounding_box")
->>>>>>> 96184007
         pred_bbox_area = pred_bbox[2] * pred_bbox[3]
 
         stage = SortBy((pred_bbox_area < 0.2).length())
