--- conflicted
+++ resolved
@@ -203,14 +203,7 @@
         Returns:
             a string summary
         """
-<<<<<<< HEAD
-        aggs = self.aggregate(
-            [foa.Count(), foa.Distinct("tags")], _attach_frames=False
-        )
-
-=======
         aggs = self.aggregate([foa.Count(), foa.Distinct("tags")])
->>>>>>> a379bbee
         elements = [
             ("Dataset:", self.dataset_name),
             ("Media type:", self.media_type),
