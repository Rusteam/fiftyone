--- conflicted
+++ resolved
@@ -102,8 +102,6 @@
         self.id = doc["_id"]
         self._doc = doc
 
-<<<<<<< HEAD
-=======
         # generated fields:
         try:
             if registry is None:
@@ -120,7 +118,6 @@
         except Exception as e:
             logger.debug("Error getting operator label: %s" % e)
 
->>>>>>> 3d5fe398
         return self
 
     def to_pymongo(self) -> dict:
