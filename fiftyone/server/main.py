--- conflicted
+++ resolved
@@ -16,7 +16,7 @@
 
 app = Flask(__name__)
 app.config["SECRET_KEY"] = "fiftyone"
-socketio = SocketIO(app)
+socketio = SocketIO(app, async_mode="eventlet", cors_allowed_origin="*")
 
 
 @app.route("/")
@@ -58,22 +58,13 @@
         pass
 
     def on_update(self, state):
-<<<<<<< HEAD
         """Update the StateDescription
-=======
-        """On update"""
-        if state.get("dataset_name") is not None:
-            self.ds = fod.Dataset(state["dataset_name"])
-        if state.get("query") is not None:
-            self.it = query.Query(state["query"]).iter_samples(self.ds)
-            state.update(self._next())
-        self.state = state
->>>>>>> a6fc6bf7
 
         Args:
             state: a serialized StateDescription
         """
         self.state = state
+        print(state)
         emit("update", state, broadcast=True, include_self=False)
 
     def on_get_current_state(self, _):
@@ -82,6 +73,7 @@
 
     def on_page(self, page, page_length=20):
         """Get the next state using the query iterator"""
+        print(page)
         state = fos.StateDescription.from_dict(self.state)
         if state.view is not None:
             view = state.view
