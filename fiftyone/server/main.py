--- conflicted
+++ resolved
@@ -27,12 +27,8 @@
 import fiftyone.core.stages as fosg
 import fiftyone.core.state as fos
 
-<<<<<<< HEAD
+from json_util import FiftyOneJSONEncoder
 from util import get_file_dimensions
-=======
-from json_util import FiftyOneJSONEncoder
-from util import get_image_size
->>>>>>> e5e3e7d2
 from pipelines import DISTRIBUTION_PIPELINES, LABELS, SCALARS
 
 
