--- conflicted
+++ resolved
@@ -40,11 +40,8 @@
     count_label_tags=False,
     only_matches=True,
     sample_filter: t.Optional[SampleFilter] = None,
-<<<<<<< HEAD
-=======
     group_id: t.Optional[str] = None,
     sort: t.Optional[bool] = False,
->>>>>>> a5af6645
 ) -> fov.DatasetView:
     view = fod.load_dataset(dataset_name)
     view.reload()
