--- conflicted
+++ resolved
@@ -638,18 +638,11 @@
 
         if detection.has_attribute("iscrowd"):
             iscrowd = int(detection.get_attribute_value("iscrowd"))
-<<<<<<< HEAD
-        try:
-            iscrowd = detection["iscrowd"]
-        except KeyError:
-            iscrowd = None
-=======
         else:
             try:
                 iscrowd = detection["iscrowd"]
             except KeyError:
                 iscrowd = None
->>>>>>> 822059e7
 
         frame_size = (width, height)
         segmentation = _make_coco_segmentation(
