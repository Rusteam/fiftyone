{
    "models": [
        {
            "base_name": "alexnet-imagenet-torch",
            "base_filename": "alexnet-owt-4df8aa71.pth",
            "version": null,
            "description": "AlexNet model architecture from `One weird trick for parallelizing convolutional neural networks <https://arxiv.org/abs/1404.5997>`_ trained on ImageNet",
            "source": "https://pytorch.org/vision/main/models.html",
            "size_bytes": 244418560,
            "manager": {
                "type": "fiftyone.core.models.ModelManager",
                "config": {
                    "url": "https://download.pytorch.org/models/alexnet-owt-4df8aa71.pth"
                }
            },
            "default_deployment_config_dict": {
                "type": "fiftyone.zoo.models.torch.TorchvisionImageModel",
                "config": {
                    "entrypoint_fcn": "torchvision.models.alexnet.alexnet",
                    "entrypoint_args": {
                        "weights": "AlexNet_Weights.DEFAULT"
                    },
                    "output_processor_cls": "fiftyone.utils.torch.ClassifierOutputProcessor",
                    "labels_path": "{{eta-resources}}/imagenet-labels-no-background.txt",
                    "image_min_dim": 224,
                    "image_max_dim": 2048,
                    "image_mean": [0.485, 0.456, 0.406],
                    "image_std": [0.229, 0.224, 0.225],
                    "embeddings_layer": "<classifier.6"
                }
            },
            "requirements": {
                "packages": ["torch", "torchvision"],
                "cpu": {
                    "support": true
                },
                "gpu": {
                    "support": true
                }
            },
            "tags": [
                "classification",
                "embeddings",
                "logits",
                "imagenet",
                "torch"
            ],
            "date_added": "2020-12-11 13:45:51"
        },
        {
            "base_name": "deeplabv3-resnet101-coco-torch",
            "base_filename": "deeplabv3_resnet101_coco-586e9e4e.pth",
            "version": null,
            "description": "DeepLabV3 model from `Rethinking Atrous Convolution for Semantic Image Segmentation <https://arxiv.org/abs/1706.05587>`_ with ResNet-101 backbone trained on COCO",
            "source": "https://pytorch.org/vision/main/models.html",
            "size_bytes": 244545539,
            "manager": {
                "type": "fiftyone.core.models.ModelManager",
                "config": {
                    "url": "https://download.pytorch.org/models/deeplabv3_resnet101_coco-586e9e4e.pth"
                }
            },
            "default_deployment_config_dict": {
                "type": "fiftyone.zoo.models.torch.TorchvisionImageModel",
                "config": {
                    "entrypoint_fcn": "torchvision.models.segmentation.deeplabv3_resnet101",
                    "entrypoint_args": {
                        "weights": "DeepLabV3_ResNet101_Weights.DEFAULT"
                    },
                    "output_processor_cls": "fiftyone.utils.torch.SemanticSegmenterOutputProcessor",
                    "mask_targets_path": "{{eta-resources}}/voc-labels.txt",
                    "image_dim": 520,
                    "image_mean": [0.485, 0.456, 0.406],
                    "image_std": [0.229, 0.224, 0.225]
                }
            },
            "requirements": {
                "packages": ["torch", "torchvision"],
                "cpu": {
                    "support": true
                },
                "gpu": {
                    "support": true
                }
            },
            "tags": ["segmentation", "coco", "torch"],
            "date_added": "2020-12-11 13:45:51"
        },
        {
            "base_name": "segment-anything-vitb-torch",
            "base_filename": "sam_vit_b_01ec64.pth",
            "version": null,
            "description": "Segment Anything Model (SAM) from `Segment Anything <https://arxiv.org/abs/2304.02643>`_ with ViT-B/16 backbone trained on SA-1B",
            "source": "https://segment-anything.com",
            "size_bytes": 732512,
            "manager": {
                "type": "fiftyone.core.models.ModelManager",
                "config": {
                    "url": "https://dl.fbaipublicfiles.com/segment_anything/sam_vit_b_01ec64.pth"
                }
            },
            "default_deployment_config_dict": {
                "type": "fiftyone.utils.sam.SegmentAnythingModel",
                "config": {
                    "entrypoint_fcn": "segment_anything.build_sam.build_sam_vit_b",
                    "entrypoint_args": {},
                    "output_processor_cls": "fiftyone.utils.torch.SemanticSegmenterOutputProcessor"
                }
            },
            "requirements": {
                "packages": ["torch", "torchvision", "segment-anything"],
                "cpu": {
                    "support": true
                },
                "gpu": {
                    "support": true
                }
            },
            "tags": ["segment-anything", "sa-1b", "torch", "zero-shot"],
            "date_added": "2023-05-12 11:40:51"
        },
        {
            "base_name": "segment-anything-vith-torch",
            "base_filename": "sam_vit_h_4b8939.pth",
            "version": null,
            "description": "Segment Anything Model (SAM) from `Segment Anything <https://arxiv.org/abs/2304.02643>`_ with ViT-H/16 backbone trained on SA-1B",
            "source": "https://segment-anything.com",
            "size_bytes": 5008896,
            "manager": {
                "type": "fiftyone.core.models.ModelManager",
                "config": {
                    "url": "https://dl.fbaipublicfiles.com/segment_anything/sam_vit_h_4b8939.pth"
                }
            },
            "default_deployment_config_dict": {
                "type": "fiftyone.utils.sam.SegmentAnythingModel",
                "config": {
                    "entrypoint_fcn": "segment_anything.build_sam.build_sam_vit_h",
                    "entrypoint_args": {},
                    "output_processor_cls": "fiftyone.utils.torch.SemanticSegmenterOutputProcessor"
                }
            },
            "requirements": {
                "packages": ["torch", "torchvision", "segment-anything"],
                "cpu": {
                    "support": true
                },
                "gpu": {
                    "support": true
                }
            },
            "tags": ["segment-anything", "sa-1b", "torch", "zero-shot"],
            "date_added": "2023-05-12 11:40:51"
        },
        {
            "base_name": "segment-anything-vitl-torch",
            "base_filename": "sam_vit_l_0b3195.pth",
            "version": null,
            "description": "Segment Anything Model (SAM) from `Segment Anything <https://arxiv.org/abs/2304.02643>`_ with ViT-L/16 backbone trained on SA-1B",
            "source": "https://segment-anything.com",
            "size_bytes": 2440480,
            "manager": {
                "type": "fiftyone.core.models.ModelManager",
                "config": {
                    "url": "https://dl.fbaipublicfiles.com/segment_anything/sam_vit_l_0b3195.pth"
                }
            },
            "default_deployment_config_dict": {
                "type": "fiftyone.utils.sam.SegmentAnythingModel",
                "config": {
                    "entrypoint_fcn": "segment_anything.build_sam.build_sam_vit_l",
                    "entrypoint_args": {},
                    "output_processor_cls": "fiftyone.utils.torch.SemanticSegmenterOutputProcessor"
                }
            },
            "requirements": {
                "packages": ["torch", "torchvision", "segment-anything"],
                "cpu": {
                    "support": true
                },
                "gpu": {
                    "support": true
                }
            },
            "tags": ["segment-anything", "sa-1b", "torch", "zero-shot"],
            "date_added": "2023-05-12 11:40:51"
        },
        {
            "base_name": "deeplabv3-resnet50-coco-torch",
            "base_filename": "deeplabv3_resnet50_coco-cd0a2569.pth",
            "version": null,
            "description": "DeepLabV3 model from `Rethinking Atrous Convolution for Semantic Image Segmentation <https://arxiv.org/abs/1706.05587>`_ with ResNet-50 backbone trained on COCO",
            "source": "https://pytorch.org/vision/main/models.html",
            "size_bytes": 168312152,
            "manager": {
                "type": "fiftyone.core.models.ModelManager",
                "config": {
                    "url": "https://download.pytorch.org/models/deeplabv3_resnet50_coco-cd0a2569.pth"
                }
            },
            "default_deployment_config_dict": {
                "type": "fiftyone.zoo.models.torch.TorchvisionImageModel",
                "config": {
                    "entrypoint_fcn": "torchvision.models.segmentation.deeplabv3_resnet50",
                    "entrypoint_args": {
                        "weights": "DeepLabV3_ResNet50_Weights.DEFAULT"
                    },
                    "output_processor_cls": "fiftyone.utils.torch.SemanticSegmenterOutputProcessor",
                    "mask_targets_path": "{{eta-resources}}/voc-labels.txt",
                    "image_dim": 520,
                    "image_mean": [0.485, 0.456, 0.406],
                    "image_std": [0.229, 0.224, 0.225]
                }
            },
            "requirements": {
                "packages": ["torch", "torchvision"],
                "cpu": {
                    "support": true
                },
                "gpu": {
                    "support": true
                }
            },
            "tags": ["segmentation", "coco", "torch"],
            "date_added": "2020-12-11 13:45:51"
        },
        {
            "base_name": "densenet121-imagenet-torch",
            "base_filename": "densenet121-a639ec97.pth",
            "version": null,
            "description": "Densenet-121 model from `Densely Connected Convolutional Networks <https://arxiv.org/pdf/1608.06993.pdf>`_ trained on ImageNet",
            "source": "https://pytorch.org/vision/main/models.html",
            "size_bytes": 32342954,
            "manager": {
                "type": "fiftyone.core.models.ModelManager",
                "config": {
                    "url": "https://download.pytorch.org/models/densenet121-a639ec97.pth"
                }
            },
            "default_deployment_config_dict": {
                "type": "fiftyone.zoo.models.torch.TorchvisionImageModel",
                "config": {
                    "entrypoint_fcn": "torchvision.models.densenet.densenet121",
                    "entrypoint_args": {
                        "weights": "DenseNet121_Weights.DEFAULT"
                    },
                    "output_processor_cls": "fiftyone.utils.torch.ClassifierOutputProcessor",
                    "labels_path": "{{eta-resources}}/imagenet-labels-no-background.txt",
                    "image_min_dim": 224,
                    "image_max_dim": 2048,
                    "image_mean": [0.485, 0.456, 0.406],
                    "image_std": [0.229, 0.224, 0.225],
                    "embeddings_layer": "<classifier"
                }
            },
            "requirements": {
                "packages": ["torch", "torchvision"],
                "cpu": {
                    "support": true
                },
                "gpu": {
                    "support": true
                }
            },
            "tags": [
                "classification",
                "embeddings",
                "logits",
                "imagenet",
                "torch"
            ],
            "date_added": "2020-12-11 13:45:51"
        },
        {
            "base_name": "densenet161-imagenet-torch",
            "base_filename": "densenet161-8d451a50.pth",
            "version": null,
            "description": "Densenet-161 model from `Densely Connected Convolutional Networks <https://arxiv.org/pdf/1608.06993.pdf>`_ trained on ImageNet",
            "source": "https://pytorch.org/vision/main/models.html",
            "size_bytes": 115730790,
            "manager": {
                "type": "fiftyone.core.models.ModelManager",
                "config": {
                    "url": "https://download.pytorch.org/models/densenet161-8d451a50.pth"
                }
            },
            "default_deployment_config_dict": {
                "type": "fiftyone.zoo.models.torch.TorchvisionImageModel",
                "config": {
                    "entrypoint_fcn": "torchvision.models.densenet.densenet161",
                    "entrypoint_args": {
                        "weights": "DenseNet161_Weights.DEFAULT"
                    },
                    "output_processor_cls": "fiftyone.utils.torch.ClassifierOutputProcessor",
                    "labels_path": "{{eta-resources}}/imagenet-labels-no-background.txt",
                    "image_min_dim": 224,
                    "image_max_dim": 2048,
                    "image_mean": [0.485, 0.456, 0.406],
                    "image_std": [0.229, 0.224, 0.225],
                    "embeddings_layer": "<classifier"
                }
            },
            "requirements": {
                "packages": ["torch", "torchvision"],
                "cpu": {
                    "support": true
                },
                "gpu": {
                    "support": true
                }
            },
            "tags": [
                "classification",
                "embeddings",
                "logits",
                "imagenet",
                "torch"
            ],
            "date_added": "2020-12-11 13:45:51"
        },
        {
            "base_name": "densenet169-imagenet-torch",
            "base_filename": "densenet169-b2777c0a.pth",
            "version": null,
            "description": "Densenet-169 model from `Densely Connected Convolutional Networks <https://arxiv.org/pdf/1608.06993.pdf>`_ trained on ImageNet",
            "source": "https://pytorch.org/vision/main/models.html",
            "size_bytes": 57365526,
            "manager": {
                "type": "fiftyone.core.models.ModelManager",
                "config": {
                    "url": "https://download.pytorch.org/models/densenet169-b2777c0a.pth"
                }
            },
            "default_deployment_config_dict": {
                "type": "fiftyone.zoo.models.torch.TorchvisionImageModel",
                "config": {
                    "entrypoint_fcn": "torchvision.models.densenet.densenet169",
                    "entrypoint_args": {
                        "weights": "DenseNet169_Weights.DEFAULT"
                    },
                    "output_processor_cls": "fiftyone.utils.torch.ClassifierOutputProcessor",
                    "labels_path": "{{eta-resources}}/imagenet-labels-no-background.txt",
                    "image_min_dim": 224,
                    "image_max_dim": 2048,
                    "image_mean": [0.485, 0.456, 0.406],
                    "image_std": [0.229, 0.224, 0.225],
                    "embeddings_layer": "<classifier"
                }
            },
            "requirements": {
                "packages": ["torch", "torchvision"],
                "cpu": {
                    "support": true
                },
                "gpu": {
                    "support": true
                }
            },
            "tags": [
                "classification",
                "embeddings",
                "logits",
                "imagenet",
                "torch"
            ],
            "date_added": "2020-12-11 13:45:51"
        },
        {
            "base_name": "densenet201-imagenet-torch",
            "base_filename": "densenet201-c1103571.pth",
            "version": null,
            "description": "Densenet-201 model from `Densely Connected Convolutional Networks <https://arxiv.org/pdf/1608.06993.pdf>`_ trained on ImageNet",
            "source": "https://pytorch.org/vision/main/models.html",
            "size_bytes": 81131730,
            "manager": {
                "type": "fiftyone.core.models.ModelManager",
                "config": {
                    "url": "https://download.pytorch.org/models/densenet201-c1103571.pth"
                }
            },
            "default_deployment_config_dict": {
                "type": "fiftyone.zoo.models.torch.TorchvisionImageModel",
                "config": {
                    "entrypoint_fcn": "torchvision.models.densenet.densenet201",
                    "entrypoint_args": {
                        "weights": "DenseNet201_Weights.DEFAULT"
                    },
                    "output_processor_cls": "fiftyone.utils.torch.ClassifierOutputProcessor",
                    "labels_path": "{{eta-resources}}/imagenet-labels-no-background.txt",
                    "image_min_dim": 224,
                    "image_max_dim": 2048,
                    "image_mean": [0.485, 0.456, 0.406],
                    "image_std": [0.229, 0.224, 0.225],
                    "embeddings_layer": "<classifier"
                }
            },
            "requirements": {
                "packages": ["torch", "torchvision"],
                "cpu": {
                    "support": true
                },
                "gpu": {
                    "support": true
                }
            },
            "tags": [
                "classification",
                "embeddings",
                "logits",
                "imagenet",
                "torch"
            ],
            "date_added": "2020-12-11 13:45:51"
        },
        {
            "base_name": "faster-rcnn-resnet50-fpn-coco-torch",
            "base_filename": "fasterrcnn_resnet50_fpn_coco-258fb6c6.pth",
            "version": null,
            "description": "Faster R-CNN model from `Faster R-CNN: Towards Real-Time Object Detection with Region Proposal Networks <https://arxiv.org/abs/1506.01497>`_ with ResNet-50 FPN backbone trained on COCO",
            "source": "https://pytorch.org/vision/main/models.html",
            "size_bytes": 167502836,
            "manager": {
                "type": "fiftyone.core.models.ModelManager",
                "config": {
                    "url": "https://download.pytorch.org/models/fasterrcnn_resnet50_fpn_coco-258fb6c6.pth"
                }
            },
            "default_deployment_config_dict": {
                "type": "fiftyone.zoo.models.torch.TorchvisionImageModel",
                "config": {
                    "entrypoint_fcn": "torchvision.models.detection.faster_rcnn.fasterrcnn_resnet50_fpn",
                    "entrypoint_args": {
                        "weights": "FasterRCNN_ResNet50_FPN_Weights.DEFAULT"
                    },
                    "output_processor_cls": "fiftyone.utils.torch.DetectorOutputProcessor",
                    "labels_path": "{{eta-resources}}/ms-coco-labels.txt",
                    "confidence_thresh": 0.3
                }
            },
            "requirements": {
                "packages": ["torch", "torchvision"],
                "cpu": {
                    "support": true
                },
                "gpu": {
                    "support": true
                }
            },
            "tags": ["detection", "coco", "torch"],
            "date_added": "2020-12-11 13:45:51"
        },
        {
            "base_name": "fcn-resnet101-coco-torch",
            "base_filename": "fcn_resnet101_coco-7ecb50ca.pth",
            "version": null,
            "description": "FCN model from `Fully Convolutional Networks for Semantic Segmentation <https://arxiv.org/abs/1411.4038>`_ with ResNet-101 backbone trained on COCO",
            "source": "https://pytorch.org/vision/main/models.html",
            "size_bytes": 217800805,
            "manager": {
                "type": "fiftyone.core.models.ModelManager",
                "config": {
                    "url": "https://download.pytorch.org/models/fcn_resnet101_coco-7ecb50ca.pth"
                }
            },
            "default_deployment_config_dict": {
                "type": "fiftyone.zoo.models.torch.TorchvisionImageModel",
                "config": {
                    "entrypoint_fcn": "torchvision.models.segmentation.fcn_resnet101",
                    "entrypoint_args": {
                        "weights": "FCN_ResNet101_Weights.DEFAULT"
                    },
                    "output_processor_cls": "fiftyone.utils.torch.SemanticSegmenterOutputProcessor",
                    "mask_targets_path": "{{eta-resources}}/voc-labels.txt",
                    "image_dim": 520,
                    "image_mean": [0.485, 0.456, 0.406],
                    "image_std": [0.229, 0.224, 0.225]
                }
            },
            "requirements": {
                "packages": ["torch", "torchvision"],
                "cpu": {
                    "support": true
                },
                "gpu": {
                    "support": true
                }
            },
            "tags": ["segmentation", "coco", "torch"],
            "date_added": "2020-12-11 13:45:51"
        },
        {
            "base_name": "fcn-resnet50-coco-torch",
            "base_filename": "fcn_resnet50_coco-1167a1af.pth",
            "version": null,
            "description": "FCN model from `Fully Convolutional Networks for Semantic Segmentation <https://arxiv.org/abs/1411.4038>`_ with ResNet-50 backbone trained on COCO",
            "source": "https://pytorch.org/vision/main/models.html",
            "size_bytes": 141567418,
            "manager": {
                "type": "fiftyone.core.models.ModelManager",
                "config": {
                    "url": "https://download.pytorch.org/models/fcn_resnet50_coco-1167a1af.pth"
                }
            },
            "default_deployment_config_dict": {
                "type": "fiftyone.zoo.models.torch.TorchvisionImageModel",
                "config": {
                    "entrypoint_fcn": "torchvision.models.segmentation.fcn_resnet50",
                    "entrypoint_args": {
                        "weights": "FCN_ResNet50_Weights.DEFAULT"
                    },
                    "output_processor_cls": "fiftyone.utils.torch.SemanticSegmenterOutputProcessor",
                    "mask_targets_path": "{{eta-resources}}/voc-labels.txt",
                    "image_dim": 520,
                    "image_mean": [0.485, 0.456, 0.406],
                    "image_std": [0.229, 0.224, 0.225]
                }
            },
            "requirements": {
                "packages": ["torch", "torchvision"],
                "cpu": {
                    "support": true
                },
                "gpu": {
                    "support": true
                }
            },
            "tags": ["segmentation", "coco", "torch"],
            "date_added": "2020-12-11 13:45:51"
        },
        {
            "base_name": "googlenet-imagenet-torch",
            "base_filename": "googlenet-1378be20.pth",
            "version": null,
            "description": "GoogLeNet (Inception v1) model from `Going Deeper with Convolutions <https://arxiv.org/abs/1409.4842>`_ trained on ImageNet",
            "source": "https://pytorch.org/vision/main/models.html",
            "size_bytes": 52147035,
            "manager": {
                "type": "fiftyone.core.models.ModelManager",
                "config": {
                    "url": "https://download.pytorch.org/models/googlenet-1378be20.pth"
                }
            },
            "default_deployment_config_dict": {
                "type": "fiftyone.zoo.models.torch.TorchvisionImageModel",
                "config": {
                    "entrypoint_fcn": "torchvision.models.googlenet.googlenet",
                    "entrypoint_args": {
                        "weights": "GoogLeNet_Weights.DEFAULT"
                    },
                    "output_processor_cls": "fiftyone.utils.torch.ClassifierOutputProcessor",
                    "labels_path": "{{eta-resources}}/imagenet-labels-no-background.txt",
                    "image_min_dim": 224,
                    "image_max_dim": 2048,
                    "image_mean": [0.485, 0.456, 0.406],
                    "image_std": [0.229, 0.224, 0.225],
                    "embeddings_layer": "<fc"
                }
            },
            "requirements": {
                "packages": ["scipy", "torch", "torchvision"],
                "cpu": {
                    "support": true
                },
                "gpu": {
                    "support": true
                }
            },
            "tags": [
                "classification",
                "embeddings",
                "logits",
                "imagenet",
                "torch"
            ],
            "date_added": "2020-12-11 13:45:51"
        },
        {
            "base_name": "inception-v3-imagenet-torch",
            "base_filename": "inception_v3_google-1a9a5a14.pth",
            "version": null,
            "description": "Inception v3 model from `Rethinking the Inception Architecture for Computer Vision <https://arxiv.org/abs/1512.00567>`_ trained on ImageNet",
            "source": "https://pytorch.org/vision/main/models.html",
            "size_bytes": 108857766,
            "manager": {
                "type": "fiftyone.core.models.ModelManager",
                "config": {
                    "url": "https://download.pytorch.org/models/inception_v3_google-1a9a5a14.pth"
                }
            },
            "default_deployment_config_dict": {
                "type": "fiftyone.zoo.models.torch.TorchvisionImageModel",
                "config": {
                    "entrypoint_fcn": "torchvision.models.inception.inception_v3",
                    "entrypoint_args": {
                        "weights": "Inception_V3_Weights.DEFAULT"
                    },
                    "output_processor_cls": "fiftyone.utils.torch.ClassifierOutputProcessor",
                    "labels_path": "{{eta-resources}}/imagenet-labels-no-background.txt",
                    "image_size": [299, 299],
                    "image_mean": [0.485, 0.456, 0.406],
                    "image_std": [0.229, 0.224, 0.225],
                    "embeddings_layer": "<fc"
                }
            },
            "requirements": {
                "packages": ["scipy", "torch", "torchvision"],
                "cpu": {
                    "support": true
                },
                "gpu": {
                    "support": true
                }
            },
            "tags": [
                "classification",
                "embeddings",
                "logits",
                "imagenet",
                "torch"
            ],
            "date_added": "2020-12-11 13:45:51"
        },
        {
            "base_name": "keypoint-rcnn-resnet50-fpn-coco-torch",
            "base_filename": "keypointrcnn_resnet50_fpn_coco-fc266e95.pth",
            "version": null,
            "description": "Keypoint R-CNN model from `Mask R-CNN <https://arxiv.org/abs/1703.06870>`_ with ResNet-50 FPN backbone trained on COCO",
            "source": "https://pytorch.org/vision/main/models.html",
            "size_bytes": 237034793,
            "manager": {
                "type": "fiftyone.core.models.ModelManager",
                "config": {
                    "url": "https://download.pytorch.org/models/keypointrcnn_resnet50_fpn_coco-fc266e95.pth"
                }
            },
            "default_deployment_config_dict": {
                "type": "fiftyone.zoo.models.torch.TorchvisionImageModel",
                "config": {
                    "entrypoint_fcn": "torchvision.models.detection.keypoint_rcnn.keypointrcnn_resnet50_fpn",
                    "entrypoint_args": {
                        "weights": "KeypointRCNN_ResNet50_FPN_Weights.DEFAULT"
                    },
                    "output_processor_cls": "fiftyone.utils.torch.KeypointDetectorOutputProcessor",
                    "labels_string": "other,person",
                    "confidence_thresh": 0.3,
                    "skeleton": {
                        "labels": [
                            "nose",
                            "left eye",
                            "right eye",
                            "left ear",
                            "right ear",
                            "left shoulder",
                            "right shoulder",
                            "left elbow",
                            "right elbow",
                            "left wrist",
                            "right wrist",
                            "left hip",
                            "right hip",
                            "left knee",
                            "right knee",
                            "left ankle",
                            "right ankle"
                        ],
                        "edges": [
                            [11, 5, 3, 1, 0, 2, 4, 6, 12],
                            [9, 7, 5, 6, 8, 10],
                            [15, 13, 11, 12, 14, 16]
                        ]
                    }
                }
            },
            "requirements": {
                "packages": ["torch", "torchvision"],
                "cpu": {
                    "support": true
                },
                "gpu": {
                    "support": true
                }
            },
            "tags": ["keypoints", "coco", "torch"],
            "date_added": "2020-12-11 13:45:51"
        },
        {
            "base_name": "mask-rcnn-resnet50-fpn-coco-torch",
            "base_filename": "maskrcnn_resnet50_fpn_coco-bf2d0c1e.pth",
            "version": null,
            "description": "Mask R-CNN model from `Mask R-CNN <https://arxiv.org/abs/1703.06870>`_ with ResNet-50 FPN backbone trained on COCO",
            "source": "https://pytorch.org/vision/main/models.html",
            "size_bytes": 178090079,
            "manager": {
                "type": "fiftyone.core.models.ModelManager",
                "config": {
                    "url": "https://download.pytorch.org/models/maskrcnn_resnet50_fpn_coco-bf2d0c1e.pth"
                }
            },
            "default_deployment_config_dict": {
                "type": "fiftyone.zoo.models.torch.TorchvisionImageModel",
                "config": {
                    "entrypoint_fcn": "torchvision.models.detection.mask_rcnn.maskrcnn_resnet50_fpn",
                    "entrypoint_args": {
                        "weights": "MaskRCNN_ResNet50_FPN_Weights.DEFAULT"
                    },
                    "output_processor_cls": "fiftyone.utils.torch.InstanceSegmenterOutputProcessor",
                    "labels_path": "{{eta-resources}}/ms-coco-labels.txt"
                }
            },
            "requirements": {
                "packages": ["torch", "torchvision"],
                "cpu": {
                    "support": true
                },
                "gpu": {
                    "support": true
                }
            },
            "tags": ["instances", "coco", "torch"],
            "date_added": "2020-12-11 13:45:51"
        },
        {
            "base_name": "mnasnet0.5-imagenet-torch",
            "base_filename": "mnasnet0.5_top1_67.823-3ffadce67e.pth",
            "version": null,
            "description": "MNASNet model from from `MnasNet: Platform-Aware Neural Architecture Search for Mobile <https://arxiv.org/abs/1807.11626>`_ with depth multiplier of 0.5 trained on ImageNet",
            "source": "https://pytorch.org/vision/main/models.html",
            "size_bytes": 9008489,
            "manager": {
                "type": "fiftyone.core.models.ModelManager",
                "config": {
                    "url": "https://download.pytorch.org/models/mnasnet0.5_top1_67.823-3ffadce67e.pth"
                }
            },
            "default_deployment_config_dict": {
                "type": "fiftyone.zoo.models.torch.TorchvisionImageModel",
                "config": {
                    "entrypoint_fcn": "torchvision.models.mnasnet.mnasnet0_5",
                    "entrypoint_args": {
                        "weights": "MNASNet0_5_Weights.DEFAULT"
                    },
                    "output_processor_cls": "fiftyone.utils.torch.ClassifierOutputProcessor",
                    "labels_path": "{{eta-resources}}/imagenet-labels-no-background.txt",
                    "image_min_dim": 224,
                    "image_max_dim": 2048,
                    "image_mean": [0.485, 0.456, 0.406],
                    "image_std": [0.229, 0.224, 0.225],
                    "embeddings_layer": "<classifier.1"
                }
            },
            "requirements": {
                "packages": ["torch", "torchvision"],
                "cpu": {
                    "support": true
                },
                "gpu": {
                    "support": true
                }
            },
            "tags": [
                "classification",
                "embeddings",
                "logits",
                "imagenet",
                "torch"
            ],
            "date_added": "2020-12-11 13:45:51"
        },
        {
            "base_name": "mnasnet1.0-imagenet-torch",
            "base_filename": "mnasnet1.0_top1_73.512-f206786ef8.pth",
            "version": null,
            "description": "MNASNet model from `MnasNet: Platform-Aware Neural Architecture Search for Mobile <https://arxiv.org/abs/1807.11626>`_ with depth multiplier of 1.0 trained on ImageNet",
            "source": "https://pytorch.org/vision/main/models.html",
            "size_bytes": 17736997,
            "manager": {
                "type": "fiftyone.core.models.ModelManager",
                "config": {
                    "url": "https://download.pytorch.org/models/mnasnet1.0_top1_73.512-f206786ef8.pth"
                }
            },
            "default_deployment_config_dict": {
                "type": "fiftyone.zoo.models.torch.TorchvisionImageModel",
                "config": {
                    "entrypoint_fcn": "torchvision.models.mnasnet.mnasnet1_0",
                    "entrypoint_args": {
                        "weights": "MNASNet1_0_Weights.DEFAULT"
                    },
                    "output_processor_cls": "fiftyone.utils.torch.ClassifierOutputProcessor",
                    "labels_path": "{{eta-resources}}/imagenet-labels-no-background.txt",
                    "image_min_dim": 224,
                    "image_max_dim": 2048,
                    "image_mean": [0.485, 0.456, 0.406],
                    "image_std": [0.229, 0.224, 0.225],
                    "embeddings_layer": "<classifier.1"
                }
            },
            "requirements": {
                "packages": ["torch", "torchvision"],
                "cpu": {
                    "support": true
                },
                "gpu": {
                    "support": true
                }
            },
            "tags": [
                "classification",
                "embeddings",
                "logits",
                "imagenet",
                "torch"
            ],
            "date_added": "2020-12-11 13:45:51"
        },
        {
            "base_name": "mobilenet-v2-imagenet-torch",
            "base_filename": "mobilenet_v2-b0353104.pth",
            "version": null,
            "description": "MobileNetV2 model from `MobileNetV2: Inverted Residuals and Linear Bottlenecks <https://arxiv.org/abs/1801.04381>`_ trained on ImageNet",
            "source": "https://pytorch.org/vision/main/models.html",
            "size_bytes": 14212972,
            "manager": {
                "type": "fiftyone.core.models.ModelManager",
                "config": {
                    "url": "https://download.pytorch.org/models/mobilenet_v2-b0353104.pth"
                }
            },
            "default_deployment_config_dict": {
                "type": "fiftyone.zoo.models.torch.TorchvisionImageModel",
                "config": {
                    "entrypoint_fcn": "torchvision.models.mobilenet.mobilenet_v2",
                    "entrypoint_args": {
                        "weights": "MobileNet_V2_Weights.DEFAULT"
                    },
                    "output_processor_cls": "fiftyone.utils.torch.ClassifierOutputProcessor",
                    "labels_path": "{{eta-resources}}/imagenet-labels-no-background.txt",
                    "image_min_dim": 224,
                    "image_max_dim": 2048,
                    "image_mean": [0.485, 0.456, 0.406],
                    "image_std": [0.229, 0.224, 0.225],
                    "embeddings_layer": "<classifier.1"
                }
            },
            "requirements": {
                "packages": ["torch", "torchvision"],
                "cpu": {
                    "support": true
                },
                "gpu": {
                    "support": true
                }
            },
            "tags": [
                "classification",
                "embeddings",
                "logits",
                "imagenet",
                "torch"
            ],
            "date_added": "2020-12-11 13:45:51"
        },
        {
            "base_name": "resnet101-imagenet-torch",
            "base_filename": "resnet101-5d3b4d8f.pth",
            "version": null,
            "description": "ResNet-101 model from `Deep Residual Learning for Image Recognition <https://arxiv.org/abs/1512.03385>`_ trained on ImageNet",
            "source": "https://pytorch.org/vision/main/models.html",
            "size_bytes": 178728960,
            "manager": {
                "type": "fiftyone.core.models.ModelManager",
                "config": {
                    "url": "https://download.pytorch.org/models/resnet101-5d3b4d8f.pth"
                }
            },
            "default_deployment_config_dict": {
                "type": "fiftyone.zoo.models.torch.TorchvisionImageModel",
                "config": {
                    "entrypoint_fcn": "torchvision.models.resnet.resnet101",
                    "entrypoint_args": {
                        "weights": "ResNet101_Weights.DEFAULT"
                    },
                    "output_processor_cls": "fiftyone.utils.torch.ClassifierOutputProcessor",
                    "labels_path": "{{eta-resources}}/imagenet-labels-no-background.txt",
                    "image_min_dim": 224,
                    "image_max_dim": 2048,
                    "image_mean": [0.485, 0.456, 0.406],
                    "image_std": [0.229, 0.224, 0.225],
                    "embeddings_layer": "<fc"
                }
            },
            "requirements": {
                "packages": ["torch", "torchvision"],
                "cpu": {
                    "support": true
                },
                "gpu": {
                    "support": true
                }
            },
            "tags": [
                "classification",
                "embeddings",
                "logits",
                "imagenet",
                "torch"
            ],
            "date_added": "2020-12-11 13:45:51"
        },
        {
            "base_name": "resnet152-imagenet-torch",
            "base_filename": "resnet152-b121ed2d.pth",
            "version": null,
            "description": "ResNet-152 model from `Deep Residual Learning for Image Recognition <https://arxiv.org/abs/1512.03385>`_ trained on ImageNet",
            "source": "https://pytorch.org/vision/main/models.html",
            "size_bytes": 241530880,
            "manager": {
                "type": "fiftyone.core.models.ModelManager",
                "config": {
                    "url": "https://download.pytorch.org/models/resnet152-b121ed2d.pth"
                }
            },
            "default_deployment_config_dict": {
                "type": "fiftyone.zoo.models.torch.TorchvisionImageModel",
                "config": {
                    "entrypoint_fcn": "torchvision.models.resnet.resnet152",
                    "entrypoint_args": {
                        "weights": "ResNet152_Weights.DEFAULT"
                    },
                    "output_processor_cls": "fiftyone.utils.torch.ClassifierOutputProcessor",
                    "labels_path": "{{eta-resources}}/imagenet-labels-no-background.txt",
                    "image_min_dim": 224,
                    "image_max_dim": 2048,
                    "image_mean": [0.485, 0.456, 0.406],
                    "image_std": [0.229, 0.224, 0.225],
                    "embeddings_layer": "<fc"
                }
            },
            "requirements": {
                "packages": ["torch", "torchvision"],
                "cpu": {
                    "support": true
                },
                "gpu": {
                    "support": true
                }
            },
            "tags": [
                "classification",
                "embeddings",
                "logits",
                "imagenet",
                "torch"
            ],
            "date_added": "2020-12-11 13:45:51"
        },
        {
            "base_name": "resnet18-imagenet-torch",
            "base_filename": "resnet18-5c106cde.pth",
            "version": null,
            "description": "ResNet-18 model from `Deep Residual Learning for Image Recognition <https://arxiv.org/abs/1512.03385>`_ trained on ImageNet",
            "source": "https://pytorch.org/vision/main/models.html",
            "size_bytes": 46827520,
            "manager": {
                "type": "fiftyone.core.models.ModelManager",
                "config": {
                    "url": "https://download.pytorch.org/models/resnet18-5c106cde.pth"
                }
            },
            "default_deployment_config_dict": {
                "type": "fiftyone.zoo.models.torch.TorchvisionImageModel",
                "config": {
                    "entrypoint_fcn": "torchvision.models.resnet.resnet18",
                    "entrypoint_args": {
                        "weights": "ResNet18_Weights.DEFAULT"
                    },
                    "output_processor_cls": "fiftyone.utils.torch.ClassifierOutputProcessor",
                    "labels_path": "{{eta-resources}}/imagenet-labels-no-background.txt",
                    "image_min_dim": 224,
                    "image_max_dim": 2048,
                    "image_mean": [0.485, 0.456, 0.406],
                    "image_std": [0.229, 0.224, 0.225],
                    "embeddings_layer": "<fc"
                }
            },
            "requirements": {
                "packages": ["torch", "torchvision"],
                "cpu": {
                    "support": true
                },
                "gpu": {
                    "support": true
                }
            },
            "tags": [
                "classification",
                "embeddings",
                "logits",
                "imagenet",
                "torch"
            ],
            "date_added": "2020-12-11 13:45:51"
        },
        {
            "base_name": "resnet34-imagenet-torch",
            "base_filename": "resnet34-333f7ec4.pth",
            "version": null,
            "description": "ResNet-34 model from `Deep Residual Learning for Image Recognition <https://arxiv.org/abs/1512.03385>`_ trained on ImageNet",
            "source": "https://pytorch.org/vision/main/models.html",
            "size_bytes": 87306240,
            "manager": {
                "type": "fiftyone.core.models.ModelManager",
                "config": {
                    "url": "https://download.pytorch.org/models/resnet34-333f7ec4.pth"
                }
            },
            "default_deployment_config_dict": {
                "type": "fiftyone.zoo.models.torch.TorchvisionImageModel",
                "config": {
                    "entrypoint_fcn": "torchvision.models.resnet.resnet34",
                    "entrypoint_args": {
                        "weights": "ResNet34_Weights.DEFAULT"
                    },
                    "output_processor_cls": "fiftyone.utils.torch.ClassifierOutputProcessor",
                    "labels_path": "{{eta-resources}}/imagenet-labels-no-background.txt",
                    "image_min_dim": 224,
                    "image_max_dim": 2048,
                    "image_mean": [0.485, 0.456, 0.406],
                    "image_std": [0.229, 0.224, 0.225],
                    "embeddings_layer": "<fc"
                }
            },
            "requirements": {
                "packages": ["torch", "torchvision"],
                "cpu": {
                    "support": true
                },
                "gpu": {
                    "support": true
                }
            },
            "tags": [
                "classification",
                "embeddings",
                "logits",
                "imagenet",
                "torch"
            ],
            "date_added": "2020-12-11 13:45:51"
        },
        {
            "base_name": "resnet50-imagenet-torch",
            "base_filename": "resnet50-19c8e357.pth",
            "version": null,
            "description": "ResNet-50 model from `Deep Residual Learning for Image Recognition <https://arxiv.org/abs/1512.03385>`_ trained on ImageNet",
            "source": "https://pytorch.org/vision/main/models.html",
            "size_bytes": 102502400,
            "manager": {
                "type": "fiftyone.core.models.ModelManager",
                "config": {
                    "url": "https://download.pytorch.org/models/resnet50-19c8e357.pth"
                }
            },
            "default_deployment_config_dict": {
                "type": "fiftyone.zoo.models.torch.TorchvisionImageModel",
                "config": {
                    "entrypoint_fcn": "torchvision.models.resnet.resnet50",
                    "entrypoint_args": {
                        "weights": "ResNet50_Weights.DEFAULT"
                    },
                    "output_processor_cls": "fiftyone.utils.torch.ClassifierOutputProcessor",
                    "labels_path": "{{eta-resources}}/imagenet-labels-no-background.txt",
                    "image_min_dim": 224,
                    "image_max_dim": 2048,
                    "image_mean": [0.485, 0.456, 0.406],
                    "image_std": [0.229, 0.224, 0.225],
                    "embeddings_layer": "<fc"
                }
            },
            "requirements": {
                "packages": ["torch", "torchvision"],
                "cpu": {
                    "support": true
                },
                "gpu": {
                    "support": true
                }
            },
            "tags": [
                "classification",
                "embeddings",
                "logits",
                "imagenet",
                "torch"
            ],
            "date_added": "2020-12-11 13:45:51"
        },
        {
            "base_name": "resnext101-32x8d-imagenet-torch",
            "base_filename": "resnext101_32x8d-8ba56ff5.pth",
            "version": null,
            "description": "ResNeXt-101 32x8d model from `Aggregated Residual Transformations for Deep Neural Networks <https://arxiv.org/abs/1611.05431>`_ trained on ImageNet",
            "source": "https://pytorch.org/vision/main/models.html",
            "size_bytes": 356082095,
            "manager": {
                "type": "fiftyone.core.models.ModelManager",
                "config": {
                    "url": "https://download.pytorch.org/models/resnext101_32x8d-8ba56ff5.pth"
                }
            },
            "default_deployment_config_dict": {
                "type": "fiftyone.zoo.models.torch.TorchvisionImageModel",
                "config": {
                    "entrypoint_fcn": "torchvision.models.resnet.resnext101_32x8d",
                    "entrypoint_args": {
                        "weights": "ResNeXt101_32X8D_Weights.DEFAULT"
                    },
                    "output_processor_cls": "fiftyone.utils.torch.ClassifierOutputProcessor",
                    "labels_path": "{{eta-resources}}/imagenet-labels-no-background.txt",
                    "image_min_dim": 224,
                    "image_max_dim": 2048,
                    "image_mean": [0.485, 0.456, 0.406],
                    "image_std": [0.229, 0.224, 0.225],
                    "embeddings_layer": "<fc"
                }
            },
            "requirements": {
                "packages": ["torch", "torchvision"],
                "cpu": {
                    "support": true
                },
                "gpu": {
                    "support": true
                }
            },
            "tags": [
                "classification",
                "embeddings",
                "logits",
                "imagenet",
                "torch"
            ],
            "date_added": "2020-12-11 13:45:51"
        },
        {
            "base_name": "resnext50-32x4d-imagenet-torch",
            "base_filename": "resnext50_32x4d-7cdf4587.pth",
            "version": null,
            "description": "ResNeXt-50 32x4d model from `Aggregated Residual Transformations for Deep Neural Networks <https://arxiv.org/abs/1611.05431>`_ trained on ImageNet",
            "source": "https://pytorch.org/vision/main/models.html",
            "size_bytes": 100441675,
            "manager": {
                "type": "fiftyone.core.models.ModelManager",
                "config": {
                    "url": "https://download.pytorch.org/models/resnext50_32x4d-7cdf4587.pth"
                }
            },
            "default_deployment_config_dict": {
                "type": "fiftyone.zoo.models.torch.TorchvisionImageModel",
                "config": {
                    "entrypoint_fcn": "torchvision.models.resnet.resnext50_32x4d",
                    "entrypoint_args": {
                        "weights": "ResNeXt50_32X4D_Weights.DEFAULT"
                    },
                    "output_processor_cls": "fiftyone.utils.torch.ClassifierOutputProcessor",
                    "labels_path": "{{eta-resources}}/imagenet-labels-no-background.txt",
                    "image_min_dim": 224,
                    "image_max_dim": 2048,
                    "image_mean": [0.485, 0.456, 0.406],
                    "image_std": [0.229, 0.224, 0.225],
                    "embeddings_layer": "<fc"
                }
            },
            "requirements": {
                "packages": ["torch", "torchvision"],
                "cpu": {
                    "support": true
                },
                "gpu": {
                    "support": true
                }
            },
            "tags": [
                "classification",
                "embeddings",
                "logits",
                "imagenet",
                "torch"
            ],
            "date_added": "2020-12-11 13:45:51"
        },
        {
            "base_name": "retinanet-resnet50-fpn-coco-torch",
            "base_filename": "retinanet_resnet50_fpn_coco-eeacb38b.pth",
            "version": null,
            "description": "RetinaNet model from `Focal Loss for Dense Object Detection <https://arxiv.org/abs/1708.02002>`_ with ResNet-50 FPN backbone trained on COCO",
            "source": "https://pytorch.org/vision/main/models.html",
            "size_bytes": 136595076,
            "manager": {
                "type": "fiftyone.core.models.ModelManager",
                "config": {
                    "url": "https://download.pytorch.org/models/retinanet_resnet50_fpn_coco-eeacb38b.pth"
                }
            },
            "default_deployment_config_dict": {
                "type": "fiftyone.zoo.models.torch.TorchvisionImageModel",
                "config": {
                    "entrypoint_fcn": "torchvision.models.detection.retinanet.retinanet_resnet50_fpn",
                    "entrypoint_args": {
                        "weights": "RetinaNet_ResNet50_FPN_Weights.DEFAULT"
                    },
                    "output_processor_cls": "fiftyone.utils.torch.DetectorOutputProcessor",
                    "labels_path": "{{eta-resources}}/ms-coco-labels.txt",
                    "confidence_thresh": 0.3
                }
            },
            "requirements": {
                "packages": ["torch", "torchvision>=0.8.0"],
                "cpu": {
                    "support": true
                },
                "gpu": {
                    "support": true
                }
            },
            "tags": ["detection", "coco", "torch"],
            "date_added": "2020-12-11 13:45:51"
        },
        {
            "base_name": "shufflenetv2-0.5x-imagenet-torch",
            "base_filename": "shufflenetv2_x0.5-f707e7126e.pth",
            "version": null,
            "description": "ShuffleNetV2 model from `ShuffleNet V2: Practical Guidelines for Efficient CNN Architecture Design <https://arxiv.org/abs/1807.11164>`_ with 0.5x output channels trained on ImageNet",
            "source": "https://pytorch.org/vision/main/models.html",
            "size_bytes": 5538128,
            "manager": {
                "type": "fiftyone.core.models.ModelManager",
                "config": {
                    "url": "https://download.pytorch.org/models/shufflenetv2_x0.5-f707e7126e.pth"
                }
            },
            "default_deployment_config_dict": {
                "type": "fiftyone.zoo.models.torch.TorchvisionImageModel",
                "config": {
                    "entrypoint_fcn": "torchvision.models.shufflenetv2.shufflenet_v2_x0_5",
                    "entrypoint_args": {
                        "weights": "ShuffleNet_V2_X0_5_Weights.DEFAULT"
                    },
                    "output_processor_cls": "fiftyone.utils.torch.ClassifierOutputProcessor",
                    "labels_path": "{{eta-resources}}/imagenet-labels-no-background.txt",
                    "image_min_dim": 224,
                    "image_max_dim": 2048,
                    "image_mean": [0.485, 0.456, 0.406],
                    "image_std": [0.229, 0.224, 0.225],
                    "embeddings_layer": "<fc"
                }
            },
            "requirements": {
                "packages": ["torch", "torchvision"],
                "cpu": {
                    "support": true
                },
                "gpu": {
                    "support": true
                }
            },
            "tags": [
                "classification",
                "embeddings",
                "logits",
                "imagenet",
                "torch"
            ],
            "date_added": "2020-12-11 13:45:51"
        },
        {
            "base_name": "shufflenetv2-1.0x-imagenet-torch",
            "base_filename": "shufflenetv2_x1-5666bf0f80.pth",
            "version": null,
            "description": "ShuffleNetV2 model from `ShuffleNet V2: Practical Guidelines for Efficient CNN Architecture Design <https://arxiv.org/abs/1807.11164>`_ with 1.0x output channels trained on ImageNet",
            "source": "https://pytorch.org/vision/main/models.html",
            "size_bytes": 9218294,
            "manager": {
                "type": "fiftyone.core.models.ModelManager",
                "config": {
                    "url": "https://download.pytorch.org/models/shufflenetv2_x1-5666bf0f80.pth"
                }
            },
            "default_deployment_config_dict": {
                "type": "fiftyone.zoo.models.torch.TorchvisionImageModel",
                "config": {
                    "entrypoint_fcn": "torchvision.models.shufflenetv2.shufflenet_v2_x1_0",
                    "entrypoint_args": {
                        "weights": "ShuffleNet_V2_X1_0_Weights.DEFAULT"
                    },
                    "output_processor_cls": "fiftyone.utils.torch.ClassifierOutputProcessor",
                    "labels_path": "{{eta-resources}}/imagenet-labels-no-background.txt",
                    "image_min_dim": 224,
                    "image_max_dim": 2048,
                    "image_mean": [0.485, 0.456, 0.406],
                    "image_std": [0.229, 0.224, 0.225],
                    "embeddings_layer": "<fc"
                }
            },
            "requirements": {
                "packages": ["torch", "torchvision"],
                "cpu": {
                    "support": true
                },
                "gpu": {
                    "support": true
                }
            },
            "tags": [
                "classification",
                "embeddings",
                "logits",
                "imagenet",
                "torch"
            ],
            "date_added": "2020-12-11 13:45:51"
        },
        {
            "base_name": "squeezenet-1.1-imagenet-torch",
            "base_filename": "squeezenet1_1-f364aa15.pth",
            "version": null,
            "description": "SqueezeNet 1.1 model from `the official SqueezeNet repo <https://github.com/forresti/SqueezeNet/tree/master/SqueezeNet_v1.1>`_ trained on ImageNet",
            "source": "https://pytorch.org/vision/main/models.html",
            "size_bytes": 4966400,
            "manager": {
                "type": "fiftyone.core.models.ModelManager",
                "config": {
                    "url": "https://download.pytorch.org/models/squeezenet1_1-f364aa15.pth"
                }
            },
            "default_deployment_config_dict": {
                "type": "fiftyone.zoo.models.torch.TorchvisionImageModel",
                "config": {
                    "entrypoint_fcn": "torchvision.models.squeezenet.squeezenet1_1",
                    "entrypoint_args": {
                        "weights": "SqueezeNet1_1_Weights.DEFAULT"
                    },
                    "output_processor_cls": "fiftyone.utils.torch.ClassifierOutputProcessor",
                    "labels_path": "{{eta-resources}}/imagenet-labels-no-background.txt",
                    "image_min_dim": 224,
                    "image_max_dim": 2048,
                    "image_mean": [0.485, 0.456, 0.406],
                    "image_std": [0.229, 0.224, 0.225]
                }
            },
            "requirements": {
                "packages": ["torch", "torchvision"],
                "cpu": {
                    "support": true
                },
                "gpu": {
                    "support": true
                }
            },
            "tags": ["classification", "imagenet", "torch"],
            "date_added": "2020-12-11 13:45:51"
        },
        {
            "base_name": "squeezenet-imagenet-torch",
            "base_filename": "squeezenet1_0-a815701f.pth",
            "version": null,
            "description": "SqueezeNet model from `SqueezeNet: AlexNet-level accuracy with 50x fewer parameters and <0.5MB model size <https://arxiv.org/abs/1602.07360>`_ trained on ImageNet",
            "source": "https://pytorch.org/vision/main/models.html",
            "size_bytes": 5017600,
            "manager": {
                "type": "fiftyone.core.models.ModelManager",
                "config": {
                    "url": "https://download.pytorch.org/models/squeezenet1_0-a815701f.pth"
                }
            },
            "default_deployment_config_dict": {
                "type": "fiftyone.zoo.models.torch.TorchvisionImageModel",
                "config": {
                    "entrypoint_fcn": "torchvision.models.squeezenet.squeezenet1_0",
                    "entrypoint_args": {
                        "weights": "SqueezeNet1_0_Weights.DEFAULT"
                    },
                    "output_processor_cls": "fiftyone.utils.torch.ClassifierOutputProcessor",
                    "labels_path": "{{eta-resources}}/imagenet-labels-no-background.txt",
                    "image_min_dim": 224,
                    "image_max_dim": 2048,
                    "image_mean": [0.485, 0.456, 0.406],
                    "image_std": [0.229, 0.224, 0.225]
                }
            },
            "requirements": {
                "packages": ["torch", "torchvision"],
                "cpu": {
                    "support": true
                },
                "gpu": {
                    "support": true
                }
            },
            "tags": ["classification", "imagenet", "torch"],
            "date_added": "2020-12-11 13:45:51"
        },
        {
            "base_name": "vgg11-bn-imagenet-torch",
            "base_filename": "vgg11_bn-6002323d.pth",
            "version": null,
            "description": "VGG-11 model from `Very Deep Convolutional Networks for Large-Scale Image Recognition <https://arxiv.org/abs/1409.1556>`_ with batch normalization trained on ImageNet",
            "source": "https://pytorch.org/vision/main/models.html",
            "size_bytes": 531503671,
            "manager": {
                "type": "fiftyone.core.models.ModelManager",
                "config": {
                    "url": "https://download.pytorch.org/models/vgg11_bn-6002323d.pth"
                }
            },
            "default_deployment_config_dict": {
                "type": "fiftyone.zoo.models.torch.TorchvisionImageModel",
                "config": {
                    "entrypoint_fcn": "torchvision.models.vgg.vgg11_bn",
                    "entrypoint_args": {
                        "weights": "VGG11_BN_Weights.DEFAULT"
                    },
                    "output_processor_cls": "fiftyone.utils.torch.ClassifierOutputProcessor",
                    "labels_path": "{{eta-resources}}/imagenet-labels-no-background.txt",
                    "image_min_dim": 224,
                    "image_max_dim": 2048,
                    "image_mean": [0.485, 0.456, 0.406],
                    "image_std": [0.229, 0.224, 0.225],
                    "embeddings_layer": "<classifier.6"
                }
            },
            "requirements": {
                "packages": ["torch", "torchvision"],
                "cpu": {
                    "support": true
                },
                "gpu": {
                    "support": true
                }
            },
            "tags": [
                "classification",
                "embeddings",
                "logits",
                "imagenet",
                "torch"
            ],
            "date_added": "2020-12-11 13:45:51"
        },
        {
            "base_name": "vgg11-imagenet-torch",
            "base_filename": "vgg11-bbd30ac9.pth",
            "version": null,
            "description": "VGG-11 model from `Very Deep Convolutional Networks for Large-Scale Image Recognition <https://arxiv.org/abs/1409.1556>`_ trained on ImageNet",
            "source": "https://pytorch.org/vision/main/models.html",
            "size_bytes": 531456000,
            "manager": {
                "type": "fiftyone.core.models.ModelManager",
                "config": {
                    "url": "https://download.pytorch.org/models/vgg11-bbd30ac9.pth"
                }
            },
            "default_deployment_config_dict": {
                "type": "fiftyone.zoo.models.torch.TorchvisionImageModel",
                "config": {
                    "entrypoint_fcn": "torchvision.models.vgg.vgg11",
                    "entrypoint_args": { "weights": "VGG11_Weights.DEFAULT" },
                    "output_processor_cls": "fiftyone.utils.torch.ClassifierOutputProcessor",
                    "labels_path": "{{eta-resources}}/imagenet-labels-no-background.txt",
                    "image_min_dim": 224,
                    "image_max_dim": 2048,
                    "image_mean": [0.485, 0.456, 0.406],
                    "image_std": [0.229, 0.224, 0.225],
                    "embeddings_layer": "<classifier.6"
                }
            },
            "requirements": {
                "packages": ["torch", "torchvision"],
                "cpu": {
                    "support": true
                },
                "gpu": {
                    "support": true
                }
            },
            "tags": [
                "classification",
                "embeddings",
                "logits",
                "imagenet",
                "torch"
            ],
            "date_added": "2020-12-11 13:45:51"
        },
        {
            "base_name": "vgg13-bn-imagenet-torch",
            "base_filename": "vgg13_bn-abd245e5.pth",
            "version": null,
            "description": "VGG-13 model from `Very Deep Convolutional Networks for Large-Scale Image Recognition <https://arxiv.org/abs/1409.1556>`_ with batch normalization trained on ImageNet",
            "source": "https://pytorch.org/vision/main/models.html",
            "size_bytes": 532246301,
            "manager": {
                "type": "fiftyone.core.models.ModelManager",
                "config": {
                    "url": "https://download.pytorch.org/models/vgg13_bn-abd245e5.pth"
                }
            },
            "default_deployment_config_dict": {
                "type": "fiftyone.zoo.models.torch.TorchvisionImageModel",
                "config": {
                    "entrypoint_fcn": "torchvision.models.vgg.vgg13_bn",
                    "entrypoint_args": {
                        "weights": "VGG13_BN_Weights.DEFAULT"
                    },
                    "output_processor_cls": "fiftyone.utils.torch.ClassifierOutputProcessor",
                    "labels_path": "{{eta-resources}}/imagenet-labels-no-background.txt",
                    "image_min_dim": 224,
                    "image_max_dim": 2048,
                    "image_mean": [0.485, 0.456, 0.406],
                    "image_std": [0.229, 0.224, 0.225],
                    "embeddings_layer": "<classifier.6"
                }
            },
            "requirements": {
                "packages": ["torch", "torchvision"],
                "cpu": {
                    "support": true
                },
                "gpu": {
                    "support": true
                }
            },
            "tags": [
                "classification",
                "embeddings",
                "logits",
                "imagenet",
                "torch"
            ],
            "date_added": "2020-12-11 13:45:51"
        },
        {
            "base_name": "vgg13-imagenet-torch",
            "base_filename": "vgg13-c768596a.pth",
            "version": null,
            "description": "VGG-13 model from `Very Deep Convolutional Networks for Large-Scale Image Recognition <https://arxiv.org/abs/1409.1556>`_ trained on ImageNet",
            "source": "https://pytorch.org/vision/main/models.html",
            "size_bytes": 532194478,
            "manager": {
                "type": "fiftyone.core.models.ModelManager",
                "config": {
                    "url": "https://download.pytorch.org/models/vgg13-c768596a.pth"
                }
            },
            "default_deployment_config_dict": {
                "type": "fiftyone.zoo.models.torch.TorchvisionImageModel",
                "config": {
                    "entrypoint_fcn": "torchvision.models.vgg.vgg13",
                    "entrypoint_args": { "weights": "VGG13_Weights.DEFAULT" },
                    "output_processor_cls": "fiftyone.utils.torch.ClassifierOutputProcessor",
                    "labels_path": "{{eta-resources}}/imagenet-labels-no-background.txt",
                    "image_min_dim": 224,
                    "image_max_dim": 2048,
                    "image_mean": [0.485, 0.456, 0.406],
                    "image_std": [0.229, 0.224, 0.225],
                    "embeddings_layer": "<classifier.6"
                }
            },
            "requirements": {
                "packages": ["torch", "torchvision"],
                "cpu": {
                    "support": true
                },
                "gpu": {
                    "support": true
                }
            },
            "tags": [
                "classification",
                "embeddings",
                "logits",
                "imagenet",
                "torch"
            ],
            "date_added": "2020-12-11 13:45:51"
        },
        {
            "base_name": "vgg16-bn-imagenet-torch",
            "base_filename": "vgg16_bn-6c64b313.pth",
            "version": null,
            "description": "VGG-16 model from `Very Deep Convolutional Networks for Large-Scale Image Recognition <https://arxiv.org/abs/1409.1556>`_ with batch normalization trained on ImageNet",
            "source": "https://pytorch.org/vision/main/models.html",
            "size_bytes": 553507836,
            "manager": {
                "type": "fiftyone.core.models.ModelManager",
                "config": {
                    "url": "https://download.pytorch.org/models/vgg16_bn-6c64b313.pth"
                }
            },
            "default_deployment_config_dict": {
                "type": "fiftyone.zoo.models.torch.TorchvisionImageModel",
                "config": {
                    "entrypoint_fcn": "torchvision.models.vgg.vgg16_bn",
                    "entrypoint_args": {
                        "weights": "VGG16_BN_Weights.DEFAULT"
                    },
                    "output_processor_cls": "fiftyone.utils.torch.ClassifierOutputProcessor",
                    "labels_path": "{{eta-resources}}/imagenet-labels-no-background.txt",
                    "image_min_dim": 224,
                    "image_max_dim": 2048,
                    "image_mean": [0.485, 0.456, 0.406],
                    "image_std": [0.229, 0.224, 0.225],
                    "embeddings_layer": "<classifier.6"
                }
            },
            "requirements": {
                "packages": ["torch", "torchvision"],
                "cpu": {
                    "support": true
                },
                "gpu": {
                    "support": true
                }
            },
            "tags": [
                "classification",
                "embeddings",
                "logits",
                "imagenet",
                "torch"
            ],
            "date_added": "2020-12-11 13:45:51"
        },
        {
            "base_name": "vgg16-imagenet-torch",
            "base_filename": "vgg16-397923af.pth",
            "version": null,
            "description": "VGG-16 model from `Very Deep Convolutional Networks for Large-Scale Image Recognition <https://arxiv.org/abs/1409.1556>`_ trained on ImageNet",
            "source": "https://pytorch.org/vision/main/models.html",
            "size_bytes": 553433881,
            "manager": {
                "type": "fiftyone.core.models.ModelManager",
                "config": {
                    "url": "https://download.pytorch.org/models/vgg16-397923af.pth"
                }
            },
            "default_deployment_config_dict": {
                "type": "fiftyone.zoo.models.torch.TorchvisionImageModel",
                "config": {
                    "entrypoint_fcn": "torchvision.models.vgg.vgg16",
                    "entrypoint_args": { "weights": "VGG16_Weights.DEFAULT" },
                    "output_processor_cls": "fiftyone.utils.torch.ClassifierOutputProcessor",
                    "labels_path": "{{eta-resources}}/imagenet-labels-no-background.txt",
                    "image_min_dim": 224,
                    "image_max_dim": 2048,
                    "image_mean": [0.485, 0.456, 0.406],
                    "image_std": [0.229, 0.224, 0.225],
                    "embeddings_layer": "<classifier.6"
                }
            },
            "requirements": {
                "packages": ["torch", "torchvision"],
                "cpu": {
                    "support": true
                },
                "gpu": {
                    "support": true
                }
            },
            "tags": [
                "classification",
                "embeddings",
                "logits",
                "imagenet",
                "torch"
            ],
            "date_added": "2020-12-11 13:45:51"
        },
        {
            "base_name": "vgg19-bn-imagenet-torch",
            "base_filename": "vgg19_bn-c79401a0.pth",
            "version": null,
            "description": "VGG-19 model from `Very Deep Convolutional Networks for Large-Scale Image Recognition <https://arxiv.org/abs/1409.1556>`_ with batch normalization trained on ImageNet",
            "source": "https://pytorch.org/vision/main/models.html",
            "size_bytes": 574769405,
            "manager": {
                "type": "fiftyone.core.models.ModelManager",
                "config": {
                    "url": "https://download.pytorch.org/models/vgg19_bn-c79401a0.pth"
                }
            },
            "default_deployment_config_dict": {
                "type": "fiftyone.zoo.models.torch.TorchvisionImageModel",
                "config": {
                    "entrypoint_fcn": "torchvision.models.vgg.vgg19_bn",
                    "entrypoint_args": {
                        "weights": "VGG19_BN_Weights.DEFAULT"
                    },
                    "output_processor_cls": "fiftyone.utils.torch.ClassifierOutputProcessor",
                    "labels_path": "{{eta-resources}}/imagenet-labels-no-background.txt",
                    "image_min_dim": 224,
                    "image_max_dim": 2048,
                    "image_mean": [0.485, 0.456, 0.406],
                    "image_std": [0.229, 0.224, 0.225],
                    "embeddings_layer": "<classifier.6"
                }
            },
            "requirements": {
                "packages": ["torch", "torchvision"],
                "cpu": {
                    "support": true
                },
                "gpu": {
                    "support": true
                }
            },
            "tags": [
                "classification",
                "embeddings",
                "logits",
                "imagenet",
                "torch"
            ],
            "date_added": "2020-12-11 13:45:51"
        },
        {
            "base_name": "vgg19-imagenet-torch",
            "base_filename": "vgg19-dcbb9e9d.pth",
            "version": null,
            "description": "VGG-19 model from `Very Deep Convolutional Networks for Large-Scale Image Recognition <https://arxiv.org/abs/1409.1556>`_ trained on ImageNet",
            "source": "https://pytorch.org/vision/main/models.html",
            "size_bytes": 574673361,
            "manager": {
                "type": "fiftyone.core.models.ModelManager",
                "config": {
                    "url": "https://download.pytorch.org/models/vgg19-dcbb9e9d.pth"
                }
            },
            "default_deployment_config_dict": {
                "type": "fiftyone.zoo.models.torch.TorchvisionImageModel",
                "config": {
                    "entrypoint_fcn": "torchvision.models.vgg.vgg19",
                    "entrypoint_args": { "weights": "VGG19_Weights.DEFAULT" },
                    "output_processor_cls": "fiftyone.utils.torch.ClassifierOutputProcessor",
                    "labels_path": "{{eta-resources}}/imagenet-labels-no-background.txt",
                    "image_min_dim": 224,
                    "image_max_dim": 2048,
                    "image_mean": [0.485, 0.456, 0.406],
                    "image_std": [0.229, 0.224, 0.225],
                    "embeddings_layer": "<classifier.6"
                }
            },
            "requirements": {
                "packages": ["torch", "torchvision"],
                "cpu": {
                    "support": true
                },
                "gpu": {
                    "support": true
                }
            },
            "tags": [
                "classification",
                "embeddings",
                "logits",
                "imagenet",
                "torch"
            ],
            "date_added": "2020-12-11 13:45:51"
        },
        {
            "base_name": "wide-resnet101-2-imagenet-torch",
            "base_filename": "wide_resnet101_2-32ee1156.pth",
            "version": null,
            "description": "Wide ResNet-101-2 model from `Wide Residual Networks <https://arxiv.org/abs/1605.07146>`_ trained on ImageNet",
            "source": "https://pytorch.org/vision/main/models.html",
            "size_bytes": 254695146,
            "manager": {
                "type": "fiftyone.core.models.ModelManager",
                "config": {
                    "url": "https://download.pytorch.org/models/wide_resnet101_2-32ee1156.pth"
                }
            },
            "default_deployment_config_dict": {
                "type": "fiftyone.zoo.models.torch.TorchvisionImageModel",
                "config": {
                    "entrypoint_fcn": "torchvision.models.resnet.wide_resnet101_2",
                    "entrypoint_args": {
                        "weights": "Wide_ResNet101_2_Weights.DEFAULT"
                    },
                    "output_processor_cls": "fiftyone.utils.torch.ClassifierOutputProcessor",
                    "labels_path": "{{eta-resources}}/imagenet-labels-no-background.txt",
                    "image_min_dim": 224,
                    "image_max_dim": 2048,
                    "image_mean": [0.485, 0.456, 0.406],
                    "image_std": [0.229, 0.224, 0.225],
                    "embeddings_layer": "<fc"
                }
            },
            "requirements": {
                "packages": ["torch", "torchvision"],
                "cpu": {
                    "support": true
                },
                "gpu": {
                    "support": true
                }
            },
            "tags": [
                "classification",
                "embeddings",
                "logits",
                "imagenet",
                "torch"
            ],
            "date_added": "2020-12-11 13:45:51"
        },
        {
            "base_name": "wide-resnet50-2-imagenet-torch",
            "base_filename": "wide_resnet50_2-95faca4d.pth",
            "version": null,
            "description": "Wide ResNet-50-2 model from `Wide Residual Networks <https://arxiv.org/abs/1605.07146>`_ trained on ImageNet",
            "source": "https://pytorch.org/vision/main/models.html",
            "size_bytes": 138223492,
            "manager": {
                "type": "fiftyone.core.models.ModelManager",
                "config": {
                    "url": "https://download.pytorch.org/models/wide_resnet50_2-95faca4d.pth"
                }
            },
            "default_deployment_config_dict": {
                "type": "fiftyone.zoo.models.torch.TorchvisionImageModel",
                "config": {
                    "entrypoint_fcn": "torchvision.models.resnet.wide_resnet50_2",
                    "entrypoint_args": {
                        "weights": "Wide_ResNet50_2_Weights.DEFAULT"
                    },
                    "output_processor_cls": "fiftyone.utils.torch.ClassifierOutputProcessor",
                    "labels_path": "{{eta-resources}}/imagenet-labels-no-background.txt",
                    "image_min_dim": 224,
                    "image_max_dim": 2048,
                    "image_mean": [0.485, 0.456, 0.406],
                    "image_std": [0.229, 0.224, 0.225],
                    "embeddings_layer": "<fc"
                }
            },
            "requirements": {
                "packages": ["torch", "torchvision"],
                "cpu": {
                    "support": true
                },
                "gpu": {
                    "support": true
                }
            },
            "tags": [
                "classification",
                "embeddings",
                "logits",
                "imagenet",
                "torch"
            ],
            "date_added": "2020-12-11 13:45:51"
        },
        {
            "base_name": "open-clip-torch",
            "base_filename": "",
            "version": null,
            "description": "OPEN CLIP text/image encoder from `Learning Transferable Visual Models From Natural Language Supervision <https://arxiv.org/abs/2103.00020>`_ trained on 400M text-image pairs",
            "source": "https://github.com/mlfoundations/open_clip",
            "size_bytes": 353976522,
            "manager": {
                "type": "fiftyone.core.models.ModelManager",
                "config": {}
            },
            "default_deployment_config_dict": {
                "type": "fiftyone.utils.open_clip.TorchOpenClipModel",
                "config": {
                    "entrypoint_fcn": "",
                    "labels_path": "{{eta-resources}}/voc-labels.txt",
                    "output_processor_cls": "fiftyone.utils.torch.ClassifierOutputProcessor",
                    "image_size": [224, 224],
                    "image_mean": [0.48145466, 0.4578275, 0.40821073],
                    "image_std": [0.26862954, 0.26130258, 0.27577711],
                    "embeddings_layer": "visual",
                    "tokenizer_base_filename": "clip_bpe_simple_vocab_16e6.txt.gz",
                    "tokenizer_base_url": "https://github.com/openai/CLIP/raw/main/clip/bpe_simple_vocab_16e6.txt.gz",
<<<<<<< HEAD
                    "context_length": 77,
=======
>>>>>>> 7eaeee91
                    "text_prompt": "A photo of"
                }
            },
            "requirements": {
                "packages": ["torch", "torchvision", "open_clip_torch"],
                "cpu": {
                    "support": true
                },
                "gpu": {
                    "support": true
                }
            },
            "tags": [
                "classification",
                "logits",
                "embeddings",
                "torch",
                "clip",
                "zero-shot"
            ],
            "date_added": "2023-12-13 14:25:51"
        },
        {
            "base_name": "clip-vit-base32-torch",
            "base_filename": "CLIP-ViT-B-32.pt",
            "version": null,
            "description": "CLIP text/image encoder from `Learning Transferable Visual Models From Natural Language Supervision <https://arxiv.org/abs/2103.00020>`_ trained on 400M text-image pairs",
            "source": "https://github.com/openai/CLIP",
            "size_bytes": 353976522,
            "manager": {
                "type": "fiftyone.core.models.ModelManager",
                "config": {
                    "url": "https://openaipublic.azureedge.net/clip/models/40d365715913c9da98579312b702a82c18be219cc2a73407c4526f58eba950af/ViT-B-32.pt"
                }
            },
            "default_deployment_config_dict": {
                "type": "fiftyone.utils.clip.TorchCLIPModel",
                "config": {
                    "entrypoint_fcn": "",
                    "labels_path": "{{eta-resources}}/voc-labels.txt",
                    "output_processor_cls": "fiftyone.utils.torch.ClassifierOutputProcessor",
                    "image_size": [224, 224],
                    "image_mean": [0.48145466, 0.4578275, 0.40821073],
                    "image_std": [0.26862954, 0.26130258, 0.27577711],
                    "embeddings_layer": "visual",
                    "tokenizer_base_filename": "clip_bpe_simple_vocab_16e6.txt.gz",
                    "tokenizer_base_url": "https://github.com/openai/CLIP/raw/main/clip/bpe_simple_vocab_16e6.txt.gz",
                    "context_length": 77,
                    "text_prompt": "A photo of"
                }
            },
            "requirements": {
                "packages": ["torch", "torchvision"],
                "cpu": {
                    "support": true
                },
                "gpu": {
                    "support": true
                }
            },
            "tags": [
                "classification",
                "logits",
                "embeddings",
                "torch",
                "clip",
                "zero-shot"
            ],
            "date_added": "2022-04-12 17:49:51"
        },
        {
            "base_name": "dinov2-vits14-torch",
            "description": "DINOv2: Learning Robust Visual Features without Supervision. Model: ViT-S/14 distilled",
            "source": "https://github.com/facebookresearch/dinov2",
            "size_bytes": 88283115,
            "default_deployment_config_dict": {
                "type": "fiftyone.utils.torch.TorchImageModel",
                "config": {
                    "entrypoint_fcn": "fiftyone.utils.torch.load_torch_hub_raw_model",
                    "entrypoint_args": {
                        "repo_or_dir": "facebookresearch/dinov2",
                        "model": "dinov2_vits14"
                    },
                    "image_patch_size": 14,
                    "embeddings_layer": "head"
                }
            },
            "requirements": {
                "packages": ["torch", "torchvision"],
                "cpu": {
                    "support": true
                },
                "gpu": {
                    "support": true
                }
            },
            "tags": ["embeddings", "torch"],
            "date_added": "2023-07-31 10:17:51"
        },
        {
            "base_name": "dinov2-vitb14-torch",
            "description": "DINOv2: Learning Robust Visual Features without Supervision. Model: ViT-B/14 distilled",
            "source": "https://github.com/facebookresearch/dinov2",
            "size_bytes": 346378731,
            "default_deployment_config_dict": {
                "type": "fiftyone.utils.torch.TorchImageModel",
                "config": {
                    "entrypoint_fcn": "fiftyone.utils.torch.load_torch_hub_raw_model",
                    "entrypoint_args": {
                        "repo_or_dir": "facebookresearch/dinov2",
                        "model": "dinov2_vitb14"
                    },
                    "image_patch_size": 14,
                    "embeddings_layer": "head"
                }
            },
            "requirements": {
                "packages": ["torch", "torchvision"],
                "cpu": {
                    "support": true
                },
                "gpu": {
                    "support": true
                }
            },
            "tags": ["embeddings", "torch"],
            "date_added": "2023-07-31 10:17:51"
        },
        {
            "base_name": "dinov2-vitl14-torch",
            "description": "DINOv2: Learning Robust Visual Features without Supervision. Model: ViT-L/14 distilled",
            "source": "https://github.com/facebookresearch/dinov2",
            "size_bytes": 1217586395,
            "default_deployment_config_dict": {
                "type": "fiftyone.utils.torch.TorchImageModel",
                "config": {
                    "entrypoint_fcn": "fiftyone.utils.torch.load_torch_hub_raw_model",
                    "entrypoint_args": {
                        "repo_or_dir": "facebookresearch/dinov2",
                        "model": "dinov2_vitl14"
                    },
                    "image_patch_size": 14,
                    "embeddings_layer": "head"
                }
            },
            "requirements": {
                "packages": ["torch", "torchvision"],
                "cpu": {
                    "support": true
                },
                "gpu": {
                    "support": true
                }
            },
            "tags": ["embeddings", "torch"],
            "date_added": "2023-07-31 10:17:51"
        },
        {
            "base_name": "dinov2-vitg14-torch",
            "description": "DINOv2: Learning Robust Visual Features without Supervision. Model: ViT-g/14",
            "source": "https://github.com/facebookresearch/dinov2",
            "size_bytes": 4546108579,
            "default_deployment_config_dict": {
                "type": "fiftyone.utils.torch.TorchImageModel",
                "config": {
                    "entrypoint_fcn": "fiftyone.utils.torch.load_torch_hub_raw_model",
                    "entrypoint_args": {
                        "repo_or_dir": "facebookresearch/dinov2",
                        "model": "dinov2_vitg14"
                    },
                    "image_patch_size": 14,
                    "embeddings_layer": "head"
                }
            },
            "requirements": {
                "packages": ["torch", "torchvision"],
                "cpu": {
                    "support": true
                },
                "gpu": {
                    "support": true
                }
            },
            "tags": ["embeddings", "torch"],
            "date_added": "2023-07-31 10:17:51"
        },
        {
            "base_name": "yolov5n-coco-torch",
            "description": "Ultralytics YOLOv5n model trained on COCO",
            "source": "https://pytorch.org/hub/ultralytics_yolov5",
            "size_bytes": 7936,
            "default_deployment_config_dict": {
                "type": "fiftyone.utils.torch.TorchImageModel",
                "config": {
                    "entrypoint_fcn": "fiftyone.utils.torch.load_torch_hub_raw_model",
                    "entrypoint_args": {
                        "repo_or_dir": "ultralytics/yolov5",
                        "model": "yolov5n",
                        "pretrained": true
                    },
                    "output_processor_cls": "fiftyone.utils.ultralytics.UltralyticsOutputProcessor",
                    "raw_inputs": true
                }
            },
            "requirements": {
                "packages": ["torch>=1.7.0", "torchvision>=0.8.1"],
                "cpu": {
                    "support": true
                },
                "gpu": {
                    "support": true
                }
            },
            "tags": ["detection", "coco", "torch"],
            "date_added": "2023-08-22 19:22:51"
        },
        {
            "base_name": "yolov5s-coco-torch",
            "description": "Ultralytics YOLOv5s model trained on COCO",
            "source": "https://pytorch.org/hub/ultralytics_yolov5",
            "size_bytes": 28928,
            "default_deployment_config_dict": {
                "type": "fiftyone.utils.torch.TorchImageModel",
                "config": {
                    "entrypoint_fcn": "fiftyone.utils.torch.load_torch_hub_raw_model",
                    "entrypoint_args": {
                        "repo_or_dir": "ultralytics/yolov5",
                        "model": "yolov5s",
                        "pretrained": true
                    },
                    "output_processor_cls": "fiftyone.utils.ultralytics.UltralyticsOutputProcessor",
                    "raw_inputs": true
                }
            },
            "requirements": {
                "packages": ["torch>=1.7.0", "torchvision>=0.8.1"],
                "cpu": {
                    "support": true
                },
                "gpu": {
                    "support": true
                }
            },
            "tags": ["detection", "coco", "torch"],
            "date_added": "2023-08-22 19:22:51"
        },
        {
            "base_name": "yolov5m-coco-torch",
            "description": "Ultralytics YOLOv5m model trained on COCO",
            "source": "https://pytorch.org/hub/ultralytics_yolov5",
            "size_bytes": 83872,
            "default_deployment_config_dict": {
                "type": "fiftyone.utils.torch.TorchImageModel",
                "config": {
                    "entrypoint_fcn": "fiftyone.utils.torch.load_torch_hub_raw_model",
                    "entrypoint_args": {
                        "repo_or_dir": "ultralytics/yolov5",
                        "model": "yolov5m",
                        "pretrained": true
                    },
                    "output_processor_cls": "fiftyone.utils.ultralytics.UltralyticsOutputProcessor",
                    "raw_inputs": true
                }
            },
            "requirements": {
                "packages": ["torch>=1.7.0", "torchvision>=0.8.1"],
                "cpu": {
                    "support": true
                },
                "gpu": {
                    "support": true
                }
            },
            "tags": ["detection", "coco", "torch"],
            "date_added": "2023-08-22 19:22:51"
        },
        {
            "base_name": "yolov5l-coco-torch",
            "description": "Ultralytics YOLOv5l model trained on COCO",
            "source": "https://pytorch.org/hub/ultralytics_yolov5",
            "size_bytes": 197504,
            "default_deployment_config_dict": {
                "type": "fiftyone.utils.torch.TorchImageModel",
                "config": {
                    "entrypoint_fcn": "fiftyone.utils.torch.load_torch_hub_raw_model",
                    "entrypoint_args": {
                        "repo_or_dir": "ultralytics/yolov5",
                        "model": "yolov5l",
                        "pretrained": true
                    },
                    "output_processor_cls": "fiftyone.utils.ultralytics.UltralyticsOutputProcessor",
                    "raw_inputs": true
                }
            },
            "requirements": {
                "packages": ["torch>=1.7.0", "torchvision>=0.8.1"],
                "cpu": {
                    "support": true
                },
                "gpu": {
                    "support": true
                }
            },
            "tags": ["detection", "coco", "torch"],
            "date_added": "2023-08-22 19:22:51"
        },
        {
            "base_name": "yolov5x-coco-torch",
            "description": "Ultralytics YOLOv5x model trained on COCO",
            "source": "https://pytorch.org/hub/ultralytics_yolov5",
            "size_bytes": 360496,
            "default_deployment_config_dict": {
                "type": "fiftyone.utils.torch.TorchImageModel",
                "config": {
                    "entrypoint_fcn": "fiftyone.utils.torch.load_torch_hub_raw_model",
                    "entrypoint_args": {
                        "repo_or_dir": "ultralytics/yolov5",
                        "model": "yolov5x",
                        "pretrained": true
                    },
                    "output_processor_cls": "fiftyone.utils.ultralytics.UltralyticsOutputProcessor",
                    "raw_inputs": true
                }
            },
            "requirements": {
                "packages": ["torch>=1.7.0", "torchvision>=0.8.1"],
                "cpu": {
                    "support": true
                },
                "gpu": {
                    "support": true
                }
            },
            "tags": ["detection", "coco", "torch"],
            "date_added": "2023-08-22 19:22:51"
        }
    ]
}<|MERGE_RESOLUTION|>--- conflicted
+++ resolved
@@ -1885,10 +1885,6 @@
                     "embeddings_layer": "visual",
                     "tokenizer_base_filename": "clip_bpe_simple_vocab_16e6.txt.gz",
                     "tokenizer_base_url": "https://github.com/openai/CLIP/raw/main/clip/bpe_simple_vocab_16e6.txt.gz",
-<<<<<<< HEAD
-                    "context_length": 77,
-=======
->>>>>>> 7eaeee91
                     "text_prompt": "A photo of"
                 }
             },
