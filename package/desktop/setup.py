#!/usr/bin/env python
"""
Installs the ``fiftyone-desktop`` package.

| Copyright 2017-2023, Voxel51, Inc.
| `voxel51.com <https://voxel51.com/>`_
|
"""
import glob
import os
import shutil
from setuptools import setup
from wheel.bdist_wheel import bdist_wheel

import os
import shutil


<<<<<<< HEAD
VERSION = "0.31.0"
=======
VERSION = "0.31"
>>>>>>> 32caeea4


def get_version():
    if "RELEASE_VERSION" in os.environ:
        version = os.environ["RELEASE_VERSION"]
        if not version.startswith(VERSION):
            raise ValueError(
                "Release version does not match version: %s and %s"
                % (version, VERSION)
            )
        return version

    return VERSION


def make_tar(dir_path, tar_path):
    outpath, format = _get_tar_format(tar_path)

    rootdir, basedir = os.path.split(os.path.realpath(dir_path))
    shutil.make_archive(outpath, format, rootdir, basedir)


def _get_tar_format(archive_path):
    basepath, ext = os.path.splitext(archive_path)
    if basepath.endswith(".tar"):
        # Handle .tar.gz and .tar.bz
        basepath, ext2 = os.path.splitext(basepath)
        ext = ext2 + ext

    if ext == ".tar":
        return basepath, "tar"

    if ext in (".tar.gz", ".tgz"):
        return basepath, "gztar"

    if ext in (".tar.bz", ".tbz"):
        return basepath, "bztar"

    raise ValueError("Unsupported archive format '%s'" % archive_path)


class CustomBdistWheel(bdist_wheel):
    def finalize_options(self):
        bdist_wheel.finalize_options(self)
        # not pure Python
        self.root_is_pure = False

        platform = self.plat_name
        is_platform = lambda os, isa=None: platform.startswith(os) and (
            not isa or platform.endswith(isa)
        )

        if is_platform("linux", "aarch64"):
            self.plat_name = "manylinux2014_aarch64"
        elif is_platform("linux", "x86_64"):
            self.plat_name = "manylinux1_x86_64"
        elif is_platform("mac", "arm64"):
            self.plat_name = "macosx_11_0_arm64"
        elif is_platform("mac", "x86_64"):
            self.plat_name = "macosx_10_10_x86_64"
        elif is_platform("win"):
            self.plat_name = "win_amd64"
        else:
            raise ValueError(
                "Unsupported target platform: %r" % self.plat_name
            )

    def get_tag(self):
        impl = "py3"
        abi_tag = "none"
        return impl, abi_tag, self.plat_name

    def write_wheelfile(self, *args, **kwargs):
        bdist_wheel.write_wheelfile(self, *args, **kwargs)
        if os.environ.get("RELEASE_DIR"):
            release_dir = os.environ["RELEASE_DIR"]
        else:
            release_dir = os.path.join(
                os.path.dirname(os.path.abspath(__file__)),
                "..",
                "..",
                "app",
                "packages",
                "desktop",
                "release",
            )
        bin_dir = os.path.join(
            self.bdist_dir,
            self.data_dir,
            "purelib",
            "fiftyone",
            "desktop",
            "bin",
        )

        if os.environ.get("FIFTYONE_APP_EXE_PATH"):
            apps = [os.environ["FIFTYONE_APP_EXE_PATH"]]
        elif self.plat_name.startswith("manylinux"):
            apps = glob.glob(os.path.join(release_dir, "FiftyOne*.AppImage"))
        elif self.plat_name == "macosx_11_0_arm64":
            apps = glob.glob(
                os.path.join(release_dir, "mac-arm64", "FiftyOne*.app")
            )
        elif self.plat_name.startswith("mac"):
            apps = glob.glob(os.path.join(release_dir, "mac", "FiftyOne*.app"))
        elif self.plat_name.startswith("win"):
            apps = glob.glob(os.path.join(release_dir, "FiftyOne*.exe"))
        else:
            raise ValueError(
                "Unsupported target platform: %r" % self.plat_name
            )
        if not apps:
            raise RuntimeError(
                "Could not find any built Electron apps in %r. "
                "Run 'yarn package-PLATFORM' in the 'electron' folder first."
                % release_dir
            )
        elif len(apps) > 1:
            raise RuntimeError(
                "Found too many Electron apps in %r: %r" % (release_dir, apps)
            )
        app_path = apps[0]

        if not os.path.isdir(bin_dir):
            os.mkdir(bin_dir)
        if os.path.isfile(app_path):
            # use copy2 to maintain executable permission
            ext = os.path.splitext(app_path)[-1]
        elif os.path.isdir(app_path):
            ext = ".app"
        else:
            raise RuntimeError("Unsupported file type: %r" % app_path)

        ext += ".tar.gz"
        make_tar(app_path, os.path.join(bin_dir, "FiftyOne" + ext))


cmdclass = {
    "bdist_wheel": CustomBdistWheel,
}

with open("README.md", "r") as fh:
    long_description = fh.read()

setup(
    name="fiftyone-desktop",
    version=get_version(),
    description="FiftyOne Desktop",
    author="Voxel51, Inc.",
    author_email="info@voxel51.com",
    url="https://github.com/voxel51/fiftyone",
    license="Apache",
    long_description=long_description,
    long_description_content_type="text/markdown",
    packages=["fiftyone.desktop"],
    package_dir={"fiftyone.desktop": "src"},
    classifiers=[
        "Development Status :: 4 - Beta",
        "Intended Audience :: Developers",
        "Intended Audience :: Science/Research",
        "License :: OSI Approved :: Apache Software License",
        "Topic :: Scientific/Engineering :: Artificial Intelligence",
        "Topic :: Scientific/Engineering :: Image Processing",
        "Topic :: Scientific/Engineering :: Image Recognition",
        "Topic :: Scientific/Engineering :: Information Analysis",
        "Topic :: Scientific/Engineering :: Visualization",
        "Operating System :: MacOS :: MacOS X",
        "Operating System :: POSIX :: Linux",
        "Operating System :: Microsoft :: Windows",
        "Programming Language :: Python :: 3",
        "Programming Language :: Python :: 3.7",
        "Programming Language :: Python :: 3.8",
        "Programming Language :: Python :: 3.9",
        "Programming Language :: Python :: 3.10",
    ],
    python_requires=">=3.7",
    cmdclass=cmdclass,
)<|MERGE_RESOLUTION|>--- conflicted
+++ resolved
@@ -16,11 +16,7 @@
 import shutil
 
 
-<<<<<<< HEAD
-VERSION = "0.31.0"
-=======
 VERSION = "0.31"
->>>>>>> 32caeea4
 
 
 def get_version():
