#!/usr/bin/env python
"""
Installs FiftyOne.

| Copyright 2017-2022, Voxel51, Inc.
| `voxel51.com <https://voxel51.com/>`_
|
"""
import os
from pkg_resources import DistributionNotFound, get_distribution
import re
from setuptools import setup, find_packages


<<<<<<< HEAD
VERSION = "0.16.1"
=======
VERSION = "0.16.2"
>>>>>>> 6391adff


def get_version():
    if "RELEASE_VERSION" in os.environ:
        version = os.environ["RELEASE_VERSION"]
        if not version.startswith(VERSION):
            raise ValueError(
                "Release version does not match version: %s and %s"
                % (version, VERSION)
            )
        return version

    return VERSION


INSTALL_REQUIRES = [
    # third-party packages
    "aiofiles",
    "argcomplete",
    "boto3",
    "dacite>=1.6.0",
    "Deprecated",
    "eventlet",
    "future",
    "hypercorn>=0.13.2",
    "Jinja2>=3",
    "kaleido",
    "matplotlib",
    "mongoengine==0.20.0",
    "motor>=2.3,<3",
    "ndjson",
    "numpy",
    "packaging",
    "pandas",
    "Pillow>=6.2",
    "plotly>=4.14,<5",
    "pprintpp",
    "psutil",
    "pymongo>=3.11,<4",
    "pytz",
    "PyYAML",
    "retrying",
    "scikit-learn",
    "scikit-image",
    "setuptools",
    "sseclient-py>=1.7.2,<2",
    "sse-starlette>=0.10.3,<1",
    "starlette==0.16.0",
    "strawberry-graphql==0.96.0",
    "tabulate",
    "xmltodict",
    "universal-analytics-python3>=1.0.1,<2",
    # internal packages
    "fiftyone-brain>=0.8,<0.9",
    "fiftyone-db>=0.3,<0.4",
    "voxel51-eta>=0.7.0,<0.8",
]


CHOOSE_INSTALL_REQUIRES = [
    (
        (
            "opencv-python",
            "opencv-contrib-python",
            "opencv-contrib-python-headless",
        ),
        "opencv-python-headless",
    )
]


def choose_requirement(mains, secondary):
    chosen = secondary
    for main in mains:
        try:
            name = re.split(r"[!<>=]", main)[0]
            get_distribution(name)
            chosen = main
            break
        except DistributionNotFound:
            pass

    return str(chosen)


def get_install_requirements(install_requires, choose_install_requires):
    for mains, secondary in choose_install_requires:
        install_requires.append(choose_requirement(mains, secondary))

    return install_requires


<<<<<<< HEAD
EXTRAS_REQUIREMENTS = {"desktop": ["fiftyone-desktop>=0.21.1,<0.22"]}
=======
EXTRAS_REQUIREMENTS = {"desktop": ["fiftyone-desktop>=0.21.2,<0.22"]}
>>>>>>> 6391adff


with open("README.md", "r") as fh:
    long_description = fh.read()


setup(
    name="fiftyone",
    version=get_version(),
    description=(
        "FiftyOne: the open-source tool for building high-quality datasets "
        "and computer vision models"
    ),
    author="Voxel51, Inc.",
    author_email="info@voxel51.com",
    url="https://github.com/voxel51/fiftyone",
    extras_require=EXTRAS_REQUIREMENTS,
    license="Apache",
    long_description=long_description,
    long_description_content_type="text/markdown",
    packages=find_packages(
        exclude=["app", "eta", "package", "requirements", "tests", "tools"]
    )
    + ["fiftyone.recipes", "fiftyone.tutorials"],
    package_dir={
        "fiftyone.recipes": "docs/source/recipes",
        "fiftyone.tutorials": "docs/source/tutorials",
    },
    install_requires=get_install_requirements(
        INSTALL_REQUIRES, CHOOSE_INSTALL_REQUIRES
    ),
    include_package_data=True,
    classifiers=[
        "Development Status :: 4 - Beta",
        "Intended Audience :: Developers",
        "Intended Audience :: Science/Research",
        "License :: OSI Approved :: Apache Software License",
        "Topic :: Scientific/Engineering :: Artificial Intelligence",
        "Topic :: Scientific/Engineering :: Image Processing",
        "Topic :: Scientific/Engineering :: Image Recognition",
        "Topic :: Scientific/Engineering :: Information Analysis",
        "Topic :: Scientific/Engineering :: Visualization",
        "Operating System :: MacOS :: MacOS X",
        "Operating System :: POSIX :: Linux",
        "Operating System :: Microsoft :: Windows",
        "Programming Language :: Python :: 3",
        "Programming Language :: Python :: 3.7",
        "Programming Language :: Python :: 3.8",
        "Programming Language :: Python :: 3.9",
        "Programming Language :: Python :: 3.10",
    ],
    entry_points={"console_scripts": ["fiftyone=fiftyone.core.cli:main"]},
    python_requires=">=3.7",
)<|MERGE_RESOLUTION|>--- conflicted
+++ resolved
@@ -12,11 +12,7 @@
 from setuptools import setup, find_packages
 
 
-<<<<<<< HEAD
-VERSION = "0.16.1"
-=======
 VERSION = "0.16.2"
->>>>>>> 6391adff
 
 
 def get_version():
@@ -109,11 +105,7 @@
     return install_requires
 
 
-<<<<<<< HEAD
-EXTRAS_REQUIREMENTS = {"desktop": ["fiftyone-desktop>=0.21.1,<0.22"]}
-=======
 EXTRAS_REQUIREMENTS = {"desktop": ["fiftyone-desktop>=0.21.2,<0.22"]}
->>>>>>> 6391adff
 
 
 with open("README.md", "r") as fh:
