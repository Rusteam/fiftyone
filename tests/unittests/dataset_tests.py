"""
FiftyOne dataset-related unit tests.

| Copyright 2017-2022, Voxel51, Inc.
| `voxel51.com <https://voxel51.com/>`_
|
"""
from datetime import date, datetime
import gc
import os

from bson import ObjectId
import numpy as np
import pytz
import unittest

import eta.core.utils as etau

import fiftyone as fo
from fiftyone import ViewField as F
import fiftyone.core.odm as foo

from decorators import drop_datasets, skip_windows


class DatasetTests(unittest.TestCase):
    @drop_datasets
    def test_list_datasets(self):
        self.assertIsInstance(fo.list_datasets(), list)

    @drop_datasets
    def test_delete_dataset(self):
        IGNORED_DATASET_NAMES = fo.list_datasets()

        def list_datasets():
            return [
                name
                for name in fo.list_datasets()
                if name not in IGNORED_DATASET_NAMES
            ]

        dataset_names = ["test_%d" % i for i in range(10)]

        datasets = {name: fo.Dataset(name) for name in dataset_names}
        self.assertListEqual(list_datasets(), dataset_names)

        name = dataset_names.pop(0)
        datasets[name].delete()
        self.assertListEqual(list_datasets(), dataset_names)
        with self.assertRaises(ValueError):
            len(datasets[name])

        name = dataset_names.pop(0)
        fo.delete_dataset(name)
        self.assertListEqual(list_datasets(), dataset_names)
        with self.assertRaises(ValueError):
            len(datasets[name])

        new_dataset = fo.Dataset(name)
        self.assertEqual(len(new_dataset), 0)

    @drop_datasets
    def test_backing_doc_class(self):
        dataset_name = self.test_backing_doc_class.__name__
        dataset = fo.Dataset(dataset_name)
        self.assertTrue(
            issubclass(dataset._sample_doc_cls, foo.DatasetSampleDocument)
        )

    @drop_datasets
    def test_dataset_tags(self):
        dataset_name = self.test_dataset_tags.__name__

        dataset = fo.Dataset(dataset_name)

        self.assertEqual(dataset.tags, [])

        dataset.tags = ["cat", "dog"]

        del dataset
        gc.collect()  # force garbage collection

        dataset2 = fo.load_dataset(dataset_name)

        self.assertEqual(dataset2.tags, ["cat", "dog"])

        # save() must be called to persist in-place edits
        dataset2.tags.append("rabbit")

        del dataset2
        gc.collect()  # force garbage collection

        dataset3 = fo.load_dataset(dataset_name)

        self.assertEqual(dataset3.tags, ["cat", "dog"])

        # This will persist the edits
        dataset3.tags.append("rabbit")
        dataset3.save()

        del dataset3
        gc.collect()  # force garbage collection

        dataset4 = fo.load_dataset(dataset_name)

        self.assertEqual(dataset4.tags, ["cat", "dog", "rabbit"])

    @drop_datasets
    def test_dataset_info(self):
        dataset_name = self.test_dataset_info.__name__

        dataset = fo.Dataset(dataset_name)

        self.assertEqual(dataset.info, {})
        self.assertIsInstance(dataset.info, dict)

        classes = ["cat", "dog"]

        dataset.info["classes"] = classes
        dataset.save()

        del dataset
        gc.collect()  # force garbage collection

        dataset2 = fo.load_dataset(dataset_name)

        self.assertTrue("classes" in dataset2.info)
        self.assertEqual(classes, dataset2.info["classes"])

    @drop_datasets
    def test_meta_dataset(self):
        dataset_name = self.test_meta_dataset.__name__
        dataset1 = fo.Dataset(dataset_name)

        field_name = "field1"
        ftype = fo.IntField

        dataset1.add_sample_field(field_name, ftype)
        fields = dataset1.get_field_schema()
        self.assertIsInstance(fields[field_name], ftype)

        dataset1b = fo.load_dataset(dataset_name)
        fields = dataset1b.get_field_schema()
        self.assertIsInstance(fields[field_name], ftype)

        dataset1.delete_sample_field("field1")
        with self.assertRaises(KeyError):
            fields = dataset1.get_field_schema()
            fields[field_name]

        with self.assertRaises(KeyError):
            dataset1b = fo.load_dataset(dataset_name)
            fields = dataset1b.get_field_schema()
            fields[field_name]

        dataset1c = fo.load_dataset(dataset_name)
        self.assertIs(dataset1c, dataset1)
        dataset1c = fo.load_dataset(dataset_name)
        self.assertIs(dataset1c, dataset1)

    @drop_datasets
    def test_indexes(self):
        dataset = fo.Dataset()

        sample = fo.Sample(
            filepath="image.png",
            field="hi",
            cls=fo.Classification(label="cat"),
        )
        dataset.add_sample(sample)

        info = dataset.get_index_information()
        indexes = dataset.list_indexes()

        default_indexes = {"id", "filepath"}
        self.assertSetEqual(set(info.keys()), default_indexes)
        self.assertSetEqual(set(indexes), default_indexes)

        dataset.create_index("id", unique=True)  # already exists
        dataset.create_index("id")  # sufficient index exists
        with self.assertRaises(ValueError):
            dataset.drop_index("id")  # can't drop default

        dataset.create_index("filepath")  # already exists

        with self.assertRaises(ValueError):
            # can't upgrade default index to unique
            dataset.create_index("filepath", unique=True)

        with self.assertRaises(ValueError):
            dataset.drop_index("filepath")  # can't drop default index

        name = dataset.create_index("field")
        self.assertEqual(name, "field")
        self.assertIn("field", dataset.list_indexes())

        dataset.drop_index("field")
        self.assertNotIn("field", dataset.list_indexes())

        name = dataset.create_index("cls.label")
        self.assertEqual(name, "cls.label")
        self.assertIn("cls.label", dataset.list_indexes())

        dataset.drop_index("cls.label")
        self.assertNotIn("cls.label", dataset.list_indexes())

        compound_index_name = dataset.create_index([("id", 1), ("field", 1)])
        self.assertIn(compound_index_name, dataset.list_indexes())

        dataset.drop_index(compound_index_name)
        self.assertNotIn(compound_index_name, dataset.list_indexes())

        with self.assertRaises(ValueError):
            dataset.create_index("non_existent_field")

    @drop_datasets
    def test_iter_samples(self):
        dataset = fo.Dataset()
        dataset.add_samples(
            [fo.Sample(filepath="image%d.jpg" % i) for i in range(50)]
        )

        for sample in dataset:
            pass

        for sample in dataset.iter_samples(progress=True):
            pass

    @drop_datasets
    def test_date_fields(self):
        dataset = fo.Dataset()

        date1 = date(1970, 1, 1)

        sample = fo.Sample(filepath="image1.png", date=date1)

        dataset = fo.Dataset()
        dataset.add_sample(sample)

        self.assertEqual(type(sample.date), date)
        self.assertEqual(int((sample.date - date1).total_seconds()), 0)

        # Ensure that DateFields are always `date` instances and are not
        # affected by timezone changes

        fo.config.timezone = "US/Eastern"
        dataset.reload()

        self.assertEqual(type(sample.date), date)
        self.assertEqual(int((sample.date - date1).total_seconds()), 0)

        fo.config.timezone = None
        dataset.reload()

        self.assertEqual(type(sample.date), date)
        self.assertEqual(int((sample.date - date1).total_seconds()), 0)

    @drop_datasets
    def test_datetime_fields(self):
        dataset = fo.Dataset()

        # These are all the epoch
        date1 = datetime(1970, 1, 1, 0, 0, 0)
        utcdate1 = date1.replace(tzinfo=pytz.utc)
        date2 = utcdate1.astimezone(pytz.timezone("US/Eastern"))
        date3 = utcdate1.astimezone(pytz.timezone("US/Pacific"))

        # FiftyOne treats naive datetimes as UTC implicitly
        sample1 = fo.Sample(filepath="image1.png", date=date1)

        # FiftyOne accepts timezone-aware datetimes too
        sample2 = fo.Sample(filepath="image2.png", date=date2)
        sample3 = fo.Sample(filepath="image3.png", date=date3)

        dataset.add_samples([sample1, sample2, sample3])

        fo.config.timezone = "US/Eastern"
        dataset.reload()

        self.assertEqual(sample1.date.tzinfo.zone, "US/Eastern")
        self.assertEqual(int((sample1.date - utcdate1).total_seconds()), 0)
        self.assertEqual(int((sample1.date - sample2.date).total_seconds()), 0)
        self.assertEqual(int((sample1.date - sample3.date).total_seconds()), 0)

        fo.config.timezone = None
        dataset.reload()

        self.assertIsNone(sample1.date.tzinfo)
        self.assertEqual(int((sample1.date - date1).total_seconds()), 0)
        self.assertEqual(int((sample1.date - sample2.date).total_seconds()), 0)
        self.assertEqual(int((sample1.date - sample3.date).total_seconds()), 0)

    @drop_datasets
    def test_get_field(self):
        dataset = fo.Dataset()

        dataset.add_sample_field("list_field", fo.ListField)
        dataset.add_sample_field(
            "list_str_field", fo.ListField, subfield=fo.StringField
        )

        sample = fo.Sample(
            filepath="image.jpg",
            int_field=1,
            classification_field=fo.Classification(label="cat", foo="bar"),
            classifications_field=fo.Classifications(
                classifications=[fo.Classification(label="cat", foo="bar")]
            ),
        )
        dataset.add_sample(sample)

        id_field1 = dataset.get_field("id")
        self.assertIsInstance(id_field1, fo.ObjectIdField)
        self.assertEqual(id_field1.name, "id")
        self.assertEqual(id_field1.db_field, "_id")
        self.assertIsNone(dataset.get_field("_id"))
        self.assertIsInstance(
            dataset.get_field("_id", include_private=True),
            fo.ObjectIdField,
        )

        self.assertIsInstance(dataset.get_field("int_field"), fo.IntField)

        self.assertIsInstance(dataset.get_field("list_field"), fo.ListField)
        self.assertIsNone(dataset.get_field("list_field").field)

        self.assertIsInstance(
            dataset.get_field("list_str_field"),
            fo.ListField,
        )
        self.assertIsInstance(
            dataset.get_field("list_str_field").field,
            fo.StringField,
        )

        self.assertIsInstance(
            dataset.get_field("classification_field"),
            fo.EmbeddedDocumentField,
        )
        self.assertEqual(
            dataset.get_field("classification_field").document_type,
            fo.Classification,
        )
        id_field2 = dataset.get_field("classification_field.id")
        self.assertIsInstance(id_field2, fo.ObjectIdField)
        self.assertEqual(id_field2.name, "id")
        self.assertEqual(id_field2.db_field, "_id")
        self.assertIsNone(dataset.get_field("classification_field.foo"))

        self.assertIsInstance(
            dataset.get_field("classifications_field"),
            fo.EmbeddedDocumentField,
        )
        self.assertEqual(
            dataset.get_field("classifications_field").document_type,
            fo.Classifications,
        )
        self.assertIsInstance(
            dataset.get_field("classifications_field.classifications"),
            fo.ListField,
        )
        self.assertIsInstance(
            dataset.get_field("classifications_field.classifications").field,
            fo.EmbeddedDocumentField,
        )
        self.assertEqual(
            dataset.get_field(
                "classifications_field.classifications"
            ).field.document_type,
            fo.Classification,
        )
        self.assertIsInstance(
            dataset.get_field("classifications_field.classifications.label"),
            fo.StringField,
        )
        id_field3 = dataset.get_field(
            "classifications_field.classifications.id"
        )
        self.assertIsInstance(id_field3, fo.ObjectIdField)
        self.assertEqual(id_field3.name, "id")
        self.assertEqual(id_field3.db_field, "_id")
        self.assertIsNone(
            dataset.get_field("classifications_field.classifications._id")
        )
        self.assertIsInstance(
            dataset.get_field(
                "classifications_field.classifications._id",
                include_private=True,
            ),
            fo.ObjectIdField,
        )
        self.assertIsNone(
            dataset.get_field("classifications_field.classifications.foo")
        )

    @drop_datasets
    def test_get_field_frames(self):
        dataset = fo.Dataset()
        dataset.media_type = "video"

        dataset.add_frame_field("list_field", fo.ListField)
        dataset.add_frame_field(
            "list_str_field", fo.ListField, subfield=fo.StringField
        )

        sample = fo.Sample(filepath="video.mp4")
        sample.frames[1] = fo.Frame(
            int_field=1,
            classification_field=fo.Classification(label="cat", foo="bar"),
            classifications_field=fo.Classifications(
                classifications=[fo.Classification(label="cat", foo="bar")]
            ),
        )
        dataset.add_sample(sample)

        id_field1 = dataset.get_field("frames.id")
        self.assertIsInstance(id_field1, fo.ObjectIdField)
        self.assertEqual(id_field1.name, "id")
        self.assertEqual(id_field1.db_field, "_id")
        self.assertIsNone(dataset.get_field("frames._id"))
        self.assertIsInstance(
            dataset.get_field("frames._id", include_private=True),
            fo.ObjectIdField,
        )

        self.assertIsInstance(
            dataset.get_field("frames.int_field"),
            fo.IntField,
        )

        self.assertIsInstance(
            dataset.get_field("frames.list_field"),
            fo.ListField,
        )
        self.assertIsNone(dataset.get_field("frames.list_field").field)

        self.assertIsInstance(
            dataset.get_field("frames.list_str_field"),
            fo.ListField,
        )
        self.assertIsInstance(
            dataset.get_field("frames.list_str_field").field,
            fo.StringField,
        )

        self.assertIsInstance(
            dataset.get_field("frames.classification_field"),
            fo.EmbeddedDocumentField,
        )
        self.assertEqual(
            dataset.get_field("frames.classification_field").document_type,
            fo.Classification,
        )
        id_field2 = dataset.get_field("frames.classification_field.id")
        self.assertIsInstance(id_field2, fo.ObjectIdField)
        self.assertEqual(id_field2.name, "id")
        self.assertEqual(id_field2.db_field, "_id")
        self.assertIsNone(dataset.get_field("frames.classification_field.foo"))

        self.assertIsInstance(
            dataset.get_field("frames.classifications_field"),
            fo.EmbeddedDocumentField,
        )
        self.assertEqual(
            dataset.get_field("frames.classifications_field").document_type,
            fo.Classifications,
        )
        self.assertIsInstance(
            dataset.get_field("frames.classifications_field.classifications"),
            fo.ListField,
        )
        self.assertIsInstance(
            dataset.get_field(
                "frames.classifications_field.classifications"
            ).field,
            fo.EmbeddedDocumentField,
        )
        self.assertEqual(
            dataset.get_field(
                "frames.classifications_field.classifications"
            ).field.document_type,
            fo.Classification,
        )
        self.assertIsInstance(
            dataset.get_field(
                "frames.classifications_field.classifications.label"
            ),
            fo.StringField,
        )
        id_field3 = dataset.get_field(
            "frames.classifications_field.classifications.id"
        )
        self.assertIsInstance(id_field3, fo.ObjectIdField)
        self.assertEqual(id_field3.name, "id")
        self.assertEqual(id_field3.db_field, "_id")
        self.assertIsNone(
            dataset.get_field(
                "frames.classifications_field.classifications._id"
            )
        )
        self.assertIsInstance(
            dataset.get_field(
                "frames.classifications_field.classifications._id",
                include_private=True,
            ),
            fo.ObjectIdField,
        )
        self.assertIsNone(
            dataset.get_field(
                "frames.classifications_field.classifications.foo"
            )
        )

    @drop_datasets
    def test_field_names(self):
        dataset = fo.Dataset()
        dataset.add_sample_field("foo", fo.StringField)

        # Field names cannot be empty

        with self.assertRaises(ValueError):
            dataset.add_sample_field("", fo.StringField)

        with self.assertRaises(ValueError):
            dataset.rename_sample_field("foo", "")

        with self.assertRaises(ValueError):
            dataset.clone_sample_field("foo", "")

        # Field names cannot be private

        with self.assertRaises(ValueError):
            dataset.add_sample_field("_private", fo.StringField)

        with self.assertRaises(ValueError):
            dataset.rename_sample_field("foo", "_private")

        with self.assertRaises(ValueError):
            dataset.clone_sample_field("foo", "_private")

    @drop_datasets
    def test_frame_field_names(self):
        dataset = fo.Dataset()
        dataset.media_type = "video"
        dataset.add_frame_field("foo", fo.StringField)

        # "frames" is a reserved keyword
        with self.assertRaises(ValueError):
            dataset.add_sample_field("frames", fo.StringField)

        # Field names cannot be empty

        with self.assertRaises(ValueError):
            dataset.add_frame_field("", fo.StringField)

        with self.assertRaises(ValueError):
            dataset.rename_frame_field("foo", "")

        with self.assertRaises(ValueError):
            dataset.clone_frame_field("foo", "")

        # Field names cannot be private

        with self.assertRaises(ValueError):
            dataset.add_frame_field("_private", fo.StringField)

        with self.assertRaises(ValueError):
            dataset.rename_frame_field("foo", "_private")

        with self.assertRaises(ValueError):
            dataset.clone_frame_field("foo", "_private")

    @drop_datasets
    def test_merge_samples1(self):
        # Windows compatibility
        def expand_path(path):
            return os.path.abspath(os.path.expanduser(path))

        dataset1 = fo.Dataset()
        dataset2 = fo.Dataset()

        common_filepath = expand_path("/path/to/image.png")
        filepath1 = expand_path("/path/to/image1.png")
        filepath2 = expand_path("/path/to/image2.png")

        common1 = fo.Sample(filepath=common_filepath, field=1)
        common2 = fo.Sample(filepath=common_filepath, field=2)

        dataset1.add_sample(fo.Sample(filepath=filepath1, field=1))
        dataset1.add_sample(common1)

        dataset2.add_sample(fo.Sample(filepath=filepath2, field=2))
        dataset2.add_sample(common2)

        # Standard merge

        dataset12 = dataset1.clone()
        dataset12.merge_samples(dataset2)
        self.assertEqual(len(dataset12), 3)
        common12_view = dataset12.match(F("filepath") == common_filepath)
        self.assertEqual(len(common12_view), 1)

        common12 = common12_view.first()
        self.assertEqual(common12.field, common2.field)

        # Merge specific fields, no new samples

        dataset1c = dataset1.clone()
        dataset1c.merge_samples(dataset2, fields=["field"], insert_new=False)
        self.assertEqual(len(dataset1c), 2)
        common12_view = dataset1c.match(F("filepath") == common_filepath)
        self.assertEqual(len(common12_view), 1)

        common12 = common12_view.first()
        self.assertEqual(common12.field, common2.field)

        # Merge a view with excluded fields

        dataset21 = dataset1.clone()
        dataset21.merge_samples(dataset2.exclude_fields("field"))
        self.assertEqual(len(dataset21), 3)

        common21_view = dataset21.match(F("filepath") == common_filepath)
        self.assertEqual(len(common21_view), 1)

        common21 = common21_view.first()
        self.assertEqual(common21.field, common1.field)

        # Merge with custom key

        dataset22 = dataset1.clone()
        key_fcn = lambda sample: os.path.basename(sample.filepath)
        dataset22.merge_samples(dataset2, key_fcn=key_fcn)

        self.assertEqual(len(dataset22), 3)

        common22_view = dataset22.match(F("filepath") == common_filepath)
        self.assertEqual(len(common22_view), 1)

        common22 = common22_view.first()
        self.assertEqual(common22.field, common2.field)

    @drop_datasets
    def test_merge_samples2(self):
        dataset1 = fo.Dataset()
        dataset2 = fo.Dataset()

        sample11 = fo.Sample(filepath="image1.jpg", field=1)
        sample12 = fo.Sample(
            filepath="image2.jpg",
            field=1,
            gt=fo.Classification(label="cat"),
        )

        sample21 = fo.Sample(filepath="image1.jpg", field=2, new_field=3)
        sample22 = fo.Sample(
            filepath="image2.jpg",
            gt=fo.Classification(label="dog"),
            new_gt=fo.Classification(label="dog"),
        )

        dataset1.add_samples([sample11, sample12])
        dataset2.add_samples([sample21, sample22])

        sample1 = dataset2.first()
        sample1.gt = None
        sample1.save()

        sample2 = dataset2.last()
        sample2.field = None
        sample2.save()

        dataset1.merge_samples(dataset2.select_fields("field"))

        self.assertEqual(sample11.field, 2)
        self.assertEqual(sample12.field, 1)
        self.assertIsNone(sample11.gt)
        self.assertIsNotNone(sample12.gt)
        with self.assertRaises(AttributeError):
            sample11.new_field

        with self.assertRaises(AttributeError):
            sample12.new_gt

        dataset1.merge_samples(dataset2)

        self.assertEqual(sample11.field, 2)
        self.assertEqual(sample11.new_field, 3)
        self.assertEqual(sample12.field, 1)
        self.assertIsNone(sample12.new_field)
        self.assertIsNone(sample11.gt)
        self.assertIsNone(sample11.new_gt)
        self.assertIsNotNone(sample12.gt)
        self.assertIsNotNone(sample12.new_gt)

    @drop_datasets
    def test_merge_samples_and_labels(self):
        sample11 = fo.Sample(filepath="image1.png")

        sample12 = fo.Sample(
            filepath="image2.png",
            tags=["hello"],
            ground_truth=fo.Detections(
                detections=[
                    fo.Detection(label="hello"),
                    fo.Detection(label="world"),
                ]
            ),
            predictions1=fo.Detections(
                detections=[
                    fo.Detection(label="hello", confidence=0.99),
                    fo.Detection(label="world", confidence=0.99),
                ]
            ),
            hello="world",
        )

        sample13 = fo.Sample(
            filepath="image3.png",
            tags=["world"],
            ground_truth=fo.Detections(
                detections=[
                    fo.Detection(label="hello"),
                    fo.Detection(label="world"),
                    fo.Detection(label="common"),
                ]
            ),
            predictions1=fo.Detections(
                detections=[
                    fo.Detection(label="hello", confidence=0.99),
                    fo.Detection(label="world", confidence=0.99),
                ]
            ),
            hello="world",
        )

        sample14 = fo.Sample(
            filepath="image4.png",
            ground_truth=fo.Detections(
                detections=[
                    fo.Detection(label="hi"),
                    fo.Detection(label="there"),
                ]
            ),
            hello="world",
        )

        sample15 = fo.Sample(
            filepath="image5.png",
            ground_truth=None,
            hello=None,
        )

        dataset1 = fo.Dataset()
        dataset1.add_samples(
            [sample11, sample12, sample13, sample14, sample15]
        )

        ref = sample13.ground_truth.detections[2]
        common = ref.copy()
        common.id = ref.id
        common.label = "COMMON"

        sample22 = fo.Sample(filepath="image2.png")

        sample23 = fo.Sample(
            filepath="image3.png",
            tags=["foo"],
            ground_truth=fo.Detections(
                detections=[
                    common,
                    fo.Detection(label="foo"),
                    fo.Detection(label="bar"),
                ]
            ),
            predictions2=fo.Detections(
                detections=[
                    fo.Detection(label="foo", confidence=0.99),
                    fo.Detection(label="bar", confidence=0.99),
                ]
            ),
            hello="bar",
        )

        sample24 = fo.Sample(
            filepath="image4.png",
            ground_truth=None,
            hello=None,
        )

        sample25 = fo.Sample(
            filepath="image5.png",
            tags=["bar"],
            ground_truth=fo.Detections(
                detections=[
                    fo.Detection(label="foo"),
                    fo.Detection(label="bar"),
                ]
            ),
            predictions2=fo.Detections(
                detections=[
                    fo.Detection(label="foo", confidence=0.99),
                    fo.Detection(label="bar", confidence=0.99),
                ]
            ),
            hello="bar",
        )

        sample26 = fo.Sample(filepath="image6.png")

        dataset2 = fo.Dataset()
        dataset2.add_samples(
            [sample22, sample23, sample24, sample25, sample26]
        )

        filepath_fcn = lambda sample: sample.filepath

        for key_fcn in (None, filepath_fcn):
            d1 = dataset1.clone()
            d1.merge_samples(dataset2, skip_existing=True, key_fcn=key_fcn)

            fields1 = set(dataset1.get_field_schema().keys())
            fields2 = set(d1.get_field_schema().keys())
            new_fields = fields2 - fields1

            self.assertEqual(len(d1), 6)
            for s1, s2 in zip(dataset1, d1):
                for field in fields1:
                    self.assertEqual(s1[field], s2[field])

                for field in new_fields:
                    self.assertIsNone(s2[field])

        for key_fcn in (None, filepath_fcn):
            d2 = dataset1.clone()
            d2.merge_samples(dataset2, insert_new=False, key_fcn=key_fcn)

            self.assertEqual(len(d2), len(dataset1))

        for key_fcn in (None, filepath_fcn):
            with self.assertRaises(ValueError):
                d3 = dataset1.clone()
                d3.merge_samples(
                    dataset2, expand_schema=False, key_fcn=key_fcn
                )

        for key_fcn in (None, filepath_fcn):
            d3 = dataset1.clone()
            d3.merge_samples(
                dataset2, merge_lists=False, overwrite=True, key_fcn=key_fcn
            )

            self.assertListEqual(
                [s["hello"] for s in d3],
                [None, "world", "bar", "world", "bar", None],
            )
            self.assertListEqual(
                [s["tags"] for s in d3], [[], [], ["foo"], [], ["bar"], []]
            )
            self.assertListEqual(
                d3.values("ground_truth.detections.label"),
                [
                    None,
                    ["hello", "world"],
                    ["COMMON", "foo", "bar"],
                    ["hi", "there"],
                    ["foo", "bar"],
                    None,
                ],
            )
            self.assertListEqual(
                d3.values("predictions1.detections.label"),
                [
                    None,
                    ["hello", "world"],
                    ["hello", "world"],
                    None,
                    None,
                    None,
                ],
            )
            self.assertListEqual(
                d3.values("predictions2.detections.label"),
                [None, None, ["foo", "bar"], None, ["foo", "bar"], None],
            )

        for key_fcn in (None, filepath_fcn):
            d4 = dataset1.clone()
            d4.merge_samples(
                dataset2, merge_lists=False, overwrite=False, key_fcn=key_fcn
            )

            self.assertListEqual(
                d4.values("hello"),
                [None, "world", "world", "world", "bar", None],
            )
            self.assertListEqual(
                d4.values("tags"),
                [[], ["hello"], ["world"], [], [], []],
            )
            self.assertListEqual(
                d4.values("ground_truth.detections.label"),
                [
                    None,
                    ["hello", "world"],
                    ["hello", "world", "common"],
                    ["hi", "there"],
                    ["foo", "bar"],
                    None,
                ],
            )
            self.assertListEqual(
                d4.values("predictions1.detections.label"),
                [
                    None,
                    ["hello", "world"],
                    ["hello", "world"],
                    None,
                    None,
                    None,
                ],
            )
            self.assertListEqual(
                d4.values("predictions2.detections.label"),
                [None, None, ["foo", "bar"], None, ["foo", "bar"], None],
            )

        for key_fcn in (None, filepath_fcn):
            d5 = dataset1.clone()
            d5.merge_samples(dataset2, fields="hello", key_fcn=key_fcn)

            for sample in d5:
                self.assertIsNotNone(sample.id)  # ensures documents are valid

            self.assertNotIn("predictions2", d5.get_field_schema())
            self.assertListEqual(
                d5.values("hello"),
                [None, "world", "bar", "world", "bar", None],
            )
            self.assertListEqual(
                d5.values("tags"),
                [[], ["hello"], ["world"], [], [], []],
            )
            self.assertListEqual(
                d5.values("ground_truth.detections.label"),
                [
                    None,
                    ["hello", "world"],
                    ["hello", "world", "common"],
                    ["hi", "there"],
                    None,
                    None,
                ],
            )

        for key_fcn in (None, filepath_fcn):
            d6 = dataset1.clone()
            d6.merge_samples(
                dataset2,
                omit_fields=["tags", "ground_truth", "predictions2"],
                key_fcn=key_fcn,
            )

            for sample in d6:
                self.assertIsNotNone(sample.id)  # ensures documents are valid

            self.assertNotIn("predictions2", d6.get_field_schema())
            self.assertListEqual(
                d6.values("hello"),
                [None, "world", "bar", "world", "bar", None],
            )
            self.assertListEqual(
                d6.values("tags"),
                [[], ["hello"], ["world"], [], [], []],
            )
            self.assertListEqual(
                d6.values("ground_truth.detections.label"),
                [
                    None,
                    ["hello", "world"],
                    ["hello", "world", "common"],
                    ["hi", "there"],
                    None,
                    None,
                ],
            )

        for key_fcn in (None, filepath_fcn):
            d7 = dataset1.clone()
            d7.merge_samples(
                dataset2, merge_lists=False, overwrite=True, key_fcn=key_fcn
            )

            self.assertListEqual(
                d7.values("hello"),
                [None, "world", "bar", "world", "bar", None],
            )
            self.assertListEqual(
                d7.values("ground_truth.detections.label"),
                [
                    None,
                    ["hello", "world"],
                    ["COMMON", "foo", "bar"],
                    ["hi", "there"],
                    ["foo", "bar"],
                    None,
                ],
            )

        for key_fcn in (None, filepath_fcn):
            d8 = dataset1.clone()
            d8.merge_samples(dataset2, key_fcn=key_fcn)

            self.assertListEqual(
                d8.values("hello"),
                [None, "world", "bar", "world", "bar", None],
            )
            self.assertListEqual(
                [s["tags"] for s in d8],
                [[], ["hello"], ["world", "foo"], [], ["bar"], []],
            )
            self.assertListEqual(
                d8.values("ground_truth.detections.label"),
                [
                    None,
                    ["hello", "world"],
                    ["hello", "world", "COMMON", "foo", "bar"],
                    ["hi", "there"],
                    ["foo", "bar"],
                    None,
                ],
            )
            self.assertListEqual(
                d8.values("predictions1.detections.label"),
                [
                    None,
                    ["hello", "world"],
                    ["hello", "world"],
                    None,
                    None,
                    None,
                ],
            )
            self.assertListEqual(
                d8.values("predictions2.detections.label"),
                [None, None, ["foo", "bar"], None, ["foo", "bar"], None],
            )

        for key_fcn in (None, filepath_fcn):
            d9 = dataset1.clone()
            d9.merge_samples(dataset2, overwrite=False, key_fcn=key_fcn)

            self.assertListEqual(
                d9.values("hello"),
                [None, "world", "world", "world", "bar", None],
            )
            self.assertListEqual(
                [s["tags"] for s in d9],
                [[], ["hello"], ["world", "foo"], [], ["bar"], []],
            )
            self.assertListEqual(
                d9.values("ground_truth.detections.label"),
                [
                    None,
                    ["hello", "world"],
                    ["hello", "world", "common", "foo", "bar"],
                    ["hi", "there"],
                    ["foo", "bar"],
                    None,
                ],
            )
            self.assertListEqual(
                d9.values("predictions1.detections.label"),
                [
                    None,
                    ["hello", "world"],
                    ["hello", "world"],
                    None,
                    None,
                    None,
                ],
            )
            self.assertListEqual(
                d9.values("predictions2.detections.label"),
                [None, None, ["foo", "bar"], None, ["foo", "bar"], None],
            )

        for key_fcn in (None, filepath_fcn):
            d10 = dataset1.clone()
            d10.merge_samples(
                dataset2,
                fields={"hello": "hello2", "predictions2": "predictions1"},
                key_fcn=key_fcn,
            )

            d10_schema = d10.get_field_schema()
            self.assertIn("hello", d10_schema)
            self.assertIn("hello2", d10_schema)
            self.assertIn("predictions1", d10_schema)
            self.assertNotIn("predictions2", d10_schema)

            self.assertListEqual(
                d10.values("tags"),
                [[], ["hello"], ["world"], [], [], []],
            )
            self.assertListEqual(
                d10.values("hello"),
                [None, "world", "world", "world", None, None],
            )
            self.assertListEqual(
                d10.values("hello2"),
                [None, None, "bar", None, "bar", None],
            )
            self.assertListEqual(
                d10.values("predictions1.detections.label"),
                [
                    None,
                    ["hello", "world"],
                    ["hello", "world", "foo", "bar"],
                    None,
                    ["foo", "bar"],
                    None,
                ],
            )

    @drop_datasets
    def test_add_collection(self):
        sample1 = fo.Sample(filepath="image.jpg", foo="bar")
        dataset1 = fo.Dataset()
        dataset1.add_sample(sample1)

        sample2 = fo.Sample(filepath="image.jpg", spam="eggs")
        dataset2 = fo.Dataset()
        dataset2.add_sample(sample2)

        # Merge dataset
        dataset = dataset1.clone()
        dataset.add_collection(dataset2)

        self.assertEqual(len(dataset), 2)
        self.assertTrue("spam" in dataset.get_field_schema())
        self.assertIsNone(dataset.first()["spam"])
        self.assertEqual(dataset.last()["spam"], "eggs")

        # Merge view
        dataset = dataset1.clone()
        dataset.add_collection(dataset2.exclude_fields("spam"))

        self.assertEqual(len(dataset), 2)
        self.assertTrue("spam" not in dataset.get_field_schema())
        self.assertIsNone(dataset.last()["foo"])

    @drop_datasets
    def test_add_collection_new_ids(self):
        sample1 = fo.Sample(filepath="image.jpg", foo="bar")
        dataset1 = fo.Dataset()
        dataset1.add_sample(sample1)

        # Merge dataset
        dataset = dataset1.clone()
        dataset.add_collection(dataset, new_ids=True)

        self.assertEqual(len(dataset), 2)
        self.assertEqual(len(set(dataset.values("id"))), 2)
        self.assertEqual(dataset.first()["foo"], "bar")
        self.assertEqual(dataset.last()["foo"], "bar")

        # Merge view
        dataset = dataset1.clone()
        dataset.add_collection(dataset.exclude_fields("foo"), new_ids=True)

        self.assertEqual(len(dataset), 2)
        self.assertEqual(len(set(dataset.values("id"))), 2)
        self.assertEqual(dataset.first()["foo"], "bar")
        self.assertIsNone(dataset.last()["foo"])

    @drop_datasets
    def test_expand_schema(self):
        # None-valued new fields are ignored for schema expansion

        dataset = fo.Dataset()

        sample = fo.Sample(filepath="image.jpg", ground_truth=None)
        dataset.add_sample(sample)

        self.assertNotIn("ground_truth", dataset.get_field_schema())

        # None-valued new fields are allowed when a later sample determines the
        # appropriate field type

        dataset = fo.Dataset()

        samples = [
            fo.Sample(filepath="image1.jpg", ground_truth=None),
            fo.Sample(filepath="image2.jpg", ground_truth=fo.Classification()),
        ]
        dataset.add_samples(samples)

        self.assertIn("ground_truth", dataset.get_field_schema())

        # Test implied field types

        dataset = fo.Dataset()

        sample = fo.Sample(
            filepath="image.jpg",
            bool_field=True,
            int_field=1,
            float_field=1.0,
            str_field="hi",
            date_field=date.today(),
            datetime_field=datetime.utcnow(),
            list_bool_field=[False, True],
            list_int_field=[1, 2, 3],
            list_float_field=[1.0, 2, 4.1],
            list_str_field=["one", "two", "three"],
            list_date_field=[date.today(), date.today()],
            list_datetime_field=[datetime.utcnow(), datetime.utcnow()],
            list_untyped_field=[1, {"two": "three"}, [4], "five"],
            dict_field={"hello": "world"},
            vector_field=np.arange(5),
            array_field=np.random.randn(3, 4),
        )

        d = sample.to_mongo_dict()

        self.assertIsInstance(d["bool_field"], bool)
        self.assertIsInstance(d["int_field"], int)
        self.assertIsInstance(d["float_field"], float)
        self.assertIsInstance(d["str_field"], str)
        self.assertIsInstance(d["date_field"], datetime)
        self.assertIsInstance(d["datetime_field"], datetime)
        self.assertIsInstance(d["list_bool_field"][0], bool)
        self.assertIsInstance(d["list_int_field"][0], int)
        self.assertIsInstance(d["list_float_field"][0], float)
        self.assertIsInstance(d["list_str_field"][0], str)
        self.assertIsInstance(d["list_date_field"][0], datetime)
        self.assertIsInstance(d["list_datetime_field"][0], datetime)

        dataset.add_sample(sample)
        schema = dataset.get_field_schema()

        # Scalars
        self.assertIsInstance(schema["bool_field"], fo.BooleanField)
        self.assertIsInstance(schema["int_field"], fo.IntField)
        self.assertIsInstance(schema["float_field"], fo.FloatField)
        self.assertIsInstance(schema["str_field"], fo.StringField)
        self.assertIsInstance(schema["date_field"], fo.DateField)
        self.assertIsInstance(schema["datetime_field"], fo.DateTimeField)

        # Lists
        self.assertIsInstance(schema["list_bool_field"], fo.ListField)
        self.assertIsInstance(schema["list_bool_field"].field, fo.BooleanField)

        self.assertIsInstance(schema["list_float_field"], fo.ListField)
        self.assertIsInstance(schema["list_float_field"].field, fo.FloatField)

        self.assertIsInstance(schema["list_int_field"], fo.ListField)
        self.assertIsInstance(schema["list_int_field"].field, fo.IntField)

        self.assertIsInstance(schema["list_str_field"], fo.ListField)
        self.assertIsInstance(schema["list_str_field"].field, fo.StringField)

        self.assertIsInstance(schema["list_date_field"], fo.ListField)
        self.assertIsInstance(schema["list_date_field"].field, fo.DateField)

        self.assertIsInstance(schema["list_datetime_field"], fo.ListField)
        self.assertIsInstance(
            schema["list_datetime_field"].field, fo.DateTimeField
        )

        self.assertIsInstance(schema["list_untyped_field"], fo.ListField)
        self.assertEqual(schema["list_untyped_field"].field, None)

        # Etc
        self.assertIsInstance(schema["dict_field"], fo.DictField)
        self.assertIsInstance(schema["vector_field"], fo.VectorField)
        self.assertIsInstance(schema["array_field"], fo.ArrayField)

    @drop_datasets
    def test_numeric_type_coercions(self):
        sample = fo.Sample(
            filepath="image.png",
            float1=1.0,
            float2=np.float32(1.0),
            float3=np.float64(1.0),
            int1=1,
            int2=np.uint8(1),
            int3=np.int64(1),
            list_float1=[1.0],
            list_float2=[np.float32(1.0)],
            list_float3=[np.float64(1.0)],
            list_int1=[1],
            list_int2=[np.uint8(1)],
            list_int3=[np.int64(1)],
        )

        dataset = fo.Dataset()
        dataset.add_sample(sample)

        self.assertIsInstance(sample.float1, float)
        self.assertIsInstance(sample.float2, float)
        self.assertIsInstance(sample.float3, float)
        self.assertIsInstance(sample.int1, int)
        self.assertIsInstance(sample.int2, int)
        self.assertIsInstance(sample.int3, int)

        self.assertIsInstance(sample.list_float1[0], float)
        self.assertIsInstance(sample.list_float2[0], float)
        self.assertIsInstance(sample.list_float3[0], float)
        self.assertIsInstance(sample.list_int1[0], int)
        self.assertIsInstance(sample.list_int2[0], int)
        self.assertIsInstance(sample.list_int3[0], int)

        schema = dataset.get_field_schema()

        self.assertIsInstance(schema["float1"], fo.FloatField)
        self.assertIsInstance(schema["float2"], fo.FloatField)
        self.assertIsInstance(schema["float3"], fo.FloatField)
        self.assertIsInstance(schema["int1"], fo.IntField)
        self.assertIsInstance(schema["int2"], fo.IntField)
        self.assertIsInstance(schema["int3"], fo.IntField)

        self.assertIsInstance(schema["list_float1"], fo.ListField)
        self.assertIsInstance(schema["list_float2"], fo.ListField)
        self.assertIsInstance(schema["list_float3"], fo.ListField)
        self.assertIsInstance(schema["list_int1"], fo.ListField)
        self.assertIsInstance(schema["list_int2"], fo.ListField)
        self.assertIsInstance(schema["list_int3"], fo.ListField)

        sample["float1"] = 2.0
        sample["float2"] = np.float32(2.0)
        sample["float3"] = np.float64(2.0)
        sample["int1"] = 2
        sample["int2"] = np.uint8(2)
        sample["int3"] = np.int64(2)

        sample["list_float1"][0] = 2.0
        sample["list_float2"][0] = np.float32(2.0)
        sample["list_float3"][0] = np.float64(2.0)
        sample["list_int1"][0] = 2
        sample["list_int2"][0] = np.uint8(2)
        sample["list_int3"][0] = np.int64(2)

        sample.save()

        dataset.set_values("float1", [3.0])
        dataset.set_values("float2", [np.float32(3.0)])
        dataset.set_values("float3", [np.float64(3.0)])
        dataset.set_values("list_float1", [[3.0]])
        dataset.set_values("list_float2", [[np.float32(3.0)]])
        dataset.set_values("list_float3", [[np.float64(3.0)]])
        dataset.set_values("int1", [3])
        dataset.set_values("int2", [np.uint8(3)])
        dataset.set_values("int3", [np.int64(3)])
        dataset.set_values("list_int1", [[3]])
        dataset.set_values("list_int2", [[np.uint8(3)]])
        dataset.set_values("list_int3", [[np.int64(3)]])

        self.assertAlmostEqual(sample["float1"], 3.0)
        self.assertAlmostEqual(sample["float2"], 3.0)
        self.assertAlmostEqual(sample["float3"], 3.0)
        self.assertEqual(sample["int1"], 3)
        self.assertEqual(sample["int2"], 3)
        self.assertEqual(sample["int3"], 3)

        self.assertAlmostEqual(sample["list_float1"][0], 3.0)
        self.assertAlmostEqual(sample["list_float2"][0], 3.0)
        self.assertAlmostEqual(sample["list_float3"][0], 3.0)
        self.assertEqual(sample["list_int1"][0], 3)
        self.assertEqual(sample["list_int2"][0], 3)
        self.assertEqual(sample["list_int3"][0], 3)

        dataset.set_values("float1", [None])
        dataset.set_values("list_float1", [None])
        dataset.set_values("int1", [None])
        dataset.set_values("list_int1", [None])

        self.assertIsNone(sample["float1"])
        self.assertIsNone(sample["list_float1"])
        self.assertIsNone(sample["int1"])
        self.assertIsNone(sample["list_int1"])

    @skip_windows  # TODO: don't skip on Windows
    @drop_datasets
    def test_rename_fields(self):
        dataset = fo.Dataset()
        sample = fo.Sample(filepath="/path/to/image.jpg", field=1)
        dataset.add_sample(sample)

        dataset.rename_sample_field("field", "new_field")
        self.assertFalse("field" in dataset.get_field_schema())
        self.assertTrue("new_field" in dataset.get_field_schema())
        self.assertEqual(sample["new_field"], 1)
        self.assertListEqual(dataset.values("new_field"), [1])
        with self.assertRaises(KeyError):
            sample["field"]

    @skip_windows  # TODO: don't skip on Windows
    @drop_datasets
    def test_rename_embedded_fields(self):
        dataset = fo.Dataset()
        sample = fo.Sample(
            filepath="image.jpg",
            predictions=fo.Detections(detections=[fo.Detection(field=1)]),
        )
        dataset.add_sample(sample)

        dataset.rename_sample_field(
            "predictions.detections.field",
            "predictions.detections.new_field",
        )
        self.assertEqual(sample.predictions.detections[0].new_field, 1)
        self.assertListEqual(
            dataset.values("predictions.detections.new_field", unwind=True),
            [1],
        )
        with self.assertRaises(AttributeError):
            sample.predictions.detections[0].field

        dataset.clear_sample_field("predictions.detections.field")
        self.assertIsNone(sample.predictions.detections[0].field)

        dataset.delete_sample_field("predictions.detections.field")
        self.assertIsNotNone(sample.predictions.detections[0].new_field)
        with self.assertRaises(AttributeError):
            sample.predictions.detections[0].field

        dataset.rename_sample_field(
            "predictions.detections.new_field",
            "predictions.detections.field",
        )
        self.assertEqual(sample.predictions.detections[0].field, 1)
        self.assertListEqual(
            dataset.values("predictions.detections.field", unwind=True),
            [1],
        )
        with self.assertRaises(AttributeError):
            sample.predictions.detections[0].new_field

    @skip_windows  # TODO: don't skip on Windows
    @drop_datasets
    def test_clone_fields(self):
        dataset = fo.Dataset()
        sample = fo.Sample(filepath="image.jpg", field=1)
        dataset.add_sample(sample)

        dataset.clone_sample_field("field", "field_copy")
        schema = dataset.get_field_schema()
        self.assertIn("field", schema)
        self.assertIn("field_copy", schema)
        self.assertIsNotNone(sample.field)
        self.assertIsNotNone(sample.field_copy)
        self.assertEqual(sample.field, 1)
        self.assertEqual(sample.field_copy, 1)
        self.assertListEqual(dataset.values("field"), [1])
        self.assertListEqual(dataset.values("field_copy"), [1])

        dataset.clear_sample_field("field")
        schema = dataset.get_field_schema()
        self.assertIn("field", schema)
        self.assertIsNone(sample.field)
        self.assertIsNotNone(sample.field_copy)

        dataset.delete_sample_field("field")
        self.assertIsNotNone(sample.field_copy)
        with self.assertRaises(AttributeError):
            sample.field

        dataset.rename_sample_field("field_copy", "field")
        self.assertIsNotNone(sample.field)
        with self.assertRaises(AttributeError):
            sample.field_copy

    @skip_windows  # TODO: don't skip on Windows
    @drop_datasets
    def test_object_id_fields1(self):
        dataset = fo.Dataset()
        sample = fo.Sample(filepath="image.jpg")
        dataset.add_sample(sample)

        # Clone field

        dataset.clone_sample_field("id", "sample_id")

        schema = dataset.get_field_schema()
        self.assertIn("sample_id", schema)

        self.assertIsInstance(sample.sample_id, str)

        ids = dataset.values("sample_id")
        self.assertIsInstance(ids[0], str)

        oids = dataset.values("_sample_id")
        self.assertIsInstance(oids[0], ObjectId)

        view = dataset.select_fields("sample_id")
        sample_view = view.first()

        self.assertIsInstance(sample_view.sample_id, str)

        ids = view.values("sample_id")
        self.assertIsInstance(ids[0], str)

        oids = view.values("_sample_id")
        self.assertIsInstance(oids[0], ObjectId)

        # Rename field

        dataset.rename_sample_field("sample_id", "still_sample_id")

        schema = dataset.get_field_schema()
        self.assertIn("still_sample_id", schema)
        self.assertNotIn("sample_id", schema)

        self.assertIsInstance(sample.still_sample_id, str)

        with self.assertRaises(AttributeError):
            sample.sample_id

        ids = dataset.values("still_sample_id")
        self.assertIsInstance(ids[0], str)

        oids = dataset.values("_still_sample_id")
        self.assertIsInstance(oids[0], ObjectId)

        # Clear field

        dataset.clone_sample_field("still_sample_id", "also_sample_id")
        dataset.clear_sample_field("also_sample_id")

        self.assertIsNone(sample.also_sample_id)

        ids = dataset.values("also_sample_id")
        self.assertIsNone(ids[0])

        oids = dataset.values("_also_sample_id")
        self.assertIsNone(oids[0])

        # Delete field

        dataset.delete_sample_field("still_sample_id")

        schema = dataset.get_field_schema()
        self.assertNotIn("still_sample_id", schema)

        with self.assertRaises(AttributeError):
            sample.still_sample_id

        sample_view = dataset.view().first()

        with self.assertRaises(AttributeError):
            sample_view.still_sample_id

    @drop_datasets
    def test_object_id_fields2(self):
        #
        # In order to add custom ObjectId fields to a dataset, you must first
        # declare them
        #

        dataset = fo.Dataset()
        dataset.add_sample_field("other_id", fo.ObjectIdField)

        # ObjectIds are presented to user as strings
        sample = fo.Sample(filepath="image.jpg", other_id=ObjectId())
        self.assertIsInstance(sample.other_id, str)

        # But they are correctly serialized as private ObjectId values
        d = sample.to_mongo_dict()
        self.assertIsInstance(d["_other_id"], ObjectId)

        dataset.add_sample(sample)

        # Verify that serialization still works when sample is in dataset
        d = sample.to_mongo_dict()
        self.assertIsInstance(d["_other_id"], ObjectId)

        #
        # ObjectId fields can be selected and excluded as usual
        #

        view = dataset.select_fields("other_id")
        sample_view = view.first()

        self.assertIsInstance(sample_view.other_id, str)

        d = sample_view.to_mongo_dict()
        self.assertIsInstance(d["_other_id"], ObjectId)

        view = dataset.exclude_fields("other_id")
        sample_view = view.first()

        with self.assertRaises(AttributeError):
            sample_view.other_id

        d = sample_view.to_mongo_dict()
        self.assertNotIn("other_id", d)
        self.assertNotIn("_other_id", d)

        #
        # You cannot dynamically add ObjectId fields because they are presented
        # as strings and thus the wrong field type will be inferred
        #

        dataset = fo.Dataset()

        sample = fo.Sample(filepath="image.jpg", other_id=ObjectId())

        # ValidationError: StringField cannot except ObjectId values
        with self.assertRaises(Exception):
            dataset.add_sample(sample)

    @drop_datasets
    def test_embedded_document_fields1(self):
        sample = fo.Sample(
            "image.jpg",
            detection=fo.Detection(
                polylines=fo.Polylines(polylines=[fo.Polyline()])
            ),
        )

        self.assertEqual(len(sample.detection.polylines.polylines), 1)

        d = sample.to_dict()
        sample2 = fo.Sample.from_dict(d)

        self.assertEqual(len(sample2.detection.polylines.polylines), 1)

        dataset = fo.Dataset()
        dataset.add_sample(sample)

        view = dataset.view()
        sample_view = view.first()

        self.assertEqual(len(sample_view.detection.polylines.polylines), 1)

    @drop_datasets
    def test_embedded_document_fields2(self):
        sample = fo.Sample(filepath="image.jpg")

        dataset = fo.Dataset()
        dataset.add_sample(sample)

        sample["detection"] = fo.Detection(
            polylines=fo.Polylines(polylines=[fo.Polyline()])
        )
        sample.save()

        self.assertEqual(len(sample.detection.polylines.polylines), 1)

        d = sample.to_dict()
        sample2 = fo.Sample.from_dict(d)

        self.assertEqual(len(sample2.detection.polylines.polylines), 1)

        view = dataset.view()
        sample_view = view.first()

        self.assertEqual(len(sample_view.detection.polylines.polylines), 1)

    @skip_windows  # TODO: don't skip on Windows
    @drop_datasets
    def test_clone_embedded_fields(self):
        dataset = fo.Dataset()
        sample = fo.Sample(
            filepath="image.jpg",
            predictions=fo.Detections(detections=[fo.Detection(field=1)]),
        )
        dataset.add_sample(sample)

        dataset.clone_sample_field(
            "predictions.detections.field",
            "predictions.detections.field_copy",
        )
        self.assertIsNotNone(sample.predictions.detections[0].field)
        self.assertIsNotNone(sample.predictions.detections[0].field_copy)
        self.assertListEqual(
            dataset.values("predictions.detections.field", unwind=True),
            [1],
        )
        self.assertListEqual(
            dataset.values("predictions.detections.field_copy", unwind=True),
            [1],
        )

        dataset.clear_sample_field("predictions.detections.field")
        self.assertIsNone(sample.predictions.detections[0].field)

        dataset.delete_sample_field("predictions.detections.field")
        self.assertIsNotNone(sample.predictions.detections[0].field_copy)
        with self.assertRaises(AttributeError):
            sample.predictions.detections[0].field

        dataset.rename_sample_field(
            "predictions.detections.field_copy",
            "predictions.detections.field",
        )
        self.assertIsNotNone(sample.predictions.detections[0].field)
        with self.assertRaises(AttributeError):
            sample.predictions.detections[0].field_copy

    @skip_windows  # TODO: don't skip on Windows
    @drop_datasets
    def test_clone_frame_fields(self):
        dataset = fo.Dataset()
        sample = fo.Sample(filepath="video.mp4")
        frame = fo.Frame(field=1)
        sample.frames[1] = frame
        dataset.add_sample(sample)

        dataset.clone_frame_field("field", "field_copy")
        schema = dataset.get_frame_field_schema()
        self.assertIn("field", schema)
        self.assertIn("field_copy", schema)
        self.assertEqual(frame.field, 1)
        self.assertEqual(frame.field_copy, 1)
        self.assertListEqual(dataset.values("frames.field", unwind=True), [1])
        self.assertListEqual(
            dataset.values("frames.field_copy", unwind=True), [1]
        )

        dataset.clear_frame_field("field")
        schema = dataset.get_frame_field_schema()
        self.assertIn("field", schema)
        self.assertIsNone(frame.field)
        self.assertIsNotNone(frame.field_copy)

        dataset.delete_frame_field("field")
        self.assertIsNotNone(frame.field_copy)
        with self.assertRaises(AttributeError):
            frame.field

        dataset.rename_frame_field("field_copy", "field")
        self.assertIsNotNone(frame.field)
        with self.assertRaises(AttributeError):
            frame.field_copy

    @skip_windows  # TODO: don't skip on Windows
    @drop_datasets
    def test_clone_embedded_frame_fields(self):
        dataset = fo.Dataset()
        sample = fo.Sample(filepath="video.mp4")
        frame = fo.Frame(
            predictions=fo.Detections(detections=[fo.Detection(field=1)])
        )
        sample.frames[1] = frame
        dataset.add_sample(sample)

        dataset.clone_frame_field(
            "predictions.detections.field",
            "predictions.detections.field_copy",
        )
        self.assertIsNotNone(frame.predictions.detections[0].field)
        self.assertIsNotNone(frame.predictions.detections[0].field_copy)
        self.assertListEqual(
            dataset.values("frames.predictions.detections.field", unwind=True),
            [1],
        )
        self.assertListEqual(
            dataset.values(
                "frames.predictions.detections.field_copy", unwind=True
            ),
            [1],
        )

        dataset.clear_frame_field("predictions.detections.field")
        self.assertIsNone(frame.predictions.detections[0].field)

        dataset.delete_frame_field("predictions.detections.field")
        self.assertIsNotNone(frame.predictions.detections[0].field_copy)
        with self.assertRaises(AttributeError):
            frame.predictions.detections[0].field

        dataset.rename_frame_field(
            "predictions.detections.field_copy",
            "predictions.detections.field",
        )
        self.assertIsNotNone(frame.predictions.detections[0].field)
        with self.assertRaises(AttributeError):
            frame.predictions.detections[0].field_copy

    @drop_datasets
    def test_classes(self):
        dataset = fo.Dataset()

        default_classes = ["cat", "dog"]
        dataset.default_classes = default_classes

        dataset.reload()
        self.assertListEqual(dataset.default_classes, default_classes)

        with self.assertRaises(Exception):
            dataset.default_classes.append(1)
            dataset.save()  # error

        dataset.default_classes.pop()
        dataset.save()  # success

        classes = {"ground_truth": ["cat", "dog"]}

        dataset.classes = classes

        dataset.reload()
        self.assertDictEqual(dataset.classes, classes)

        with self.assertRaises(Exception):
            dataset.classes["other"] = {"hi": "there"}
            dataset.save()  # error

        dataset.classes.pop("other")

        with self.assertRaises(Exception):
            dataset.classes["ground_truth"].append(1)
            dataset.save()  # error

        dataset.classes["ground_truth"].pop()

        dataset.save()  # success

    @drop_datasets
    def test_mask_targets(self):
        dataset = fo.Dataset()

        default_mask_targets = {1: "cat", 2: "dog"}
        dataset.default_mask_targets = default_mask_targets

        dataset.reload()
        self.assertDictEqual(
            dataset.default_mask_targets, default_mask_targets
        )

        with self.assertRaises(Exception):
            dataset.default_mask_targets["hi"] = "there"
            dataset.save()  # error

        dataset.default_mask_targets.pop("hi")
        dataset.save()  # success

        mask_targets = {"ground_truth": {1: "cat", 2: "dog"}}
        dataset.mask_targets = mask_targets

        dataset.reload()
        self.assertDictEqual(dataset.mask_targets, mask_targets)

        with self.assertRaises(Exception):
            dataset.mask_targets["hi"] = "there"
            dataset.save()  # error

        dataset.mask_targets.pop("hi")
        dataset.save()  # success

        with self.assertRaises(Exception):
            dataset.mask_targets[1] = {1: "cat", 2: "dog"}
            dataset.save()  # error

        dataset.mask_targets.pop(1)
        dataset.save()  # success

        with self.assertRaises(Exception):
            dataset.mask_targets["ground_truth"]["hi"] = "there"
            dataset.save()  # error

        dataset.mask_targets["ground_truth"].pop("hi")
        dataset.save()  # success

        with self.assertRaises(Exception):
            dataset.mask_targets["predictions"] = {1: {"too": "many"}}
            dataset.save()  # error

        dataset.mask_targets.pop("predictions")
        dataset.save()  # success

    @drop_datasets
    def test_skeletons(self):
        dataset = fo.Dataset()

        default_skeleton = fo.KeypointSkeleton(
            labels=["left eye", "right eye"], edges=[[0, 1]]
        )
        dataset.default_skeleton = default_skeleton

        dataset.reload()
        self.assertEqual(dataset.default_skeleton, default_skeleton)

        with self.assertRaises(Exception):
            dataset.default_skeleton.labels = [1]
            dataset.save()  # error

        dataset.default_skeleton.labels = ["left eye", "right eye"]
        dataset.save()  # success

        with self.assertRaises(Exception):
            dataset.default_skeleton.edges = "hello"
            dataset.save()  # error

        dataset.default_skeleton.edges = [[0, 1]]
        dataset.save()  # success

        dataset.default_skeleton.labels = None
        dataset.save()  # success

        skeletons = {
            "ground_truth": fo.KeypointSkeleton(
                labels=["left eye", "right eye"], edges=[[0, 1]]
            )
        }
        dataset.skeletons = skeletons

        dataset.reload()
        self.assertDictEqual(dataset.skeletons, skeletons)

        with self.assertRaises(Exception):
            dataset.skeletons["hi"] = "there"
            dataset.save()  # error

        dataset.skeletons.pop("hi")
        dataset.save()  # success

        with self.assertRaises(Exception):
            dataset.skeletons[1] = fo.KeypointSkeleton(
                labels=["left eye", "right eye"], edges=[[0, 1]]
            )
            dataset.save()  # error

        dataset.skeletons.pop(1)
        dataset.save()  # success

        with self.assertRaises(Exception):
            dataset.skeletons["ground_truth"].labels = [1]
            dataset.save()  # error

        dataset.skeletons["ground_truth"].labels = ["left eye", "right eye"]
        dataset.save()  # success

        with self.assertRaises(Exception):
            dataset.skeletons["ground_truth"].edges = "hello"
            dataset.save()  # error

        dataset.skeletons["ground_truth"].edges = [[0, 1]]
        dataset.save()  # success

        dataset.skeletons["ground_truth"].labels = None
        dataset.save()  # success

    @drop_datasets
    def test_dataset_info_import_export(self):
        dataset = fo.Dataset()

        dataset.info = {"hi": "there"}

        dataset.classes = {"ground_truth": ["cat", "dog"]}
        dataset.default_classes = ["cat", "dog"]

        dataset.mask_targets = {"ground_truth": {1: "cat", 2: "dog"}}
        dataset.default_mask_targets = {1: "cat", 2: "dog"}

        dataset.skeletons = {
            "ground_truth": fo.KeypointSkeleton(
                labels=["left eye", "right eye"], edges=[[0, 1]]
            )
        }
        dataset.default_skeleton = fo.KeypointSkeleton(
            labels=["left eye", "right eye"], edges=[[0, 1]]
        )

        with etau.TempDir() as tmp_dir:
            json_path = os.path.join(tmp_dir, "dataset.json")

            dataset.write_json(json_path)
            dataset2 = fo.Dataset.from_json(json_path)

            self.assertDictEqual(dataset2.info, dataset.info)

            self.assertDictEqual(dataset2.classes, dataset.classes)
            self.assertEqual(dataset2.default_classes, dataset.default_classes)

            self.assertDictEqual(dataset2.mask_targets, dataset.mask_targets)
            self.assertEqual(
                dataset2.default_mask_targets, dataset.default_mask_targets
            )

            self.assertDictEqual(dataset2.skeletons, dataset.skeletons)
            self.assertEqual(
                dataset2.default_skeleton, dataset.default_skeleton
            )

        with etau.TempDir() as tmp_dir:
            dataset_dir = os.path.join(tmp_dir, "dataset")

            dataset.export(dataset_dir, fo.types.FiftyOneDataset)
            dataset3 = fo.Dataset.from_dir(
                dataset_dir, fo.types.FiftyOneDataset
            )

            self.assertDictEqual(dataset3.info, dataset.info)

            self.assertDictEqual(dataset3.classes, dataset.classes)
            self.assertEqual(dataset3.default_classes, dataset.default_classes)

            self.assertDictEqual(dataset3.mask_targets, dataset.mask_targets)
            self.assertEqual(
                dataset3.default_mask_targets, dataset.default_mask_targets
            )

            self.assertDictEqual(dataset3.skeletons, dataset.skeletons)
            self.assertEqual(
                dataset3.default_skeleton, dataset.default_skeleton
            )


<<<<<<< HEAD
class DatasetExtrasTests(unittest.TestCase):
    @drop_datasets
    def setUp(self):
        self.dataset = fo.Dataset()
        self.dataset.add_samples(
            [
                fo.Sample(
                    filepath="image1.png",
                    ground_truth=fo.Classification(label="cat"),
                    predictions=fo.Classification(label="dog", confidence=0.9),
                ),
                fo.Sample(
                    filepath="image2.png",
                    ground_truth=fo.Classification(label="dog"),
                    predictions=fo.Classification(label="dog", confidence=0.8),
                ),
                fo.Sample(
                    filepath="image3.png",
                    ground_truth=fo.Classification(label="dog"),
                    predictions=fo.Classification(label="pig", confidence=0.1),
                ),
            ]
        )

    def test_saved_views(self):
        dataset = self.dataset

        self.assertFalse(dataset.has_views)
        self.assertListEqual(dataset.list_views(), [])

        view = dataset.match(F("filepath").contains_str("image2"))

        self.assertEqual(len(view), 1)
        self.assertTrue("image2" in view.first().filepath)

        dataset.save_view("test", view)

        last_loaded_at1 = dataset._doc.views[0].last_loaded_at
        last_modified_at1 = dataset._doc.views[0].last_modified_at

        self.assertTrue(dataset.has_views)
        self.assertTrue(dataset.has_view("test"))
        self.assertListEqual(dataset.list_views(), ["test"])

        self.assertIsNone(last_loaded_at1)
        self.assertIsNotNone(last_modified_at1)

        also_view = dataset.load_view("test")
        last_loaded_at2 = dataset._doc.views[0].last_loaded_at

        self.assertEqual(view, also_view)
        self.assertIsNotNone(last_loaded_at2)

        info = dataset.get_view_info("test")
        info["name"] = "new-name"

        dataset.update_view_info("test", info)
        last_modified_at2 = dataset._doc.views[0].last_modified_at

        self.assertTrue(last_modified_at2 > last_modified_at1)
        self.assertFalse(dataset.has_view("test"))
        self.assertTrue(dataset.has_view("new-name"))

        dataset.update_view_info("new-name", {"name": "test"})

        #
        # Verify that saved views are included in clones
        #

        dataset2 = dataset.clone()

        self.assertTrue(dataset2.has_views)
        self.assertTrue(dataset2.has_view("test"))
        self.assertListEqual(dataset2.list_views(), ["test"])

        view2 = dataset2.load_view("test")

        self.assertEqual(len(view2), 1)
        self.assertTrue("image2" in view2.first().filepath)

        dataset.delete_view("test")

        self.assertFalse(dataset.has_views)
        self.assertFalse(dataset.has_view("test"))
        self.assertListEqual(dataset.list_views(), [])

        # Verify that cloned data is properly decoupled from source dataset
        also_view2 = dataset2.load_view("test")
        self.assertIsNotNone(also_view2)

        #
        # Verify that saved views are included in empty merges
        #

        dataset3 = fo.Dataset()
        dataset3.merge_samples(dataset2)

        view3 = dataset3.load_view("test")

        self.assertEqual(len(view3), 1)
        self.assertTrue("image2" in view3.first().filepath)

        #
        # Verify that saved views are deleted when a dataset is deleted
        #

        view_id = dataset2._doc.views[0].id

        db = foo.get_db_conn()

        self.assertEqual(len(list(db.views.find({"_id": view_id}))), 1)

        dataset2.delete()

        self.assertEqual(len(list(db.views.find({"_id": view_id}))), 0)

    def test_saved_views_for_app(self):
        dataset = self.dataset

        names = ["my-view1", "my_view2", "My  %&#  View3!"]
        url_names = ["my-view1", "my_view2", "My-View3"]

        for idx, name in enumerate(names, 1):
            dataset.save_view(name, dataset.limit(idx))

        # Can't use duplicate name when saving a view
        with self.assertRaises(ValueError):
            dataset.save_view("my-view1", dataset.limit(1))

        # Can't use duplicate URL name when saving a view
        with self.assertRaises(ValueError):
            dataset.save_view("my   view1", dataset.limit(1))

        # Can't rename a view to an existing name
        with self.assertRaises(ValueError):
            dataset.update_view_info("my-view1", {"name": "my_view2"})

        # Can't rename a view to an existing URL name
        with self.assertRaises(ValueError):
            dataset.update_view_info("my-view1", {"name": "my_view2!"})

        view_docs = dataset._views()

        self.assertListEqual([v.name for v in view_docs], names)
        self.assertListEqual([v.url_name for v in view_docs], url_names)

        # Wrong list of indexes
        with self.assertRaises(ValueError):
            dataset._reorder_views([3, 2, 1, 0])

        dataset._reorder_views([2, 1, 0])

        self.assertListEqual(
            [v.name for v in dataset._views()],
            list(reversed(names)),
        )

        dataset.delete_view("my_view2")

        self.assertListEqual(
            [v.name for v in dataset._views()],
            [names[2], names[0]],
        )

        dataset.delete_views()

        self.assertListEqual(dataset._views(), [])

    def test_runs(self):
        dataset = self.dataset

        self.assertFalse(dataset.has_evaluations)
        self.assertListEqual(dataset.list_evaluations(), [])

        # We currently use only evaluations as a proxy for all run types
        dataset.evaluate_classifications(
            "predictions",
            gt_field="ground_truth",
            eval_key="eval",
        )

        self.assertTrue(dataset.has_evaluations)
        self.assertTrue(dataset.has_evaluation("eval"))
        self.assertListEqual(dataset.list_evaluations(), ["eval"])

        results = dataset.load_evaluation_results("eval")

        self.assertIsNotNone(results)

        #
        # Verify that runs are included in clones
        #

        dataset2 = dataset.clone()

        self.assertTrue(dataset2.has_evaluations)
        self.assertTrue(dataset2.has_evaluation("eval"))
        self.assertListEqual(dataset2.list_evaluations(), ["eval"])

        results = dataset.load_evaluation_results("eval")

        self.assertIsNotNone(results)

        dataset.delete_evaluation("eval")

        self.assertFalse(dataset.has_evaluations)
        self.assertFalse(dataset.has_evaluation("eval"))
        self.assertListEqual(dataset.list_evaluations(), [])

        # Verify that cloned data is properly decoupled from source dataset
        info = dataset2.get_evaluation_info("eval")
        results = dataset2.load_evaluation_results("eval")
        self.assertIsNotNone(info)
        self.assertIsNotNone(results)

        #
        # Verify that runs are included in empty merges
        #

        dataset3 = fo.Dataset()
        dataset3.merge_samples(dataset2)

        results = dataset3.load_evaluation_results("eval")

        self.assertIsNotNone(results)

        #
        # Verify that runs are deleted when a dataset is deleted
        #

        run_id = dataset2._doc.evaluations["eval"].id
        result_id = dataset2._doc.evaluations["eval"].results.grid_id

        db = foo.get_db_conn()

        self.assertEqual(len(list(db.runs.find({"_id": run_id}))), 1)
        self.assertEqual(len(list(db.fs.files.find({"_id": result_id}))), 1)

        dataset2.delete()

        self.assertEqual(len(list(db.runs.find({"_id": run_id}))), 0)
        self.assertEqual(len(list(db.fs.files.find({"_id": result_id}))), 0)
=======
class DatasetSerializationTests(unittest.TestCase):
    @drop_datasets
    def test_serialize_sample(self):
        sample = fo.Sample(filepath="image.jpg", foo="bar")

        d = sample.to_dict()
        self.assertNotIn("id", d)
        self.assertNotIn("_id", d)

        sample2 = fo.Sample.from_dict(d)
        self.assertEqual(sample2["foo"], "bar")

        d = sample.to_dict(include_private=True)
        self.assertIn("_id", d)
        self.assertIn("_media_type", d)
        self.assertIn("_rand", d)

        sample2 = fo.Sample.from_dict(d)
        self.assertEqual(sample2["foo"], "bar")

    @drop_datasets
    def test_serialize_video_sample(self):
        sample = fo.Sample(filepath="video.mp4", foo="bar")
        frame = fo.Frame(foo="bar")
        sample.frames[1] = frame

        d = sample.to_dict()
        self.assertNotIn("frames", d)

        sample2 = fo.Sample.from_dict(d)
        self.assertEqual(sample2["foo"], "bar")
        self.assertEqual(len(sample2.frames), 0)

        d = sample.to_dict(include_frames=True)
        self.assertIn("frames", d)

        sample2 = fo.Sample.from_dict(d)
        self.assertEqual(len(sample2.frames), 1)
        self.assertEqual(sample2.frames[1]["foo"], "bar")

        d = sample.to_dict(include_frames=True, include_private=True)
        self.assertIn("frames", d)

        sample2 = fo.Sample.from_dict(d)
        self.assertEqual(len(sample2.frames), 1)
        self.assertEqual(sample2.frames[1]["foo"], "bar")

        d = frame.to_dict()
        self.assertNotIn("id", d)
        self.assertNotIn("_id", d)

        frame2 = fo.Frame.from_dict(d)
        self.assertEqual(frame2["foo"], "bar")

        d = frame.to_dict(include_private=True)
        self.assertIn("_id", d)
        self.assertIn("_sample_id", d)

        frame2 = fo.Frame.from_dict(d)
        self.assertEqual(frame2["foo"], "bar")

    @drop_datasets
    def test_serialize_dataset(self):
        sample = fo.Sample(filepath="image.jpg", foo="bar")

        dataset = fo.Dataset()
        dataset.add_sample(sample)

        d = dataset.to_dict()
        dataset2 = fo.Dataset.from_dict(d)
        sample2 = dataset2.first()

        self.assertEqual(len(dataset2), 1)
        self.assertEqual(sample2["foo"], "bar")

        d = dataset.to_dict(include_private=True)
        dataset2 = fo.Dataset.from_dict(d)
        sample2 = dataset2.first()

        self.assertEqual(len(dataset2), 1)
        self.assertEqual(sample2["foo"], "bar")

    @drop_datasets
    def test_serialize_video_dataset(self):
        sample = fo.Sample(filepath="video.mp4", foo="bar")
        frame = fo.Frame(foo="bar")
        sample.frames[1] = frame

        dataset = fo.Dataset()
        dataset.add_sample(sample)

        d = dataset.to_dict()
        dataset2 = fo.Dataset.from_dict(d)
        sample2 = dataset2.first()

        self.assertEqual(len(dataset2), 1)
        self.assertEqual(dataset2.count("frames"), 0)
        self.assertEqual(len(sample2.frames), 0)

        d = dataset.to_dict(include_frames=True)
        dataset2 = fo.Dataset.from_dict(d)
        sample2 = dataset2.first()

        self.assertEqual(len(dataset2), 1)
        self.assertEqual(dataset2.count("frames"), 1)
        self.assertEqual(len(sample2.frames), 1)

        d = dataset.to_dict(include_frames=True, include_private=True)
        dataset2 = fo.Dataset.from_dict(d)
        sample2 = dataset2.first()

        self.assertEqual(len(dataset2), 1)
        self.assertEqual(dataset2.count("frames"), 1)
        self.assertEqual(len(sample2.frames), 1)

    @drop_datasets
    def test_serialize_view(self):
        sample = fo.Sample(filepath="image.jpg", foo="bar")

        dataset = fo.Dataset()
        dataset.add_sample(sample)

        view = dataset.select_fields()
        sample_view = view.first()

        d = sample_view.to_dict()
        self.assertNotIn("foo", d)

        sample2 = fo.Sample.from_dict(d)
        self.assertNotIn("foo", sample2)

        d = view.to_dict()
        dataset2 = fo.Dataset.from_dict(d)
        sample2 = dataset2.first()

        self.assertNotIn("foo", dataset2.get_field_schema())
        self.assertNotIn("foo", sample2)

        d = view.to_dict(include_private=True)
        dataset2 = fo.Dataset.from_dict(d)
        sample2 = dataset2.first()

        self.assertNotIn("foo", dataset2.get_field_schema())
        self.assertNotIn("foo", sample2)

    @drop_datasets
    def test_serialize_video_view(self):
        sample = fo.Sample(filepath="video.mp4", foo="bar")
        frame = fo.Frame(foo="bar")
        sample.frames[1] = frame

        dataset = fo.Dataset()
        dataset.add_sample(sample)

        view = dataset.select_fields()
        sample_view = view.first()
        frame_view = sample_view.frames.first()

        d = frame_view.to_dict()
        self.assertNotIn("foo", d)

        frame2 = fo.Frame.from_dict(d)
        self.assertNotIn("foo", frame2)

        d = sample_view.to_dict()
        self.assertNotIn("foo", d)

        sample2 = fo.Sample.from_dict(d)
        self.assertEqual(len(sample2.frames), 0)

        d = sample_view.to_dict(include_frames=True)
        sample2 = fo.Sample.from_dict(d)
        frame2 = sample2.frames.first()
        self.assertNotIn("foo", frame2)

        d = view.to_dict()
        dataset2 = fo.Dataset.from_dict(d)
        sample2 = dataset2.first()

        self.assertNotIn("foo", dataset2.get_frame_field_schema())
        self.assertEqual(dataset2.count("frames"), 0)
        self.assertEqual(len(sample2.frames), 0)

        d = view.to_dict(include_frames=True)
        dataset2 = fo.Dataset.from_dict(d)
        sample2 = dataset2.first()
        frame2 = sample2.frames.first()

        self.assertNotIn("foo", dataset2.get_frame_field_schema())
        self.assertNotIn("foo", frame2)

        d = view.to_dict(include_frames=True, include_private=True)
        dataset2 = fo.Dataset.from_dict(d)
        sample2 = dataset2.first()
        frame2 = sample2.frames.first()

        self.assertNotIn("foo", dataset2.get_frame_field_schema())
        self.assertNotIn("foo", frame2)
>>>>>>> e4b1c3b0


class DatasetDeletionTests(unittest.TestCase):
    @drop_datasets
    def setUp(self):
        self.dataset = fo.Dataset()

    def _setUp_classification(self):
        sample1 = fo.Sample(
            filepath="image1.png",
            ground_truth=fo.Classification(label="cat"),
        )

        sample2 = sample1.copy()
        sample2.filepath = "image2.png"

        sample3 = sample1.copy()
        sample3.filepath = "image3.png"

        self.dataset.add_samples([sample1, sample2, sample3])

    def _setUp_video_classification(self):
        sample1 = fo.Sample(filepath="video1.mp4")
        sample1.frames[1] = fo.Frame(
            frame_number=1, ground_truth=fo.Classification(label="cat")
        )
        sample1.frames[2] = fo.Frame(
            frame_number=2, ground_truth=fo.Classification(label="dog")
        )
        sample1.frames[3] = fo.Frame(
            frame_number=3, ground_truth=fo.Classification(label="rabbit")
        )

        sample2 = sample1.copy()
        sample2.filepath = "video2.mp4"

        self.dataset.add_samples([sample1, sample2])

    def _setUp_detections(self):
        sample1 = fo.Sample(
            filepath="image1.png",
            ground_truth=fo.Detections(
                detections=[
                    fo.Detection(
                        label="cat",
                        bounding_box=[0, 0, 0.5, 0.5],
                    ),
                    fo.Detection(
                        label="dog",
                        bounding_box=[0.25, 0, 0.5, 0.1],
                    ),
                    fo.Detection(
                        label="rabbit",
                        confidence=0.1,
                        bounding_box=[0, 0, 0.5, 0.5],
                    ),
                ]
            ),
        )

        sample2 = sample1.copy()
        sample2.filepath = "image2.png"

        sample3 = sample1.copy()
        sample3.filepath = "image3.png"

        self.dataset.add_samples([sample1, sample2, sample3])

    def _setUp_video_detections(self):
        sample1 = fo.Sample(filepath="video1.mp4")

        frame1 = fo.Frame(
            frame_number=1,
            ground_truth=fo.Detections(
                detections=[
                    fo.Detection(
                        label="cat",
                        bounding_box=[0, 0, 0.5, 0.5],
                    ),
                    fo.Detection(
                        label="dog",
                        bounding_box=[0.25, 0, 0.5, 0.1],
                    ),
                    fo.Detection(
                        label="rabbit",
                        confidence=0.1,
                        bounding_box=[0, 0, 0.5, 0.5],
                    ),
                ]
            ),
        )
        sample1.frames[1] = frame1

        frame2 = frame1.copy()
        frame2.frame_number = 2
        sample1.frames[2] = frame2

        frame3 = frame1.copy()
        frame3.frame_number = 3
        sample1.frames[3] = frame3

        sample2 = sample1.copy()
        sample2.filepath = "video2.mp4"

        self.dataset.add_samples([sample1, sample2])

    def test_delete_samples_ids(self):
        self._setUp_classification()

        ids = [self.dataset.first(), self.dataset.last()]

        num_samples = len(self.dataset)
        num_ids = len(ids)

        self.dataset.delete_samples(ids)

        num_samples_after = len(self.dataset)

        self.assertEqual(num_samples_after, num_samples - num_ids)

    def test_delete_samples_view(self):
        self._setUp_classification()

        ids = [self.dataset.first(), self.dataset.last()]

        view = self.dataset.select(ids)

        num_samples = len(self.dataset)
        num_view = len(view)

        self.dataset.delete_samples(view)

        num_samples_after = len(self.dataset)

        self.assertEqual(num_samples_after, num_samples - num_view)

    def test_delete_video_samples_ids(self):
        self._setUp_video_classification()

        ids = [self.dataset.first(), self.dataset.last()]

        num_samples = len(self.dataset)
        num_ids = len(ids)

        self.dataset.delete_samples(ids)

        num_samples_after = len(self.dataset)

        self.assertEqual(num_samples_after, num_samples - num_ids)

    def test_delete_video_samples_view(self):
        self._setUp_video_classification()

        ids = [self.dataset.first(), self.dataset.last()]

        view = self.dataset.select(ids)

        num_samples = len(self.dataset)
        num_view = len(view)

        self.dataset.delete_samples(view)

        num_samples_after = len(self.dataset)

        self.assertEqual(num_samples_after, num_samples - num_view)

    def test_delete_frames(self):
        self._setUp_video_classification()

        frames = [
            self.dataset.first().frames.first(),
            self.dataset.last().frames.last(),
        ]

        num_frames = self.dataset.count("frames")
        num_del = len(frames)

        self.dataset.delete_frames(frames)

        num_frames_after = self.dataset.count("frames")

        self.assertEqual(num_frames_after, num_frames - num_del)

    def test_delete_frames_ids(self):
        self._setUp_video_classification()

        frame_ids = [
            self.dataset.first().frames.first().id,
            self.dataset.last().frames.last().id,
        ]

        num_frames = self.dataset.count("frames")
        num_del = len(frame_ids)

        self.dataset.delete_frames(frame_ids)

        num_frames_after = self.dataset.count("frames")

        self.assertEqual(num_frames_after, num_frames - num_del)

    def test_delete_frames_samples(self):
        self._setUp_video_classification()

        samples = list(self.dataset)
        self.dataset.delete_frames(samples)

        num_frames_after = self.dataset.count("frames")

        self.assertEqual(num_frames_after, 0)

    def test_delete_frames_view(self):
        self._setUp_video_classification()

        view = self.dataset.match_frames(F("frame_number") == 1)

        num_frames = self.dataset.count("frames")
        num_del = view.count("frames")

        self.dataset.delete_frames(view)

        num_frames_after = self.dataset.count("frames")

        self.assertEqual(num_frames_after, num_frames - num_del)

    def test_delete_classification_ids(self):
        self._setUp_classification()

        ids = [
            self.dataset.first().ground_truth.id,
            self.dataset.last().ground_truth.id,
        ]

        num_labels = self.dataset.count("ground_truth")
        num_ids = len(ids)

        self.dataset.delete_labels(ids=ids)

        num_labels_after = self.dataset.count("ground_truth")

        self.assertEqual(num_labels_after, num_labels - num_ids)

    def test_delete_classification_tags(self):
        self._setUp_classification()

        ids = [
            self.dataset.first().ground_truth.id,
            self.dataset.last().ground_truth.id,
        ]

        self.dataset.select_labels(ids=ids).tag_labels("test")

        num_labels = self.dataset.count("ground_truth")
        num_tagged = self.dataset.count_label_tags()["test"]

        self.dataset.delete_labels(tags="test")

        num_labels_after = self.dataset.count("ground_truth")

        self.assertEqual(num_labels_after, num_labels - num_tagged)

    def test_delete_classification_view(self):
        self._setUp_classification()

        ids = [
            self.dataset.first().ground_truth.id,
            self.dataset.last().ground_truth.id,
        ]

        view = self.dataset.select_labels(ids=ids)

        num_labels = self.dataset.count("ground_truth")
        num_view = view.count("ground_truth")

        self.dataset.delete_labels(view=view)

        num_labels_after = self.dataset.count("ground_truth")

        self.assertEqual(num_labels_after, num_labels - num_view)

    def test_delete_classification_labels(self):
        self._setUp_classification()

        labels = [
            {
                "sample_id": self.dataset.first().id,
                "field": "ground_truth",
                "label_id": self.dataset.first().ground_truth.id,
            },
            {
                "sample_id": self.dataset.last().id,
                "field": "ground_truth",
                "label_id": self.dataset.last().ground_truth.id,
            },
        ]

        num_labels = self.dataset.count("ground_truth")
        num_selected = len(labels)

        self.dataset.delete_labels(labels=labels)

        num_labels_after = self.dataset.count("ground_truth")

        self.assertEqual(num_labels_after, num_labels - num_selected)

    def test_delete_detections_ids(self):
        self._setUp_detections()

        ids = [
            self.dataset.first().ground_truth.detections[0].id,
            self.dataset.last().ground_truth.detections[-1].id,
        ]

        num_labels = self.dataset.count("ground_truth.detections")
        num_ids = len(ids)

        self.dataset.delete_labels(ids=ids)

        num_labels_after = self.dataset.count("ground_truth.detections")

        self.assertEqual(num_labels_after, num_labels - num_ids)

    def test_delete_detections_tags(self):
        self._setUp_detections()

        ids = [
            self.dataset.first().ground_truth.detections[0].id,
            self.dataset.last().ground_truth.detections[-1].id,
        ]

        self.dataset.select_labels(ids=ids).tag_labels("test")

        num_labels = self.dataset.count("ground_truth.detections")
        num_tagged = self.dataset.count_label_tags()["test"]

        self.dataset.delete_labels(tags="test")

        num_labels_after = self.dataset.count("ground_truth.detections")

        self.assertEqual(num_labels_after, num_labels - num_tagged)

    def test_delete_detections_view(self):
        self._setUp_detections()

        ids = [
            self.dataset.first().ground_truth.detections[0].id,
            self.dataset.last().ground_truth.detections[-1].id,
        ]

        view = self.dataset.select_labels(ids=ids)

        num_labels = self.dataset.count("ground_truth.detections")
        num_view = view.count("ground_truth.detections")

        self.dataset.delete_labels(view=view)

        num_labels_after = self.dataset.count("ground_truth.detections")

        self.assertEqual(num_labels_after, num_labels - num_view)

    def test_delete_detections_labels(self):
        self._setUp_detections()

        labels = [
            {
                "sample_id": self.dataset.first().id,
                "field": "ground_truth",
                "label_id": self.dataset.first().ground_truth.detections[0].id,
            },
            {
                "sample_id": self.dataset.last().id,
                "field": "ground_truth",
                "label_id": self.dataset.last().ground_truth.detections[-1].id,
            },
        ]

        num_labels = self.dataset.count("ground_truth.detections")
        num_selected = len(labels)

        self.dataset.delete_labels(labels=labels)

        num_labels_after = self.dataset.count("ground_truth.detections")

        self.assertEqual(num_labels_after, num_labels - num_selected)

    def test_delete_video_classification_ids(self):
        self._setUp_video_classification()

        ids = [
            self.dataset.first().frames[1].ground_truth.id,
            self.dataset.last().frames[3].ground_truth.id,
        ]

        num_labels = self.dataset.count("frames.ground_truth")
        num_ids = len(ids)

        self.dataset.delete_labels(ids=ids)

        num_labels_after = self.dataset.count("frames.ground_truth")

        self.assertEqual(num_labels_after, num_labels - num_ids)

    def test_delete_video_classification_tags(self):
        self._setUp_video_classification()

        ids = [
            self.dataset.first().frames[1].ground_truth.id,
            self.dataset.last().frames[3].ground_truth.id,
        ]

        self.dataset.select_labels(ids=ids).tag_labels("test")

        num_labels = self.dataset.count("frames.ground_truth")
        num_tagged = self.dataset.count_label_tags()["test"]

        self.dataset.delete_labels(tags="test")

        num_labels_after = self.dataset.count("frames.ground_truth")

        self.assertEqual(num_labels_after, num_labels - num_tagged)

    def test_delete_video_classification_view(self):
        self._setUp_video_classification()

        ids = [
            self.dataset.first().frames[1].ground_truth.id,
            self.dataset.last().frames[3].ground_truth.id,
        ]

        view = self.dataset.select_labels(ids=ids)

        num_labels = self.dataset.count("frames.ground_truth")
        num_view = view.count("frames.ground_truth")

        self.dataset.delete_labels(view=view)

        num_labels_after = self.dataset.count("frames.ground_truth")

        self.assertEqual(num_labels_after, num_labels - num_view)

    def test_delete_video_classification_labels(self):
        self._setUp_video_classification()

        labels = [
            {
                "sample_id": self.dataset.first().id,
                "field": "frames.ground_truth",
                "frame_number": 1,
                "label_id": self.dataset.first().frames[1].ground_truth.id,
            },
            {
                "sample_id": self.dataset.last().id,
                "field": "frames.ground_truth",
                "frame_number": 3,
                "label_id": self.dataset.last().frames[3].ground_truth.id,
            },
        ]

        num_labels = self.dataset.count("frames.ground_truth")
        num_selected = len(labels)

        self.dataset.delete_labels(labels=labels)

        num_labels_after = self.dataset.count("frames.ground_truth")

        self.assertEqual(num_labels_after, num_labels - num_selected)

    def test_delete_video_detections_ids(self):
        self._setUp_video_detections()

        ids = [
            self.dataset.first().frames[1].ground_truth.detections[0].id,
            self.dataset.last().frames[3].ground_truth.detections[-1].id,
        ]

        num_labels = self.dataset.count("frames.ground_truth.detections")
        num_ids = len(ids)

        self.dataset.delete_labels(ids=ids)

        num_labels_after = self.dataset.count("frames.ground_truth.detections")

        self.assertEqual(num_labels_after, num_labels - num_ids)

    def test_delete_video_detections_tags(self):
        self._setUp_video_detections()

        ids = [
            self.dataset.first().frames[1].ground_truth.detections[0].id,
            self.dataset.last().frames[3].ground_truth.detections[-1].id,
        ]

        self.dataset.select_labels(ids=ids).tag_labels("test")

        num_labels = self.dataset.count("frames.ground_truth.detections")
        num_tagged = self.dataset.count_label_tags()["test"]

        self.dataset.delete_labels(tags="test")

        num_labels_after = self.dataset.count("frames.ground_truth.detections")

        self.assertEqual(num_labels_after, num_labels - num_tagged)

    def test_delete_video_detections_view(self):
        self._setUp_video_detections()

        ids = [
            self.dataset.first().frames[1].ground_truth.detections[0].id,
            self.dataset.last().frames[3].ground_truth.detections[-1].id,
        ]

        view = self.dataset.select_labels(ids=ids)

        num_labels = self.dataset.count("frames.ground_truth.detections")
        num_view = view.count("frames.ground_truth.detections")

        self.dataset.delete_labels(view=view)

        num_labels_after = self.dataset.count("frames.ground_truth.detections")

        self.assertEqual(num_labels_after, num_labels - num_view)

    def test_delete_video_detections_labels(self):
        self._setUp_video_detections()

        labels = [
            {
                "sample_id": self.dataset.first().id,
                "field": "frames.ground_truth",
                "frame_number": 1,
                "label_id": (
                    self.dataset.first()
                    .frames[1]
                    .ground_truth.detections[0]
                    .id
                ),
            },
            {
                "sample_id": self.dataset.last().id,
                "field": "frames.ground_truth",
                "frame_number": 3,
                "label_id": (
                    self.dataset.last()
                    .frames[3]
                    .ground_truth.detections[-1]
                    .id
                ),
            },
        ]

        num_labels = self.dataset.count("frames.ground_truth.detections")
        num_selected = len(labels)

        self.dataset.delete_labels(labels=labels)

        num_labels_after = self.dataset.count("frames.ground_truth.detections")

        self.assertEqual(num_labels_after, num_labels - num_selected)


if __name__ == "__main__":
    fo.config.show_progress_bars = False
    unittest.main(verbosity=2)<|MERGE_RESOLUTION|>--- conflicted
+++ resolved
@@ -2009,7 +2009,6 @@
             )
 
 
-<<<<<<< HEAD
 class DatasetExtrasTests(unittest.TestCase):
     @drop_datasets
     def setUp(self):
@@ -2252,7 +2251,8 @@
 
         self.assertEqual(len(list(db.runs.find({"_id": run_id}))), 0)
         self.assertEqual(len(list(db.fs.files.find({"_id": result_id}))), 0)
-=======
+
+
 class DatasetSerializationTests(unittest.TestCase):
     @drop_datasets
     def test_serialize_sample(self):
@@ -2451,7 +2451,6 @@
 
         self.assertNotIn("foo", dataset2.get_frame_field_schema())
         self.assertNotIn("foo", frame2)
->>>>>>> e4b1c3b0
 
 
 class DatasetDeletionTests(unittest.TestCase):
